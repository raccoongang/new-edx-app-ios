--- conflicted
+++ resolved
@@ -254,11 +254,7 @@
     public func deleteAccount(password: String) async throws -> Bool { return false }
     
     nonisolated public func getSettings() -> UserSettings {
-<<<<<<< HEAD
-        return UserSettings(wifiOnly: true, streamingQuality: .auto, downloadQuality: .auto)
-=======
         return UserSettings(wifiOnly: true, streamingQuality: .auto, downloadQuality: .auto, playbackSpeed: 1.0)
->>>>>>> e903d391
     }
     public func saveSettings(_ settings: UserSettings) async {}
     
