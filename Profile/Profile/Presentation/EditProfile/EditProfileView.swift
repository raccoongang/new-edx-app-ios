//
//  EditProfileView.swift
//  Profile
//
//  Created by  Stepanok Ivan on 26.11.2022.
//

import SwiftUI
import Core
import Theme

public struct EditProfileView: View {
    
    @ObservedObject public var viewModel: EditProfileViewModel
    @State private var showingImagePicker = false
    @State private var showingBottomSheet = false
    
    public init(
        viewModel: EditProfileViewModel,
        avatar: UIImage?,
        profileDidEdit: @escaping ((UserProfile?, UIImage?)) -> Void
    ) {
        self.viewModel = viewModel
        self.viewModel.profileDidEdit = profileDidEdit
        self.viewModel.inputImage = avatar
        self.viewModel.oldAvatar = avatar
        self.viewModel.loadLocationsAndSpokenLanguages()
    }
    
    public var body: some View {
        GeometryReader { proxy in
            ZStack(alignment: .top) {
                // MARK: - Page Body
                ScrollView {
                    VStack {
                        Text(viewModel.profileChanges.profileType.localizedValue.capitalized)
                            .font(Theme.Fonts.titleSmall)
                            .foregroundColor(Theme.Colors.textSecondary)
                            .accessibilityIdentifier("profile_type_text")
                        Button(action: {
                            withAnimation {
                                showingBottomSheet.toggle()
                            }
                        }, label: {
                            UserAvatar(url: viewModel.userModel.avatarUrl, image: $viewModel.inputImage)
                                .padding(.top, 30)
                                .overlay(
                                    ZStack {
                                        Circle().frame(width: 36, height: 36)
                                            .foregroundColor(Theme.Colors.accentXColor)
                                        CoreAssets.addPhoto.swiftUIImage.renderingMode(.template)
                                            .foregroundColor(Theme.Colors.primaryButtonTextColor)
                                    }.offset(x: 36, y: 50)
                                )
                        })
                        .accessibilityIdentifier("change_profile_image_button")
                        
                        Text(viewModel.userModel.name)
                            .font(Theme.Fonts.headlineSmall)
                            .accessibilityIdentifier("username_text")
                        
                        Button(ProfileLocalization.switchTo + " " +
                               viewModel.profileChanges.profileType.switchToButtonTitle,
                               action: {
                            viewModel.switchProfile()
                        })
                        .padding(.vertical, 24)
                        .font(Theme.Fonts.labelLarge)
                        .accessibilityIdentifier("switch_profile_button")
                        
                        Group {
                            PickerView(
                                config: viewModel.yearsConfiguration,
                                router: viewModel.router
                            )
                            if viewModel.isEditable {
                                VStack(alignment: .leading) {
                                    PickerView(config: viewModel.countriesConfiguration,
                                               router: viewModel.router)
                                    
                                    PickerView(config: viewModel.spokenLanguageConfiguration,
                                               router: viewModel.router)
                                    
                                    Text(ProfileLocalization.Edit.Fields.aboutMe)
                                        .font(Theme.Fonts.titleMedium)
                                        .accessibilityIdentifier("about_text")
                                    TextEditor(text: $viewModel.profileChanges.shortBiography)
                                        .font(Theme.Fonts.bodyMedium)
                                        .foregroundColor(Theme.Colors.textPrimary)
                                        .padding(.horizontal, 12)
                                        .padding(.vertical, 4)
                                        .frame(height: 200)
                                        .hideScrollContentBackground()
                                        .background(
                                            Theme.Shapes.textInputShape
                                                .fill(Theme.Colors.textInputBackground)
                                        )
                                        .overlay(
                                            Theme.Shapes.textInputShape
                                                .stroke(lineWidth: 1)
                                                .fill(
                                                    Theme.Colors.textInputStroke
                                                )
                                        )
                                        .accessibilityIdentifier("short_bio_textarea")
                                }
                            }
                        }
                        .onReceive(viewModel.yearsConfiguration.$text
                            .combineLatest(viewModel.countriesConfiguration.$text,
                                           viewModel.spokenLanguageConfiguration.$text),
                                   perform: { _ in
                            viewModel.checkChanges()
                            viewModel.checkProfileType()
                        })
                        .onChange(of: viewModel.profileChanges) { _ in
                            viewModel.checkChanges()
                            viewModel.checkProfileType()
                        }
                        .onChange(of: viewModel.profileChanges.shortBiography, perform: { bio in
                            if bio.count > 300 {
                                viewModel.profileChanges.shortBiography.removeLast()
                            }
                        })
                        
                        Button(ProfileLocalization.Edit.deleteAccount, action: {
                            viewModel.trackProfileDeleteAccountClicked()
                            viewModel.router.showDeleteProfileView()
                        })
                        .font(Theme.Fonts.labelLarge)
                        .foregroundColor(Theme.Colors.alert)
                        .padding(.top, 44)
                        .accessibilityIdentifier("delete_account_button")
                        
                        Spacer(minLength: 84)
                    }
                    .padding(.horizontal, 24)
                    .sheet(isPresented: $showingImagePicker) {
                        ImagePickerView(image: $viewModel.inputImage)
                            .ignoresSafeArea()
                    }
                    .frameLimit(width: proxy.size.width)
                }
                .padding(.top, 8)
                .onChange(of: showingImagePicker, perform: { value in
                    if !value {
                        if let image = viewModel.inputImage {
                            viewModel.profileChanges.isAvatarChanged = true
                            viewModel.resizeImage(image: image, longSideSize: 500)
                        }
                    }
                })
                .onRightSwipeGesture {
                    viewModel.backButtonTapped()
                }
                .scrollAvoidKeyboard(dismissKeyboardByTap: true)
                .ignoresSafeArea(edges: .bottom)
                // MARK: - Error Alert
                if viewModel.showError {
                    VStack {
                        Spacer()
                        SnackBarView(message: viewModel.errorMessage)
                    }
<<<<<<< HEAD
                }
            }
            // MARK: - Alert
            if viewModel.showAlert {
                VStack(alignment: .center) {
                    Spacer()
                    HStack(alignment: .top, spacing: 6) {
                        CoreAssets.alarm.swiftUIImage.renderingMode(.template)
                        Text(viewModel.alertMessage ?? "")
                            .font(Theme.Fonts.labelLarge)
                    }.shadowCardStyle(bgColor: Theme.Colors.warning,
                                      textColor: .black)
=======
>>>>>>> 513a8830
                    .transition(.move(edge: .bottom))
                    .onAppear {
                        doAfter(Theme.Timeout.snackbarMessageLongTimeout) {
                            viewModel.errorMessage = nil
                        }
                    }
                }
                // MARK: - Alert
                if viewModel.showAlert {
                    VStack(alignment: .center) {
                        Spacer()
                        HStack(alignment: .top, spacing: 6) {
                            CoreAssets.alarm.swiftUIImage.renderingMode(.template)
                            Text(viewModel.alertMessage ?? "")
                        }.shadowCardStyle(bgColor: Theme.Colors.warning,
                                          textColor: .black)
                        .transition(.move(edge: .bottom))
                        .onAppear {
                            doAfter(Theme.Timeout.snackbarMessageLongTimeout) {
                                viewModel.alertMessage = nil
                            }
                        }
                    }
                }
                ProfileBottomSheet(
                    showingBottomSheet: $showingBottomSheet,
                    openGallery: {
                        showingImagePicker = true
                        withAnimation {
                            showingBottomSheet = false
                        }
                    },
                    removePhoto: {
                        viewModel.inputImage = CoreAssets.noAvatar.image
                        viewModel.profileChanges.isAvatarDeleted = true
                        showingBottomSheet = false
                    })
                
                if viewModel.isShowProgress {
                    ProgressBar(size: 40, lineWidth: 8)
                        .padding(.top, 150)
                        .padding(.horizontal)
                        .accessibilityIdentifier("progressbar")
                }
            }
            .navigationBarHidden(false)
            .navigationBarBackButtonHidden(true)
            .navigationTitle(ProfileLocalization.editProfile)
            .toolbar {
                ToolbarItem(placement: .navigationBarLeading, content: {
                    Button(action: {
                        viewModel.backButtonTapped()
                    }, label: {
                        CoreAssets.arrowLeft.swiftUIImage
                            .renderingMode(.template)
                            .foregroundColor(Theme.Colors.accentColor)
                    })
                })
                ToolbarItem(placement: .navigationBarTrailing, content: {
                    Button(action: {
                        if viewModel.isChanged {
                            Task {
                                viewModel.trackProfileEditDoneClicked()
                                await viewModel.saveProfileUpdates()
                            }
                        }
                    }, label: {
                        HStack(spacing: 2) {
                            CoreAssets.done.swiftUIImage.renderingMode(.template)
                                .foregroundColor(Theme.Colors.accentXColor)
                            Text(CoreLocalization.done)
                                .font(Theme.Fonts.labelLarge)
                                .foregroundColor(Theme.Colors.accentXColor)
                        }
                    })
                    .opacity(viewModel.isChanged ? 1 : 0.3)
                    .accessibilityIdentifier("done_button")
                })
            }
            .background(
                Theme.Colors.background
                    .ignoresSafeArea()
            )
        }
    }
}

#if DEBUG
struct EditProfileView_Previews: PreviewProvider {
    static var previews: some View {
        let userModel = UserProfile(
            avatarUrl: "",
            name: "Peter Parket",
            username: "Peter",
            dateJoined: Date(),
            yearOfBirth: 0,
            country: "Ukraine",
            shortBiography: "",
            isFullProfile: true
        )
        
        EditProfileView(
            viewModel: EditProfileViewModel(
                userModel: userModel,
                interactor: ProfileInteractor.mock,
                router: ProfileRouterMock(),
                analytics: ProfileAnalyticsMock()),
            avatar: nil,
            profileDidEdit: {_ in}
        )
    }
}
#endif<|MERGE_RESOLUTION|>--- conflicted
+++ resolved
@@ -161,7 +161,6 @@
                         Spacer()
                         SnackBarView(message: viewModel.errorMessage)
                     }
-<<<<<<< HEAD
                 }
             }
             // MARK: - Alert
@@ -174,8 +173,7 @@
                             .font(Theme.Fonts.labelLarge)
                     }.shadowCardStyle(bgColor: Theme.Colors.warning,
                                       textColor: .black)
-=======
->>>>>>> 513a8830
+                    
                     .transition(.move(edge: .bottom))
                     .onAppear {
                         doAfter(Theme.Timeout.snackbarMessageLongTimeout) {
@@ -183,83 +181,66 @@
                         }
                     }
                 }
-                // MARK: - Alert
-                if viewModel.showAlert {
-                    VStack(alignment: .center) {
-                        Spacer()
-                        HStack(alignment: .top, spacing: 6) {
-                            CoreAssets.alarm.swiftUIImage.renderingMode(.template)
-                            Text(viewModel.alertMessage ?? "")
-                        }.shadowCardStyle(bgColor: Theme.Colors.warning,
-                                          textColor: .black)
-                        .transition(.move(edge: .bottom))
-                        .onAppear {
-                            doAfter(Theme.Timeout.snackbarMessageLongTimeout) {
-                                viewModel.alertMessage = nil
-                            }
-                        }
-                    }
-                }
-                ProfileBottomSheet(
-                    showingBottomSheet: $showingBottomSheet,
-                    openGallery: {
-                        showingImagePicker = true
-                        withAnimation {
-                            showingBottomSheet = false
-                        }
-                    },
-                    removePhoto: {
-                        viewModel.inputImage = CoreAssets.noAvatar.image
-                        viewModel.profileChanges.isAvatarDeleted = true
+            }
+            ProfileBottomSheet(
+                showingBottomSheet: $showingBottomSheet,
+                openGallery: {
+                    showingImagePicker = true
+                    withAnimation {
                         showingBottomSheet = false
-                    })
-                
-                if viewModel.isShowProgress {
-                    ProgressBar(size: 40, lineWidth: 8)
-                        .padding(.top, 150)
-                        .padding(.horizontal)
-                        .accessibilityIdentifier("progressbar")
-                }
+                    }
+                },
+                removePhoto: {
+                    viewModel.inputImage = CoreAssets.noAvatar.image
+                    viewModel.profileChanges.isAvatarDeleted = true
+                    showingBottomSheet = false
+                })
+            
+            if viewModel.isShowProgress {
+                ProgressBar(size: 40, lineWidth: 8)
+                    .padding(.top, 150)
+                    .padding(.horizontal)
+                    .accessibilityIdentifier("progressbar")
             }
-            .navigationBarHidden(false)
-            .navigationBarBackButtonHidden(true)
-            .navigationTitle(ProfileLocalization.editProfile)
-            .toolbar {
-                ToolbarItem(placement: .navigationBarLeading, content: {
-                    Button(action: {
-                        viewModel.backButtonTapped()
-                    }, label: {
-                        CoreAssets.arrowLeft.swiftUIImage
-                            .renderingMode(.template)
-                            .foregroundColor(Theme.Colors.accentColor)
-                    })
-                })
-                ToolbarItem(placement: .navigationBarTrailing, content: {
-                    Button(action: {
-                        if viewModel.isChanged {
-                            Task {
-                                viewModel.trackProfileEditDoneClicked()
-                                await viewModel.saveProfileUpdates()
-                            }
-                        }
-                    }, label: {
-                        HStack(spacing: 2) {
-                            CoreAssets.done.swiftUIImage.renderingMode(.template)
-                                .foregroundColor(Theme.Colors.accentXColor)
-                            Text(CoreLocalization.done)
-                                .font(Theme.Fonts.labelLarge)
-                                .foregroundColor(Theme.Colors.accentXColor)
-                        }
-                    })
-                    .opacity(viewModel.isChanged ? 1 : 0.3)
-                    .accessibilityIdentifier("done_button")
-                })
-            }
-            .background(
-                Theme.Colors.background
-                    .ignoresSafeArea()
-            )
         }
+        .navigationBarHidden(false)
+        .navigationBarBackButtonHidden(true)
+        .navigationTitle(ProfileLocalization.editProfile)
+        .toolbar {
+            ToolbarItem(placement: .navigationBarLeading, content: {
+                Button(action: {
+                    viewModel.backButtonTapped()
+                }, label: {
+                    CoreAssets.arrowLeft.swiftUIImage
+                        .renderingMode(.template)
+                        .foregroundColor(Theme.Colors.accentColor)
+                })
+            })
+            ToolbarItem(placement: .navigationBarTrailing, content: {
+                Button(action: {
+                    if viewModel.isChanged {
+                        Task {
+                            viewModel.trackProfileEditDoneClicked()
+                            await viewModel.saveProfileUpdates()
+                        }
+                    }
+                }, label: {
+                    HStack(spacing: 2) {
+                        CoreAssets.done.swiftUIImage.renderingMode(.template)
+                            .foregroundColor(Theme.Colors.accentXColor)
+                        Text(CoreLocalization.done)
+                            .font(Theme.Fonts.labelLarge)
+                            .foregroundColor(Theme.Colors.accentXColor)
+                    }
+                })
+                .opacity(viewModel.isChanged ? 1 : 0.3)
+                .accessibilityIdentifier("done_button")
+            })
+        }
+        .background(
+            Theme.Colors.background
+                .ignoresSafeArea()
+        )
     }
 }
 
