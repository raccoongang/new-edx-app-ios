//
//  ProfileView.swift
//  Profile
//
//  Created by  Stepanok Ivan on 22.09.2022.
//

import SwiftUI
import Core
import Kingfisher
import Theme

public struct ProfileView: View {

    @StateObject private var viewModel: ProfileViewModel
    @Binding var settingsTapped: Bool

    public init(viewModel: ProfileViewModel, settingsTapped: Binding<Bool>) {
        self._viewModel = StateObject(wrappedValue: { viewModel }())
        self._settingsTapped = settingsTapped
    }

    public var body: some View {
        GeometryReader { proxy in
            ZStack(alignment: .top) {
                // MARK: - Page Body
                RefreshableScrollViewCompat(
                    action: {
                        await viewModel.getMyProfile(withProgress: false)
                    },
                    content: {
                        content(for: proxy.size.width)
                    }
                )
                .accessibilityAction {}
                .padding(.top, 8)
                .onChange(of: settingsTapped, perform: { _ in
                    let userModel = viewModel.userModel ?? UserProfile()
                    viewModel.trackProfileEditClicked()
                    viewModel.router.showEditProfile(
                        userModel: userModel,
                        avatar: viewModel.updatedAvatar,
                        profileDidEdit: { updatedProfile, updatedImage in
                            if let updatedProfile {
                                self.viewModel.userModel = updatedProfile
                            }
                            if let updatedImage {
                                self.viewModel.updatedAvatar = updatedImage
                            }
                        }
                    )
                })
                .navigationBarHidden(false)
                .navigationBarBackButtonHidden(false)
                
                // MARK: - Offline mode SnackBar
                OfflineSnackBarView(
                    connectivity: viewModel.connectivity,
                    reloadAction: {
                        await viewModel.getMyProfile(withProgress: false)
                    }
                )
                
                // MARK: - Error Alert
                if viewModel.showError {
                    VStack {
                        Spacer()
                        SnackBarView(message: viewModel.errorMessage)
                    }
                    .padding(
                        .bottom,
                        viewModel.connectivity.isInternetAvaliable
                        ? 0 : OfflineSnackBarView.height
                    )
                    .transition(.move(edge: .bottom))
                    .onAppear {
                        doAfter(Theme.Timeout.snackbarMessageLongTimeout) {
                            viewModel.errorMessage = nil
                        }
                    }
                }
            }
            .onFirstAppear {
                Task {
                    await viewModel.getMyProfile()
                }
            }
            .background(
                Theme.Colors.background
                    .ignoresSafeArea()
            )
        }
<<<<<<< HEAD
=======
        .background(
            Theme.Colors.background
                .ignoresSafeArea()
        )
        .onReceive(NotificationCenter.default.publisher(for: .profileUpdated)) { _ in
            Task {
                await viewModel.getMyProfile()
            }
        }
>>>>>>> 09c85bb0
    }

    private var progressBar: some View {
        ProgressBar(size: 40, lineWidth: 8)
            .padding(.top, 200)
            .padding(.horizontal)
    }

    private func content(for width: CGFloat) -> some View {
        VStack {
            if viewModel.isShowProgress {
                ProgressBar(size: 40, lineWidth: 8)
                    .padding(.top, 200)
                    .padding(.horizontal)
                    .accessibilityIdentifier("progressbar")
            } else {
                UserAvatar(url: viewModel.userModel?.avatarUrl ?? "", image: $viewModel.updatedAvatar)
                    .padding(.top, 30)
                    .accessibilityIdentifier("user_avatar_image")
                Text(viewModel.userModel?.name ?? "")
                    .font(Theme.Fonts.headlineSmall)
                    .foregroundColor(Theme.Colors.textPrimary)
                    .padding(.top, 20)
                    .accessibilityIdentifier("user_name_text")
                Text("@\(viewModel.userModel?.username ?? "")")
                    .font(Theme.Fonts.labelLarge)
                    .padding(.top, 4)
                    .foregroundColor(Theme.Colors.textSecondary)
                    .padding(.bottom, 10)
                    .accessibilityIdentifier("user_username_text")
                profileInfo
                VStack(alignment: .leading, spacing: 14) {
                   settings
                   ProfileSupportInfoView(viewModel: viewModel)
                   logOutButton
                }
                Spacer()
            }
        }
        .frameLimit(width: width)
    }

    // MARK: - Profile Info

    @ViewBuilder
    private var profileInfo: some View {
        if viewModel.userModel?.yearOfBirth != 0 || viewModel.userModel?.shortBiography != "" {
            VStack(alignment: .leading, spacing: 14) {
                Text(ProfileLocalization.info)
                    .padding(.horizontal, 24)
                    .font(Theme.Fonts.labelLarge)
                    .foregroundColor(Theme.Colors.textSecondary)
                    .accessibilityIdentifier("profile_info_text")

                VStack(alignment: .leading, spacing: 16) {
                    if viewModel.userModel?.yearOfBirth != 0 {
                        HStack {
                            Text(ProfileLocalization.Edit.Fields.yearOfBirth)
                                .foregroundColor(Theme.Colors.textSecondary)
                                .accessibilityIdentifier("yob_text")
                            Text(String(viewModel.userModel?.yearOfBirth ?? 0))
                                .foregroundColor(Theme.Colors.textPrimary)
                                .accessibilityIdentifier("yob_value_text")
                        }
                        .font(Theme.Fonts.titleMedium)
                    }
                    if let bio = viewModel.userModel?.shortBiography, bio != "" {
                        HStack(alignment: .top) {
                            Text(ProfileLocalization.bio + " ")
                                .foregroundColor(Theme.Colors.textPrimary)
                            + Text(bio)
                        }
                        .accessibilityIdentifier("bio_text")
                    }
                }
                .accessibilityElement(children: .ignore)
                .accessibilityLabel(
                    (viewModel.userModel?.yearOfBirth != 0 ?
                     ProfileLocalization.Edit.Fields.yearOfBirth + String(viewModel.userModel?.yearOfBirth ?? 0) :
                        "") +
                    (viewModel.userModel?.shortBiography != nil ?
                     ProfileLocalization.bio + (viewModel.userModel?.shortBiography ?? "") :
                        "")
                )
                .cardStyle(
                    bgColor: Theme.Colors.textInputUnfocusedBackground,
                    strokeColor: .clear
                )
            }.padding(.bottom, 16)
        }
    }

    // MARK: - Settings

    @ViewBuilder
    private var settings: some View {
        Text(ProfileLocalization.settings)
            .padding(.horizontal, 24)
            .font(Theme.Fonts.labelLarge)
            .foregroundColor(Theme.Colors.textSecondary)
            .accessibilityIdentifier("settings_text")

        VStack(alignment: .leading, spacing: 27) {
            Button(action: {
                viewModel.trackProfileVideoSettingsClicked()
                viewModel.router.showSettings()
            }, label: {
                HStack {
                    Text(ProfileLocalization.settingsVideo)
                        .font(Theme.Fonts.titleMedium)
                    Spacer()
                    Image(systemName: "chevron.right")
                }
            })
            .accessibilityIdentifier("video_settings_button")

        }
        .accessibilityElement(children: .ignore)
        .accessibilityLabel(ProfileLocalization.settingsVideo)
        .cardStyle(
            bgColor: Theme.Colors.textInputUnfocusedBackground,
            strokeColor: .clear
        )
    }

    // MARK: - Log out

    private var logOutButton: some View {
        VStack {
            Button(action: {
                viewModel.router.presentView(
                    transitionStyle: .crossDissolve,
                    animated: true
                ) {
                    AlertView(
                        alertTitle: ProfileLocalization.LogoutAlert.title,
                        alertMessage: ProfileLocalization.LogoutAlert.text,
                        positiveAction: CoreLocalization.Alert.accept,
                        onCloseTapped: {
                            viewModel.router.dismiss(animated: true)
                        },
                        okTapped: {
                            viewModel.router.dismiss(animated: true)
                            Task {
                                await viewModel.logOut()
                            }
                        }, type: .logOut
                    )
                }
            }, label: {
                HStack {
                    Text(ProfileLocalization.logout)
                    Spacer()
                    Image(systemName: "rectangle.portrait.and.arrow.right")
                }
            })
            .accessibilityElement(children: .ignore)
            .accessibilityLabel(ProfileLocalization.logout)
            .accessibilityIdentifier("logout_button")
        }
        .foregroundColor(Theme.Colors.alert)
        .cardStyle(bgColor: Theme.Colors.textInputUnfocusedBackground,
                   strokeColor: .clear)
        .padding(.top, 24)
        .padding(.bottom, 60)
    }
}

#if DEBUG
struct ProfileView_Previews: PreviewProvider {
    static var previews: some View {
        let router = ProfileRouterMock()
        let vm = ProfileViewModel(
            interactor: ProfileInteractor.mock,
            downloadManager: DownloadManagerMock(),
            router: router,
            analytics: ProfileAnalyticsMock(),
            config: ConfigMock(),
            connectivity: Connectivity()
        )

        ProfileView(viewModel: vm, settingsTapped: .constant(false))
            .preferredColorScheme(.light)
            .previewDisplayName("DiscoveryView Light")
            .loadFonts()

        ProfileView(viewModel: vm, settingsTapped: .constant(false))
            .preferredColorScheme(.dark)
            .previewDisplayName("DiscoveryView Dark")
            .loadFonts()
    }
}
#endif

struct UserAvatar: View {

    private var url: URL?
    @Binding private var image: UIImage?

    init(url: String, image: Binding<UIImage?>) {
        if let rightUrl = URL(string: url) {
            self.url = rightUrl
        } else {
            self.url = nil
        }
        self._image = image
    }

    var body: some View {
        ZStack {
            Circle()
                .foregroundColor(Theme.Colors.avatarStroke)
                .frame(width: 104, height: 104)
            if let image {
                Image(uiImage: image)
                    .resizable()
                    .scaledToFill()
                    .frame(width: 100, height: 100)
                    .cornerRadius(50)
            } else {
                KFImage(url)
                    .onFailureImage(CoreAssets.noCourseImage.image)
                    .resizable()
                    .scaledToFill()
                    .frame(width: 100, height: 100)
                    .cornerRadius(50)
            }
        }
    }
}<|MERGE_RESOLUTION|>--- conflicted
+++ resolved
@@ -21,77 +21,68 @@
     }
 
     public var body: some View {
-        GeometryReader { proxy in
-            ZStack(alignment: .top) {
-                // MARK: - Page Body
-                RefreshableScrollViewCompat(
-                    action: {
-                        await viewModel.getMyProfile(withProgress: false)
-                    },
-                    content: {
-                        content(for: proxy.size.width)
+        ZStack(alignment: .top) {
+            // MARK: - Page Body
+            RefreshableScrollViewCompat(
+                action: {
+                    await viewModel.getMyProfile(withProgress: false)
+                },
+                content: content
+            )
+            .accessibilityAction {}
+            .frameLimit(sizePortrait: 420)
+            .padding(.top, 8)
+            .onChange(of: settingsTapped, perform: { _ in
+                let userModel = viewModel.userModel ?? UserProfile()
+                viewModel.trackProfileEditClicked()
+                viewModel.router.showEditProfile(
+                    userModel: userModel,
+                    avatar: viewModel.updatedAvatar,
+                    profileDidEdit: { updatedProfile, updatedImage in
+                        if let updatedProfile {
+                            self.viewModel.userModel = updatedProfile
+                        }
+                        if let updatedImage {
+                            self.viewModel.updatedAvatar = updatedImage
+                        }
                     }
                 )
-                .accessibilityAction {}
-                .padding(.top, 8)
-                .onChange(of: settingsTapped, perform: { _ in
-                    let userModel = viewModel.userModel ?? UserProfile()
-                    viewModel.trackProfileEditClicked()
-                    viewModel.router.showEditProfile(
-                        userModel: userModel,
-                        avatar: viewModel.updatedAvatar,
-                        profileDidEdit: { updatedProfile, updatedImage in
-                            if let updatedProfile {
-                                self.viewModel.userModel = updatedProfile
-                            }
-                            if let updatedImage {
-                                self.viewModel.updatedAvatar = updatedImage
-                            }
-                        }
-                    )
-                })
-                .navigationBarHidden(false)
-                .navigationBarBackButtonHidden(false)
-                
-                // MARK: - Offline mode SnackBar
-                OfflineSnackBarView(
-                    connectivity: viewModel.connectivity,
-                    reloadAction: {
-                        await viewModel.getMyProfile(withProgress: false)
+            })
+            .navigationBarHidden(false)
+            .navigationBarBackButtonHidden(false)
+
+            // MARK: - Offline mode SnackBar
+            OfflineSnackBarView(
+                connectivity: viewModel.connectivity,
+                reloadAction: {
+                    await viewModel.getMyProfile(withProgress: false)
+                }
+            )
+
+            // MARK: - Error Alert
+            if viewModel.showError {
+                VStack {
+                    Spacer()
+                    SnackBarView(message: viewModel.errorMessage)
+                }
+                .padding(
+                    .bottom,
+                    viewModel.connectivity.isInternetAvaliable
+                    ? 0 : OfflineSnackBarView.height
+                )
+                .transition(.move(edge: .bottom))
+                .onAppear {
+                    doAfter(Theme.Timeout.snackbarMessageLongTimeout) {
+                        viewModel.errorMessage = nil
                     }
-                )
-                
-                // MARK: - Error Alert
-                if viewModel.showError {
-                    VStack {
-                        Spacer()
-                        SnackBarView(message: viewModel.errorMessage)
-                    }
-                    .padding(
-                        .bottom,
-                        viewModel.connectivity.isInternetAvaliable
-                        ? 0 : OfflineSnackBarView.height
-                    )
-                    .transition(.move(edge: .bottom))
-                    .onAppear {
-                        doAfter(Theme.Timeout.snackbarMessageLongTimeout) {
-                            viewModel.errorMessage = nil
-                        }
-                    }
-                }
-            }
-            .onFirstAppear {
-                Task {
-                    await viewModel.getMyProfile()
-                }
-            }
-            .background(
-                Theme.Colors.background
-                    .ignoresSafeArea()
-            )
-        }
-<<<<<<< HEAD
-=======
+                }
+            }
+        }
+        .onFirstAppear {
+            Task {
+                await viewModel.getMyProfile()
+            }
+        }
         .background(
             Theme.Colors.background
                 .ignoresSafeArea()
@@ -101,7 +92,6 @@
                 await viewModel.getMyProfile()
             }
         }
->>>>>>> 09c85bb0
     }
 
     private var progressBar: some View {
@@ -110,7 +100,7 @@
             .padding(.horizontal)
     }
 
-    private func content(for width: CGFloat) -> some View {
+    private func content() -> some View {
         VStack {
             if viewModel.isShowProgress {
                 ProgressBar(size: 40, lineWidth: 8)
@@ -141,7 +131,6 @@
                 Spacer()
             }
         }
-        .frameLimit(width: width)
     }
 
     // MARK: - Profile Info
