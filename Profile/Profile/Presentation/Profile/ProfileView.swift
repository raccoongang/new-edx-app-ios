//
//  ProfileView.swift
//  Profile
//
//  Created by  Stepanok Ivan on 22.09.2022.
//

import SwiftUI
import Core
import Kingfisher
import Theme

public struct ProfileView: View {

    @StateObject private var viewModel: ProfileViewModel
    @Binding var settingsTapped: Bool

    public init(viewModel: ProfileViewModel, settingsTapped: Binding<Bool>) {
        self._viewModel = StateObject(wrappedValue: { viewModel }())
        self._settingsTapped = settingsTapped
    }

    public var body: some View {
        ZStack(alignment: .top) {
            // MARK: - Page Body
            RefreshableScrollViewCompat(
                action: {
                    await viewModel.getMyProfile(withProgress: false)
                },
                content: content
            )
            .accessibilityAction {}
            .frameLimit(sizePortrait: 420)
            .padding(.top, 8)
            .onChange(of: settingsTapped, perform: { _ in
                let userModel = viewModel.userModel ?? UserProfile()
                viewModel.trackProfileEditClicked()
                viewModel.router.showEditProfile(
                    userModel: userModel,
                    avatar: viewModel.updatedAvatar,
                    profileDidEdit: { updatedProfile, updatedImage in
                        if let updatedProfile {
                            self.viewModel.userModel = updatedProfile
                        }
                        if let updatedImage {
                            self.viewModel.updatedAvatar = updatedImage
                        }
                    }
                )
            })
            .navigationBarHidden(false)
            .navigationBarBackButtonHidden(false)

            // MARK: - Offline mode SnackBar
            OfflineSnackBarView(
                connectivity: viewModel.connectivity,
                reloadAction: {
                    await viewModel.getMyProfile(withProgress: false)
                }
            )

            // MARK: - Error Alert
            if viewModel.showError {
                VStack {
                    Spacer()
                    SnackBarView(message: viewModel.errorMessage)
                }
                .padding(
                    .bottom,
                    viewModel.connectivity.isInternetAvaliable
                    ? 0 : OfflineSnackBarView.height
                )
                .transition(.move(edge: .bottom))
                .onAppear {
                    doAfter(Theme.Timeout.snackbarMessageLongTimeout) {
                        viewModel.errorMessage = nil
                    }
                }
            }
        }
        .onFirstAppear {
            Task {
                await viewModel.getMyProfile()
            }
        }
        .background(
            Theme.Colors.background
                .ignoresSafeArea()
        )
    }

    private var progressBar: some View {
        ProgressBar(size: 40, lineWidth: 8)
            .padding(.top, 200)
            .padding(.horizontal)
    }

    private func content() -> some View {
        VStack {
            if viewModel.isShowProgress {
                ProgressBar(size: 40, lineWidth: 8)
                    .padding(.top, 200)
                    .padding(.horizontal)
                    .accessibilityIdentifier("progressbar")
            } else {
                UserAvatar(url: viewModel.userModel?.avatarUrl ?? "", image: $viewModel.updatedAvatar)
                    .padding(.top, 30)
                    .accessibilityIdentifier("user_avatar_image")
                Text(viewModel.userModel?.name ?? "")
                    .font(Theme.Fonts.headlineSmall)
                    .padding(.top, 20)
                    .accessibilityIdentifier("user_name_text")
                Text("@\(viewModel.userModel?.username ?? "")")
                    .font(Theme.Fonts.labelLarge)
                    .padding(.top, 4)
                    .foregroundColor(Theme.Colors.textSecondary)
                    .padding(.bottom, 10)
                    .accessibilityIdentifier("user_username_text")
                profileInfo
                VStack(alignment: .leading, spacing: 14) {
                   settings
                   ProfileSupportInfoView(viewModel: viewModel)
                   logOutButton
                }
                Spacer()
            }
        }
    }

    // MARK: - Profile Info

    @ViewBuilder
    private var profileInfo: some View {
        if viewModel.userModel?.yearOfBirth != 0 || viewModel.userModel?.shortBiography != "" {
            VStack(alignment: .leading, spacing: 14) {
                Text(ProfileLocalization.info)
                    .padding(.horizontal, 24)
                    .font(Theme.Fonts.labelLarge)
<<<<<<< HEAD
                    .accessibilityIdentifier("profile_info_text")
=======
                    .foregroundColor(Theme.Colors.textSecondary)
>>>>>>> cf65ce9e

                VStack(alignment: .leading, spacing: 16) {
                    if viewModel.userModel?.yearOfBirth != 0 {
                        HStack {
                            Text(ProfileLocalization.Edit.Fields.yearOfBirth)
                                .foregroundColor(Theme.Colors.textSecondary)
                                .accessibilityIdentifier("yob_text")
                            Text(String(viewModel.userModel?.yearOfBirth ?? 0))
                                .accessibilityIdentifier("yob_value_text")
                        }
                    }
                    if let bio = viewModel.userModel?.shortBiography, bio != "" {
                        HStack(alignment: .top) {
                            Text(ProfileLocalization.bio + " ")
                                .foregroundColor(Theme.Colors.textSecondary)
                            + Text(bio)
                        }
                        .accessibilityIdentifier("bio_text")
                    }
                }
                .accessibilityElement(children: .ignore)
                .accessibilityLabel(
                    (viewModel.userModel?.yearOfBirth != 0 ?
                     ProfileLocalization.Edit.Fields.yearOfBirth + String(viewModel.userModel?.yearOfBirth ?? 0) :
                        "") +
                    (viewModel.userModel?.shortBiography != nil ?
                     ProfileLocalization.bio + (viewModel.userModel?.shortBiography ?? "") :
                        "")
                )
                .cardStyle(
                    bgColor: Theme.Colors.textInputUnfocusedBackground,
                    strokeColor: .clear
                )
            }.padding(.bottom, 16)
        }
    }

    // MARK: - Settings

    @ViewBuilder
    private var settings: some View {
        Text(ProfileLocalization.settings)
            .padding(.horizontal, 24)
            .font(Theme.Fonts.labelLarge)
<<<<<<< HEAD
            .accessibilityIdentifier("settings_text")
=======
            .foregroundColor(Theme.Colors.textSecondary)
>>>>>>> cf65ce9e
        VStack(alignment: .leading, spacing: 27) {
            Button(action: {
                viewModel.trackProfileVideoSettingsClicked()
                viewModel.router.showSettings()
            }, label: {
                HStack {
                    Text(ProfileLocalization.settingsVideo)
                    Spacer()
                    Image(systemName: "chevron.right")
                }
            })
            .accessibilityIdentifier("video_settings_button")

        }
        .accessibilityElement(children: .ignore)
        .accessibilityLabel(ProfileLocalization.settingsVideo)
        .cardStyle(
            bgColor: Theme.Colors.textInputUnfocusedBackground,
            strokeColor: .clear
        )
    }

    // MARK: - Log out

    private var logOutButton: some View {
        VStack {
            Button(action: {
                viewModel.router.presentView(transitionStyle: .crossDissolve) {
                    AlertView(
                        alertTitle: ProfileLocalization.LogoutAlert.title,
                        alertMessage: ProfileLocalization.LogoutAlert.text,
                        positiveAction: CoreLocalization.Alert.accept,
                        onCloseTapped: {
                            viewModel.router.dismiss(animated: true)
                        },
                        okTapped: {
                            viewModel.router.dismiss(animated: true)
                            Task {
                                await viewModel.logOut()
                            }
                        }, type: .logOut
                    )
                }
            }, label: {
                HStack {
                    Text(ProfileLocalization.logout)
                    Spacer()
                    Image(systemName: "rectangle.portrait.and.arrow.right")
                }
            })
            .accessibilityElement(children: .ignore)
            .accessibilityLabel(ProfileLocalization.logout)
            .accessibilityIdentifier("logout_button")
        }
        .foregroundColor(Theme.Colors.alert)
        .cardStyle(bgColor: Theme.Colors.textInputUnfocusedBackground,
                   strokeColor: .clear)
        .padding(.top, 24)
        .padding(.bottom, 60)
    }
}

#if DEBUG
struct ProfileView_Previews: PreviewProvider {
    static var previews: some View {
        let router = ProfileRouterMock()
        let vm = ProfileViewModel(
            interactor: ProfileInteractor.mock,
            downloadManager: DownloadManagerMock(),
            router: router,
            analytics: ProfileAnalyticsMock(),
            config: ConfigMock(),
            connectivity: Connectivity()
        )

        ProfileView(viewModel: vm, settingsTapped: .constant(false))
            .preferredColorScheme(.light)
            .previewDisplayName("DiscoveryView Light")
            .loadFonts()

        ProfileView(viewModel: vm, settingsTapped: .constant(false))
            .preferredColorScheme(.dark)
            .previewDisplayName("DiscoveryView Dark")
            .loadFonts()
    }
}
#endif

struct UserAvatar: View {

    private var url: URL?
    @Binding private var image: UIImage?

    init(url: String, image: Binding<UIImage?>) {
        if let rightUrl = URL(string: url) {
            self.url = rightUrl
        } else {
            self.url = nil
        }
        self._image = image
    }

    var body: some View {
        ZStack {
            Circle()
                .foregroundColor(Theme.Colors.avatarStroke)
                .frame(width: 104, height: 104)
            if let image {
                Image(uiImage: image)
                    .resizable()
                    .scaledToFill()
                    .frame(width: 100, height: 100)
                    .cornerRadius(50)
            } else {
                KFImage(url)
                    .onFailureImage(CoreAssets.noCourseImage.image)
                    .resizable()
                    .scaledToFill()
                    .frame(width: 100, height: 100)
                    .cornerRadius(50)
            }
        }
    }
}<|MERGE_RESOLUTION|>--- conflicted
+++ resolved
@@ -136,11 +136,8 @@
                 Text(ProfileLocalization.info)
                     .padding(.horizontal, 24)
                     .font(Theme.Fonts.labelLarge)
-<<<<<<< HEAD
+                    .foregroundColor(Theme.Colors.textSecondary)
                     .accessibilityIdentifier("profile_info_text")
-=======
-                    .foregroundColor(Theme.Colors.textSecondary)
->>>>>>> cf65ce9e
 
                 VStack(alignment: .leading, spacing: 16) {
                     if viewModel.userModel?.yearOfBirth != 0 {
@@ -185,11 +182,9 @@
         Text(ProfileLocalization.settings)
             .padding(.horizontal, 24)
             .font(Theme.Fonts.labelLarge)
-<<<<<<< HEAD
+            .foregroundColor(Theme.Colors.textSecondary)
             .accessibilityIdentifier("settings_text")
-=======
-            .foregroundColor(Theme.Colors.textSecondary)
->>>>>>> cf65ce9e
+
         VStack(alignment: .leading, spacing: 27) {
             Button(action: {
                 viewModel.trackProfileVideoSettingsClicked()
