//
//  ProfileView.swift
//  Profile
//
//  Created by  Stepanok Ivan on 22.09.2022.
//

import SwiftUI
import Core
import Kingfisher

public struct ProfileView: View {
    
    @StateObject private var viewModel: ProfileViewModel
    @Binding var settingsTapped: Bool
    
    public init(viewModel: ProfileViewModel, settingsTapped: Binding<Bool>) {
        self._viewModel = StateObject(wrappedValue: { viewModel }())
        self._settingsTapped = settingsTapped
    }
    
    public var body: some View {
        ZStack(alignment: .top) {
            // MARK: - Page Body
            RefreshableScrollViewCompat(action: {
                await viewModel.getMyProfile(withProgress: false)
            }) {
                VStack {
                    if viewModel.isShowProgress {
                        ProgressBar(size: 40, lineWidth: 8)
                            .padding(.top, 200)
                            .padding(.horizontal)
                    } else {
                        UserAvatar(url: viewModel.userModel?.avatarUrl ?? "", image: $viewModel.updatedAvatar)
                            .padding(.top, 30)
                        Text(viewModel.userModel?.name ?? "")
                            .font(Theme.Fonts.headlineSmall)
                            .padding(.top, 20)
                        
                        Text("@\(viewModel.userModel?.username ?? "")")
                            .font(Theme.Fonts.labelLarge)
                            .padding(.top, 4)
                            .foregroundColor(Theme.Colors.textSecondary)
                            .padding(.bottom, 10)
                        
                        // MARK: - Profile Info
                        if viewModel.userModel?.yearOfBirth != 0 || viewModel.userModel?.shortBiography != "" {
                            VStack(alignment: .leading, spacing: 14) {
                                Text(ProfileLocalization.info)
                                    .padding(.horizontal, 24)
                                    .font(Theme.Fonts.labelLarge)
                                
                                VStack(alignment: .leading, spacing: 16) {
                                    if viewModel.userModel?.yearOfBirth != 0 {
                                        HStack {
                                            Text(ProfileLocalization.Edit.Fields.yearOfBirth)
                                                .foregroundColor(Theme.Colors.textSecondary)
                                            Text(String(viewModel.userModel?.yearOfBirth ?? 0))
                                        }
                                    }
                                    if let bio = viewModel.userModel?.shortBiography, bio != "" {
                                        HStack(alignment: .top) {
                                            Text(ProfileLocalization.bio + " ")
                                                .foregroundColor(Theme.Colors.textSecondary)
                                            + Text(bio)
                                        }
                                    }
                                }
                                .accessibilityElement(children: .ignore)
                                .accessibilityLabel(
                                    (viewModel.userModel?.yearOfBirth != 0 ?
                                     ProfileLocalization.Edit.Fields.yearOfBirth + String(viewModel.userModel?.yearOfBirth ?? 0) :
                                        "") +
                                    (viewModel.userModel?.shortBiography != nil ?
                                     ProfileLocalization.bio + (viewModel.userModel?.shortBiography ?? "") :
                                        "")
                                )
                                .cardStyle(
                                    bgColor: Theme.Colors.textInputUnfocusedBackground,
                                    strokeColor: .clear
                                )
                            }.padding(.bottom, 16)
                        }
                        
                        VStack(alignment: .leading, spacing: 14) {
                            // MARK: - Settings
                            Text(ProfileLocalization.settings)
                                .padding(.horizontal, 24)
                                .font(Theme.Fonts.labelLarge)
                            VStack(alignment: .leading, spacing: 27) {
                                Button(action: {
                                    viewModel.trackProfileVideoSettingsClicked()
                                    viewModel.router.showSettings()
                                }, label: {
                                    HStack {
                                        Text(ProfileLocalization.settingsVideo)
                                        Spacer()
                                        Image(systemName: "chevron.right")
                                    }
                                })
                                
                            }
                            .accessibilityElement(children: .ignore)
                            .accessibilityLabel(ProfileLocalization.settingsVideo)
                            .cardStyle(
                                bgColor: Theme.Colors.textInputUnfocusedBackground,
                                strokeColor: .clear
                            )
                            
                            // MARK: - Support info
                            Text(ProfileLocalization.supportInfo)
                                .padding(.horizontal, 24)
                                .font(Theme.Fonts.labelLarge)
                            VStack(alignment: .leading, spacing: 24) {
                                if let support = viewModel.contactSupport() {
                                    Button(action: {
                                        viewModel.trackEmailSupportClicked()
                                        UIApplication.shared.open(support)
                                    }, label: {
                                        HStack {
                                            Text(ProfileLocalization.contact)
                                            Spacer()
                                            Image(systemName: "chevron.right")
                                        }
                                    })
                                    .buttonStyle(PlainButtonStyle())
                                    .foregroundColor(.primary)
                                    .accessibilityElement(children: .ignore)
                                    .accessibilityLabel(ProfileLocalization.supportInfo)
                                    Rectangle()
                                        .frame(height: 1)
                                        .foregroundColor(Theme.Colors.textSecondary)
                                }
                                
                                if let tos = viewModel.config.agreement.tosURL {
                                    Button(action: {
                                        viewModel.trackCookiePolicyClicked()
                                        UIApplication.shared.open(tos)
                                    }, label: {
                                        HStack {
                                            Text(ProfileLocalization.terms)
                                            Spacer()
                                            Image(systemName: "chevron.right")
                                        }
                                    })
                                    .buttonStyle(PlainButtonStyle())
                                    .foregroundColor(.primary)
                                    .accessibilityElement(children: .ignore)
                                    .accessibilityLabel(ProfileLocalization.terms)
                                    Rectangle()
                                        .frame(height: 1)
                                        .foregroundColor(Theme.Colors.textSecondary)
                                }
                                
                                if let privacy = viewModel.config.agreement.privacyPolicyURL {
                                    Button(action: {
                                        viewModel.trackPrivacyPolicyClicked()
                                        UIApplication.shared.open(privacy)
                                    }, label: {
                                        HStack {
                                            Text(ProfileLocalization.privacy)
                                            Spacer()
                                            Image(systemName: "chevron.right")
                                        }
                                    })
                                    .buttonStyle(PlainButtonStyle())
                                    .foregroundColor(.primary)
                                    .accessibilityElement(children: .ignore)
                                    .accessibilityLabel(ProfileLocalization.privacy)
                                }
                                
                                // MARK: Version
<<<<<<< HEAD
                                    Rectangle()
                                        .frame(height: 1)
                                        .foregroundColor(Theme.Colors.textSecondary)
                                    Button(action: {
                                        viewModel.openAppStore()
                                    }, label: {
                                        HStack {
                                            VStack(alignment: .leading, spacing: 0) {
                                                HStack {
                                                    if viewModel.versionState == .updateRequired {
                                                        CoreAssets.Assets.warningFilled.swiftUIImage
                                                            .resizable()
                                                            .frame(width: 24, height: 24)
                                                    }
                                                    Text("\(ProfileLocalization.Settings.version) \(viewModel.currentVersion)")
                                                }
                                                switch viewModel.versionState {
                                                case .actual:
                                                    HStack {
                                                        CoreAssets.Assets.checkmark.swiftUIImage
                                                            .renderingMode(.template)
                                                            .foregroundColor(.green)
                                                        Text(ProfileLocalization.Settings.upToDate)
                                                            .font(Theme.Fonts.labelMedium)
                                                            .foregroundStyle(Theme.Colors.textSecondary)
                                                    }
                                                case .updateNeeded:
                                                    Text("\(ProfileLocalization.Settings.tapToUpdate) \(viewModel.latestVersion)")
                                                        .font(Theme.Fonts.labelMedium)
                                                        .foregroundStyle(Theme.Colors.accentColor)
                                                case .updateRequired:
                                                    Text(ProfileLocalization.Settings.tapToInstall)
=======
                                Rectangle()
                                    .frame(height: 1)
                                    .foregroundColor(Theme.Colors.textSecondary)
                                Button(action: {
                                    viewModel.openAppStore()
                                }, label: {
                                    HStack {
                                        VStack(alignment: .leading, spacing: 0) {
                                            HStack {
                                                if viewModel.versionState == .updateRequired {
                                                    CoreAssets.warningFilled.swiftUIImage
                                                        .resizable()
                                                        .frame(width: 24, height: 24)
                                                }
                                                Text("\(ProfileLocalization.Settings.version) \(viewModel.currentVersion)")
                                            }
                                            switch viewModel.versionState {
                                            case .actual:
                                                HStack {
                                                    CoreAssets.checkmark.swiftUIImage
                                                        .renderingMode(.template)
                                                        .foregroundColor(.green)
                                                    Text(ProfileLocalization.Settings.upToDate)
>>>>>>> 7fc5a647
                                                        .font(Theme.Fonts.labelMedium)
                                                        .foregroundStyle(Theme.Colors.textSecondary)
                                                }
                                            case .updateNeeded:
                                                Text("\(ProfileLocalization.Settings.tapToUpdate) \(viewModel.latestVersion)")
                                                    .font(Theme.Fonts.labelMedium)
                                                    .foregroundStyle(Theme.Colors.accentColor)
                                            case .updateRequired:
                                                Text(ProfileLocalization.Settings.tapToInstall)
                                                    .font(Theme.Fonts.labelMedium)
                                                    .foregroundStyle(Theme.Colors.accentColor)
                                            }
                                        }
                                        Spacer()
                                        if viewModel.versionState != .actual {
                                            Image(systemName: "arrow.up.circle")
                                                .resizable()
                                                .frame(width: 24, height: 24)
                                                .foregroundStyle(Theme.Colors.accentColor)
                                        }
                                        
                                    }
                                }).disabled(viewModel.versionState == .actual)
                                
                            }.cardStyle(
                                bgColor: Theme.Colors.textInputUnfocusedBackground,
                                strokeColor: .clear
                            )
                            
                            // MARK: - Log out
                            VStack {
                                Button(action: {
                                    viewModel.router.presentView(transitionStyle: .crossDissolve) {
                                        AlertView(
                                            alertTitle: ProfileLocalization.LogoutAlert.title,
                                            alertMessage: ProfileLocalization.LogoutAlert.text,
                                            positiveAction: CoreLocalization.Alert.accept,
                                            onCloseTapped: {
                                                viewModel.router.dismiss(animated: true)
                                            },
                                            okTapped: {
                                                viewModel.router.dismiss(animated: true)
                                                Task {
                                                    await viewModel.logOut()
                                                }
                                            }, type: .logOut
                                        )
                                    }
                                }, label: {
                                    HStack {
                                        Text(ProfileLocalization.logout)
                                        Spacer()
                                        Image(systemName: "rectangle.portrait.and.arrow.right")
                                    }
                                })
                                .accessibilityElement(children: .ignore)
                                .accessibilityLabel(ProfileLocalization.logout)
                            }
                            .foregroundColor(Theme.Colors.alert)
                            .cardStyle(bgColor: Theme.Colors.textInputUnfocusedBackground,
                                       strokeColor: .clear)
                            .padding(.top, 24)
                            .padding(.bottom, 60)
                        }
                        Spacer()
                    }
                }
            }.accessibilityAction {}
                .frameLimit(sizePortrait: 420)
                .padding(.top, 8)
                .onChange(of: settingsTapped, perform: { _ in
                    let userModel = viewModel.userModel ?? UserProfile()
                    viewModel.trackProfileEditClicked()
                    viewModel.router.showEditProfile(
                        userModel: userModel,
                        avatar: viewModel.updatedAvatar,
                        profileDidEdit: { updatedProfile, updatedImage in
                            if let updatedProfile {
                                self.viewModel.userModel = updatedProfile
                            }
                            if let updatedImage {
                                self.viewModel.updatedAvatar = updatedImage
                            }
                        }
                    )
                })
                .navigationBarHidden(false)
                .navigationBarBackButtonHidden(false)
            
            // MARK: - Offline mode SnackBar
            OfflineSnackBarView(connectivity: viewModel.connectivity,
                                reloadAction: {
                await viewModel.getMyProfile(withProgress: false)
            })
            
            // MARK: - Error Alert
            if viewModel.showError {
                VStack {
                    Spacer()
                    SnackBarView(message: viewModel.errorMessage)
                }
                .padding(.bottom, viewModel.connectivity.isInternetAvaliable
                         ? 0 : OfflineSnackBarView.height)
                .transition(.move(edge: .bottom))
                .onAppear {
                    doAfter(Theme.Timeout.snackbarMessageLongTimeout) {
                        viewModel.errorMessage = nil
                    }
                }
            }
        }
        .onFirstAppear {
            Task {
                await viewModel.getMyProfile()
            }
        }
        .background(
            Theme.Colors.background
                .ignoresSafeArea()
        )
    }
}

#if DEBUG
struct ProfileView_Previews: PreviewProvider {
    static var previews: some View {
        let router = ProfileRouterMock()
        let vm = ProfileViewModel(interactor: ProfileInteractor.mock,
                                  router: router,
                                  analytics: ProfileAnalyticsMock(),
                                  config: ConfigMock(),
                                  connectivity: Connectivity())
        
        ProfileView(viewModel: vm, settingsTapped: .constant(false))
            .preferredColorScheme(.light)
            .previewDisplayName("DiscoveryView Light")
            .loadFonts()
        
        ProfileView(viewModel: vm, settingsTapped: .constant(false))
            .preferredColorScheme(.dark)
            .previewDisplayName("DiscoveryView Dark")
            .loadFonts()
    }
}
#endif

struct UserAvatar: View {
    
    private var url: URL?
    @Binding private var image: UIImage?
    
    init(url: String, image: Binding<UIImage?>) {
        if let rightUrl = URL(string: url) {
            self.url = rightUrl
        } else {
            self.url = nil
        }
        self._image = image
    }
    
    var body: some View {
        ZStack {
            Circle()
                .foregroundColor(Theme.Colors.avatarStroke)
                .frame(width: 104, height: 104)
            if let image {
                Image(uiImage: image)
                    .resizable()
                    .scaledToFill()
                    .frame(width: 100, height: 100)
                    .cornerRadius(50)
            } else {
                KFImage(url)
                    .onFailureImage(CoreAssets.Assets.noCourseImage.image)
                    .resizable()
                    .scaledToFill()
                    .frame(width: 100, height: 100)
                    .cornerRadius(50)
            }
        }
    }
}<|MERGE_RESOLUTION|>--- conflicted
+++ resolved
@@ -170,40 +170,6 @@
                                 }
                                 
                                 // MARK: Version
-<<<<<<< HEAD
-                                    Rectangle()
-                                        .frame(height: 1)
-                                        .foregroundColor(Theme.Colors.textSecondary)
-                                    Button(action: {
-                                        viewModel.openAppStore()
-                                    }, label: {
-                                        HStack {
-                                            VStack(alignment: .leading, spacing: 0) {
-                                                HStack {
-                                                    if viewModel.versionState == .updateRequired {
-                                                        CoreAssets.Assets.warningFilled.swiftUIImage
-                                                            .resizable()
-                                                            .frame(width: 24, height: 24)
-                                                    }
-                                                    Text("\(ProfileLocalization.Settings.version) \(viewModel.currentVersion)")
-                                                }
-                                                switch viewModel.versionState {
-                                                case .actual:
-                                                    HStack {
-                                                        CoreAssets.Assets.checkmark.swiftUIImage
-                                                            .renderingMode(.template)
-                                                            .foregroundColor(.green)
-                                                        Text(ProfileLocalization.Settings.upToDate)
-                                                            .font(Theme.Fonts.labelMedium)
-                                                            .foregroundStyle(Theme.Colors.textSecondary)
-                                                    }
-                                                case .updateNeeded:
-                                                    Text("\(ProfileLocalization.Settings.tapToUpdate) \(viewModel.latestVersion)")
-                                                        .font(Theme.Fonts.labelMedium)
-                                                        .foregroundStyle(Theme.Colors.accentColor)
-                                                case .updateRequired:
-                                                    Text(ProfileLocalization.Settings.tapToInstall)
-=======
                                 Rectangle()
                                     .frame(height: 1)
                                     .foregroundColor(Theme.Colors.textSecondary)
@@ -227,7 +193,6 @@
                                                         .renderingMode(.template)
                                                         .foregroundColor(.green)
                                                     Text(ProfileLocalization.Settings.upToDate)
->>>>>>> 7fc5a647
                                                         .font(Theme.Fonts.labelMedium)
                                                         .foregroundStyle(Theme.Colors.textSecondary)
                                                 }
