--- conflicted
+++ resolved
@@ -19,48 +19,6 @@
     }
     
     public var body: some View {
-<<<<<<< HEAD
-        GeometryReader { proxy in
-            ZStack(alignment: .top) {
-                Theme.Colors.background
-                    .ignoresSafeArea()
-                // MARK: - Page Body
-                RefreshableScrollViewCompat(action: {
-                    await viewModel.getUserProfile(withProgress: false)
-                }) {
-                    VStack {
-                        if viewModel.isShowProgress {
-                            ProgressBar(size: 40, lineWidth: 8)
-                                .padding(.top, 200)
-                                .padding(.horizontal)
-                        } else {
-                            ProfileAvatar(url: viewModel.userModel?.avatarUrl ?? "")
-                            if let name = viewModel.userModel?.name, name != "" {
-                                Text(name)
-                                    .font(Theme.Fonts.headlineSmall)
-                                    .padding(.top, 20)
-                            }
-                            Text("@\(viewModel.userModel?.username ?? "")")
-                                .font(Theme.Fonts.labelLarge)
-                                .padding(.top, 4)
-                                .foregroundColor(Theme.Colors.textSecondary)
-                                .padding(.bottom, 10)
-                            
-                            // MARK: - Profile Info
-                            if viewModel.userModel?.yearOfBirth != 0 || viewModel.userModel?.shortBiography != "" {
-                                VStack(alignment: .leading, spacing: 14) {
-                                    Text(ProfileLocalization.info)
-                                        .padding(.horizontal, 24)
-                                        .font(Theme.Fonts.labelLarge)
-                                    
-                                    VStack(alignment: .leading, spacing: 16) {
-                                        if viewModel.userModel?.yearOfBirth != 0 {
-                                            HStack {
-                                                Text(ProfileLocalization.Edit.Fields.yearOfBirth)
-                                                    .foregroundColor(Theme.Colors.textSecondary)
-                                                Text(String(viewModel.userModel?.yearOfBirth ?? 0))
-                                            }
-=======
         ZStack(alignment: .top) {
             Theme.Colors.background
                 .ignoresSafeArea()
@@ -100,49 +58,47 @@
                                             Text(ProfileLocalization.Edit.Fields.yearOfBirth)
                                                 .foregroundColor(Theme.Colors.textSecondary)
                                             Text(String(viewModel.userModel?.yearOfBirth ?? 0))
->>>>>>> 5821f615
-                                        }
-                                        if let bio = viewModel.userModel?.shortBiography, bio != "" {
-                                            HStack(alignment: .top) {
-                                                Text(ProfileLocalization.bio + " ")
-                                                    .foregroundColor(Theme.Colors.textSecondary)
-                                                + Text(bio)
-                                            }
                                         }
                                     }
-                                    .cardStyle(
-                                        bgColor: Theme.Colors.textInputUnfocusedBackground,
-                                        strokeColor: .clear
-                                    )
-                                }.padding(.bottom, 16)
-                            }
+                                    if let bio = viewModel.userModel?.shortBiography, bio != "" {
+                                        HStack(alignment: .top) {
+                                            Text(ProfileLocalization.bio + " ")
+                                                .foregroundColor(Theme.Colors.textSecondary)
+                                            + Text(bio)
+                                        }
+                                    }
+                                }
+                                .cardStyle(
+                                    bgColor: Theme.Colors.textInputUnfocusedBackground,
+                                    strokeColor: .clear
+                                )
+                            }.padding(.bottom, 16)
                         }
-                        Spacer()
                     }
-                    .frameLimit(width: proxy.size.width)
+                    Spacer()
                 }
+            }.frameLimit(sizePortrait: 420)
                 .padding(.top, 8)
                 .navigationBarHidden(false)
                 .navigationBarBackButtonHidden(false)
-                
-                // MARK: - Error Alert
-                if viewModel.showError {
-                    VStack {
-                        Spacer()
-                        SnackBarView(message: viewModel.errorMessage)
-                    }
-                    .transition(.move(edge: .bottom))
-                    .onAppear {
-                        doAfter(Theme.Timeout.snackbarMessageLongTimeout) {
-                            viewModel.errorMessage = nil
-                        }
+            
+            // MARK: - Error Alert
+            if viewModel.showError {
+                VStack {
+                    Spacer()
+                    SnackBarView(message: viewModel.errorMessage)
+                }
+                .transition(.move(edge: .bottom))
+                .onAppear {
+                    doAfter(Theme.Timeout.snackbarMessageLongTimeout) {
+                        viewModel.errorMessage = nil
                     }
                 }
             }
-            .onFirstAppear {
-                Task {
-                    await viewModel.getUserProfile()
-                }
+        }
+        .onFirstAppear {
+            Task {
+                await viewModel.getUserProfile()
             }
         }
     }
