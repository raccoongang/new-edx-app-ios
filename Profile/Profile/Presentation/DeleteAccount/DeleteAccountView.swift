--- conflicted
+++ resolved
@@ -19,132 +19,67 @@
     }
     
     public var body: some View {
-        GeometryReader { proxy in
-            ZStack(alignment: .top) {
-                // MARK: - Page Body
-                ScrollView {
-                    VStack {
-                        Group {
-                            ZStack {
-                                CoreAssets.bgDelete.swiftUIImage
-                                CoreAssets.deleteChar.swiftUIImage
-                                    .foregroundColor(Theme.Colors.accentXColor)
-                                    .offset(y: -31)
-                                CoreAssets.deleteEyes.swiftUIImage
-                                    .offset(x: -7, y: -27)
-                                    .accessibilityIdentifier("delete_account_image")
-                            }.padding(.top, 50)
-                            
-                            HStack {
-                                Text(ProfileLocalization.DeleteAccount.areYouSure)
-                                    .foregroundColor(Theme.Colors.navigationBarTintColor)
-                                + Text(ProfileLocalization.DeleteAccount.wantToDelete)
-                                    .foregroundColor(Theme.Colors.alert)
-                            }
-                            .accessibilityIdentifier("are_you_sure_text")
-                            
-                        }.multilineTextAlignment(.center)
-                            .font(Theme.Fonts.headlineSmall)
+        ZStack(alignment: .top) {
+            // MARK: - Page Body
+            ScrollView {
+                VStack {
+                    Group {
+                        ZStack {
+                            CoreAssets.bgDelete.swiftUIImage
+                            CoreAssets.deleteChar.swiftUIImage
+                                .foregroundColor(Theme.Colors.accentXColor)
+                                .offset(y: -31)
+                            CoreAssets.deleteEyes.swiftUIImage
+                                .offset(x: -7, y: -27)
+                                .accessibilityIdentifier("delete_account_image")
+                        }.padding(.top, 50)
                         
-                        Text(ProfileLocalization.DeleteAccount.description)
+                        HStack {
+                            Text(ProfileLocalization.DeleteAccount.areYouSure)
+                                .foregroundColor(Theme.Colors.navigationBarTintColor)
+                            + Text(ProfileLocalization.DeleteAccount.wantToDelete)
+                                .foregroundColor(Theme.Colors.alert)
+                        }
+                        .accessibilityIdentifier("are_you_sure_text")
+
+                    }.multilineTextAlignment(.center)
+                        .font(Theme.Fonts.headlineSmall)
+                    
+                    Text(ProfileLocalization.DeleteAccount.description)
+                        .foregroundColor(Theme.Colors.textSecondary)
+                        .font(Theme.Fonts.labelLarge)
+                        .multilineTextAlignment(.center)
+                        .padding(.top, 16)
+                        .accessibilityIdentifier("delete_account_description_text")
+                    
+                    // MARK: Password
+                    Group {
+                        Text(ProfileLocalization.DeleteAccount.password)
                             .foregroundColor(Theme.Colors.textSecondary)
                             .font(Theme.Fonts.labelLarge)
-                            .multilineTextAlignment(.center)
+                            .multilineTextAlignment(.leading)
                             .padding(.top, 16)
-                            .accessibilityIdentifier("delete_account_description_text")
+                            .accessibilityIdentifier("password_text")
                         
-                        // MARK: Password
-                        Group {
-                            Text(ProfileLocalization.DeleteAccount.password)
-                                .foregroundColor(Theme.Colors.textSecondary)
-                                .font(Theme.Fonts.labelLarge)
-                                .multilineTextAlignment(.leading)
-                                .padding(.top, 16)
-                                .accessibilityIdentifier("password_text")
-                            
-                            HStack(spacing: 11) {
-                                SecureField(ProfileLocalization.DeleteAccount.passwordDescription,
-                                            text: $viewModel.password)
-                                .font(Theme.Fonts.labelLarge)
-                                .foregroundColor(Theme.Colors.textPrimary)
-                                .accessibilityIdentifier("password_textfield")
-                            }
-                            .padding(.horizontal, 14)
-                            .frame(minHeight: 48)
-                            .frame(maxWidth: .infinity)
-                            .background(
-                                Theme.Shapes.textInputShape
-                                    .fill(Theme.Colors.textInputBackground)
-                            )
-                            .overlay(
-                                Theme.Shapes.textInputShape
-                                    .stroke(lineWidth: 1)
-                                    .fill(Theme.Colors.textInputUnfocusedStroke)
-                            )
-                            Text(viewModel.incorrectPassword
-                                 ? ProfileLocalization.DeleteAccount.incorrectPassword
-                                 : " ")
-                            .foregroundColor(Theme.Colors.alert)
+                        HStack(spacing: 11) {
+                            SecureField(ProfileLocalization.DeleteAccount.passwordDescription,
+                                        text: $viewModel.password)
                             .font(Theme.Fonts.labelLarge)
-                            .multilineTextAlignment(.leading)
-                            .padding(.top, 0)
-                            .shake($viewModel.incorrectPassword,
-                                   onCompletion: { viewModel.incorrectPassword.toggle() })
-                            .accessibilityIdentifier("incorrect_password_text")
-                            
-                        }.frame(minWidth: 0,
-                                maxWidth: .infinity,
-                                alignment: .topLeading)
-                        
-                        // MARK: Comfirmation button
-                        if viewModel.isShowProgress {
-                            ProgressBar(size: 40, lineWidth: 8)
-                                .padding(.top, 20)
-                                .padding(.horizontal)
-                                .accessibilityIdentifier("progressbar")
-                        } else {
-                            StyledButton(ProfileLocalization.DeleteAccount.comfirm, action: {
-                                Task {
-                                    try await viewModel.deleteAccount(password: viewModel.password)
-                                }
-                            }, color: Theme.Colors.accentColor,
-                                         textColor: Theme.Colors.primaryButtonTextColor,
-                                         isActive: viewModel.password.count >= 2)
-                            .padding(.top, 18)
-                            .accessibilityIdentifier("delete_account_button")
+                            .foregroundColor(Theme.Colors.textPrimary)
+                            .accessibilityIdentifier("password_textfield")
                         }
-                        
-                        // MARK: Back to profile
-                        Button(action: {
-                            viewModel.router.back()
-                        }, label: {
-                            HStack(spacing: 9) {
-                                CoreAssets.arrowRight16.swiftUIImage.renderingMode(.template)
-                                    .rotationEffect(Angle(degrees: 180))
-                                    .foregroundColor(Theme.Colors.secondaryButtonTextColor)
-                                Text(ProfileLocalization.DeleteAccount.backToProfile)
-                                    .font(Theme.Fonts.labelLarge)
-                                    .foregroundColor(Theme.Colors.secondaryButtonTextColor)
-                            }
-                        })
-                        .padding(.top, 5)
-                        .accessibilityIdentifier("back_button")
-                        .frame(maxWidth: .infinity, minHeight: 42)
+                        .padding(.horizontal, 14)
+                        .frame(minHeight: 48)
+                        .frame(maxWidth: .infinity)
                         .background(
-                            Theme.Shapes.buttonShape
-                                .fill(.clear)
+                            Theme.Shapes.textInputShape
+                                .fill(Theme.Colors.textInputBackground)
                         )
                         .overlay(
-                            Theme.Shapes.buttonShape
-                                .stroke(style: .init(lineWidth: 1, lineCap: .round, lineJoin: .round, miterLimit: 1))
-                                .foregroundColor(Theme.Colors.secondaryButtonBorderColor)
-                            
+                            Theme.Shapes.textInputShape
+                                .stroke(lineWidth: 1)
+                                .fill(Theme.Colors.textInputUnfocusedStroke)
                         )
-<<<<<<< HEAD
-                        .padding(.top, 35)
-                    }
-                    .frameLimit(width: proxy.size.width)
-=======
                         Text(viewModel.incorrectPassword
                              ? ProfileLocalization.DeleteAccount.incorrectPassword
                              : " ")
@@ -196,38 +131,38 @@
                     )
                     .padding(.top, 35)
                     .accessibilityIdentifier("back_button")
->>>>>>> 09c85bb0
                 }
-                .padding(.horizontal, 24)
+            }.padding(.horizontal, 24)
                 .frame(minHeight: 0,
                        maxHeight: .infinity,
                        alignment: .top)
+                .frameLimit(sizePortrait: 420)
+            
                 .padding(.top, 8)
                 .navigationBarHidden(false)
                 .navigationBarBackButtonHidden(false)
                 .navigationTitle(ProfileLocalization.DeleteAccount.title)
-                
-                // MARK: - Error Alert
-                if viewModel.showError {
-                    VStack {
-                        Spacer()
-                        SnackBarView(message: viewModel.errorMessage)
-                    }
-                    .padding(.bottom, viewModel.connectivity.isInternetAvaliable
-                             ? 0 : OfflineSnackBarView.height)
-                    .transition(.move(edge: .bottom))
-                    .onAppear {
-                        doAfter(Theme.Timeout.snackbarMessageLongTimeout) {
-                            viewModel.errorMessage = nil
-                        }
+            
+            // MARK: - Error Alert
+            if viewModel.showError {
+                VStack {
+                    Spacer()
+                    SnackBarView(message: viewModel.errorMessage)
+                }
+                .padding(.bottom, viewModel.connectivity.isInternetAvaliable
+                         ? 0 : OfflineSnackBarView.height)
+                .transition(.move(edge: .bottom))
+                .onAppear {
+                    doAfter(Theme.Timeout.snackbarMessageLongTimeout) {
+                        viewModel.errorMessage = nil
                     }
                 }
             }
-            .background(
-                Theme.Colors.background
-                    .ignoresSafeArea()
-            )
         }
+        .background(
+            Theme.Colors.background
+                .ignoresSafeArea()
+        )
     }
 }
 
