--- conflicted
+++ resolved
@@ -20,21 +20,6 @@
     }
     
     public var body: some View {
-<<<<<<< HEAD
-        GeometryReader { proxy in
-            ZStack(alignment: .top) {
-                
-                // MARK: - Page Body
-                ScrollView {
-                    VStack(alignment: .leading, spacing: 24) {
-                        if viewModel.isShowProgress {
-                            ProgressBar(size: 40, lineWidth: 8)
-                                .padding(.top, 200)
-                                .padding(.horizontal)
-                        } else {
-                            // MARK: Wi-fi
-                            HStack {
-=======
         ZStack(alignment: .top) {
             
             // MARK: - Page Body
@@ -84,94 +69,51 @@
                                     didSelect: viewModel.update(downloadQuality:)
                                 )
                             } label: {
->>>>>>> be22a554
                                 SettingsCell(
-                                    title: ProfileLocalization.Settings.wifiTitle,
-                                    description: ProfileLocalization.Settings.wifiDescription
+                                    title: CoreLocalization.Settings.videoDownloadQualityTitle,
+                                    description: viewModel.userSettings.downloadQuality.settingsDescription
                                 )
-                                Toggle(isOn: $viewModel.wifiOnly, label: {})
-                                    .toggleStyle(SwitchToggleStyle(tint: Theme.Colors.accentColor))
-                                    .frame(width: 50)
-                            }.foregroundColor(Theme.Colors.textPrimary)
-                            Divider()
-                            
-                            // MARK: Streaming Quality
-                            HStack {
-                                Button(action: {
-                                    viewModel.router.showVideoQualityView(viewModel: viewModel)
-                                }, label: {
-                                    SettingsCell(title: ProfileLocalization.Settings.videoQualityTitle,
-                                                 description: viewModel.selectedQuality.settingsDescription())
-                                })
-                                //                                Spacer()
-                                Image(systemName: "chevron.right")
-                                    .padding(.trailing, 12)
-                                    .frame(width: 10)
                             }
-                            Divider()
-                            
-                            // MARK: Download Quality
-                            HStack {
-                                Button {
-                                    viewModel.router.showVideoDownloadQualityView(
-                                        downloadQuality: viewModel.userSettings.downloadQuality,
-                                        didSelect: viewModel.update(downloadQuality:)
-                                    )
-                                } label: {
-                                    SettingsCell(
-                                        title: CoreLocalization.Settings.videoDownloadQualityTitle,
-                                        description: viewModel.userSettings.downloadQuality.settingsDescription
-                                    )
-                                }
-                                //                                Spacer()
-                                Image(systemName: "chevron.right")
-                                    .padding(.trailing, 12)
-                                    .frame(width: 10)
-                            }
-<<<<<<< HEAD
-                            Divider()
-=======
                             .accessibilityIdentifier("video_download_quality_button")
                             //                                Spacer()
                             Image(systemName: "chevron.right")
                                 .padding(.trailing, 12)
                                 .frame(width: 10)
                                 .accessibilityIdentifier("video_download_quality_image")
->>>>>>> be22a554
                         }
+                        Divider()
                     }
-                    .frame(
-                        minWidth: 0,
-                        maxWidth: .infinity,
-                        alignment: .topLeading
-                    )
-                    .padding(.horizontal, 24)
-                    .frameLimit(width: proxy.size.width)
                 }
+                .frame(
+                    minWidth: 0,
+                    maxWidth: .infinity,
+                    alignment: .topLeading
+                )
+                .padding(.horizontal, 24)
+            }.frameLimit(sizePortrait: 420)
                 .padding(.top, 8)
-                
-                // MARK: - Error Alert
-                if viewModel.showError {
-                    VStack {
-                        Spacer()
-                        SnackBarView(message: viewModel.errorMessage)
-                    }
-                    .transition(.move(edge: .bottom))
-                    .onAppear {
-                        doAfter(Theme.Timeout.snackbarMessageLongTimeout) {
-                            viewModel.errorMessage = nil
-                        }
+            
+            // MARK: - Error Alert
+            if viewModel.showError {
+                VStack {
+                    Spacer()
+                    SnackBarView(message: viewModel.errorMessage)
+                }
+                .transition(.move(edge: .bottom))
+                .onAppear {
+                    doAfter(Theme.Timeout.snackbarMessageLongTimeout) {
+                        viewModel.errorMessage = nil
                     }
                 }
             }
-            .navigationBarHidden(false)
-            .navigationBarBackButtonHidden(false)
-            .navigationTitle(ProfileLocalization.Settings.videoSettingsTitle)
-            .background(
-                Theme.Colors.background
-                    .ignoresSafeArea()
-            )
         }
+        .navigationBarHidden(false)
+        .navigationBarBackButtonHidden(false)
+        .navigationTitle(ProfileLocalization.Settings.videoSettingsTitle)
+        .background(
+            Theme.Colors.background
+                .ignoresSafeArea()
+        )
     }
 }
 
