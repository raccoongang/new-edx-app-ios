//
//  VideoQualityView.swift
//  Profile
//
//  Created by  Stepanok Ivan on 16.03.2023.
//

import SwiftUI
import Core
import Kingfisher
import Theme

public struct VideoQualityView: View {
    
    @ObservedObject
    private var viewModel: SettingsViewModel
    
    public init(viewModel: SettingsViewModel) {
        self.viewModel = viewModel
    }
    
    public var body: some View {
<<<<<<< HEAD
        GeometryReader { proxy in
            ZStack(alignment: .top) {
                // MARK: - Page Body
                ScrollView {
                    VStack(alignment: .leading, spacing: 24) {
                        if viewModel.isShowProgress {
                            ProgressBar(size: 40, lineWidth: 8)
                                .padding(.top, 200)
                                .padding(.horizontal)
                        } else {
                            
                            ForEach(viewModel.quality, id: \.offset) { _, quality in
                                Button(action: {
                                    viewModel.selectedQuality = quality
                                }, label: {
                                    HStack {
                                        SettingsCell(
                                            title: quality.title(),
                                            description: quality.description()
                                        )
                                        Spacer()
                                        CoreAssets.checkmark.swiftUIImage
                                            .renderingMode(.template)
                                            .foregroundColor(Theme.Colors.accentXColor)
                                            .opacity(quality == viewModel.selectedQuality ? 1 : 0)
                                        
                                    }.foregroundColor(Theme.Colors.textPrimary)
                                })
                                Divider()
                            }
=======
        ZStack(alignment: .top) {
            // MARK: - Page Body
            ScrollView {
                VStack(alignment: .leading, spacing: 24) {
                    if viewModel.isShowProgress {
                        ProgressBar(size: 40, lineWidth: 8)
                            .padding(.top, 200)
                            .padding(.horizontal)
                            .accessibilityIdentifier("progressbar")
                    } else {
                        
                        ForEach(viewModel.quality, id: \.offset) { _, quality in
                            Button(action: {
                                viewModel.selectedQuality = quality
                            }, label: {
                                HStack {
                                    SettingsCell(
                                        title: quality.title(),
                                        description: quality.description()
                                    )
                                    Spacer()
                                    CoreAssets.checkmark.swiftUIImage
                                        .renderingMode(.template)
                                        .foregroundColor(Theme.Colors.accentXColor)
                                        .opacity(quality == viewModel.selectedQuality ? 1 : 0)
                                }.foregroundColor(Theme.Colors.textPrimary)
                            })
                            .accessibilityIdentifier("select_quality_button")
                            Divider()
>>>>>>> be22a554
                        }
                    }.frame(minWidth: 0,
                            maxWidth: .infinity,
                            alignment: .topLeading)
                    .padding(.horizontal, 24)
                    .frameLimit(width: proxy.size.width)
                }
                .padding(.top, 8)
                
                // MARK: - Error Alert
                if viewModel.showError {
                    VStack {
                        Spacer()
                        SnackBarView(message: viewModel.errorMessage)
                    }
                    .transition(.move(edge: .bottom))
                    .onAppear {
                        doAfter(Theme.Timeout.snackbarMessageLongTimeout) {
                            viewModel.errorMessage = nil
                        }
                    }
                }
            }
            .navigationBarHidden(false)
            .navigationBarBackButtonHidden(false)
            .navigationTitle(ProfileLocalization.Settings.videoQualityTitle)
            .background(
                Theme.Colors.background
                    .ignoresSafeArea()
            )
        }
    }
}

#if DEBUG
struct VideoQualityView_Previews: PreviewProvider {
    static var previews: some View {
        let router = ProfileRouterMock()
        let vm = SettingsViewModel(interactor: ProfileInteractor.mock,
                                   router: router)
        
        VideoQualityView(viewModel: vm)
            .preferredColorScheme(.light)
            .previewDisplayName("VideoQualityView Light")
            .loadFonts()
        
        VideoQualityView(viewModel: vm)
            .preferredColorScheme(.dark)
            .previewDisplayName("VideoQualityView Dark")
            .loadFonts()
    }
}
#endif<|MERGE_RESOLUTION|>--- conflicted
+++ resolved
@@ -20,38 +20,6 @@
     }
     
     public var body: some View {
-<<<<<<< HEAD
-        GeometryReader { proxy in
-            ZStack(alignment: .top) {
-                // MARK: - Page Body
-                ScrollView {
-                    VStack(alignment: .leading, spacing: 24) {
-                        if viewModel.isShowProgress {
-                            ProgressBar(size: 40, lineWidth: 8)
-                                .padding(.top, 200)
-                                .padding(.horizontal)
-                        } else {
-                            
-                            ForEach(viewModel.quality, id: \.offset) { _, quality in
-                                Button(action: {
-                                    viewModel.selectedQuality = quality
-                                }, label: {
-                                    HStack {
-                                        SettingsCell(
-                                            title: quality.title(),
-                                            description: quality.description()
-                                        )
-                                        Spacer()
-                                        CoreAssets.checkmark.swiftUIImage
-                                            .renderingMode(.template)
-                                            .foregroundColor(Theme.Colors.accentXColor)
-                                            .opacity(quality == viewModel.selectedQuality ? 1 : 0)
-                                        
-                                    }.foregroundColor(Theme.Colors.textPrimary)
-                                })
-                                Divider()
-                            }
-=======
         ZStack(alignment: .top) {
             // MARK: - Page Body
             ScrollView {
@@ -81,38 +49,36 @@
                             })
                             .accessibilityIdentifier("select_quality_button")
                             Divider()
->>>>>>> be22a554
                         }
-                    }.frame(minWidth: 0,
-                            maxWidth: .infinity,
-                            alignment: .topLeading)
-                    .padding(.horizontal, 24)
-                    .frameLimit(width: proxy.size.width)
+                    }
+                }.frame(minWidth: 0,
+                        maxWidth: .infinity,
+                        alignment: .topLeading)
+                .padding(.horizontal, 24)
+            }.frameLimit(sizePortrait: 420)
+                .padding(.top, 8)
+            
+            // MARK: - Error Alert
+            if viewModel.showError {
+                VStack {
+                    Spacer()
+                    SnackBarView(message: viewModel.errorMessage)
                 }
-                .padding(.top, 8)
-                
-                // MARK: - Error Alert
-                if viewModel.showError {
-                    VStack {
-                        Spacer()
-                        SnackBarView(message: viewModel.errorMessage)
-                    }
-                    .transition(.move(edge: .bottom))
-                    .onAppear {
-                        doAfter(Theme.Timeout.snackbarMessageLongTimeout) {
-                            viewModel.errorMessage = nil
-                        }
+                .transition(.move(edge: .bottom))
+                .onAppear {
+                    doAfter(Theme.Timeout.snackbarMessageLongTimeout) {
+                        viewModel.errorMessage = nil
                     }
                 }
             }
-            .navigationBarHidden(false)
-            .navigationBarBackButtonHidden(false)
-            .navigationTitle(ProfileLocalization.Settings.videoQualityTitle)
-            .background(
-                Theme.Colors.background
-                    .ignoresSafeArea()
-            )
         }
+        .navigationBarHidden(false)
+        .navigationBarBackButtonHidden(false)
+        .navigationTitle(ProfileLocalization.Settings.videoQualityTitle)
+        .background(
+            Theme.Colors.background
+                .ignoresSafeArea()
+        )
     }
 }
 
