--- conflicted
+++ resolved
@@ -43,19 +43,11 @@
         navigationBar.setBackgroundImage(UIImage(), for: .default)
         navigationBar.shadowImage = UIImage()
         
-<<<<<<< HEAD
         let image = CoreAssets.Assets.arrowLeft.image
         navigationBar.backIndicatorImage = image.withTintColor(Theme.Colors.accentColor.uiColor())
-        navigationBar.tintColor = .clear
+        navigationBar.backItem?.backButtonTitle = " "
         navigationBar.backIndicatorTransitionMaskImage = image.withTintColor(Theme.Colors.accentColor.uiColor())
         navigationBar.titleTextAttributes = [.foregroundColor: Theme.Colors.textPrimary.uiColor()]
-=======
-        let image = CoreAssets.arrowLeft.image
-        navigationBar.backIndicatorImage = image.withTintColor(CoreAssets.accentColor.color)
-        navigationBar.backItem?.backButtonTitle = " "
-        navigationBar.backIndicatorTransitionMaskImage = image.withTintColor(CoreAssets.accentColor.color)
-        navigationBar.titleTextAttributes = [.foregroundColor: CoreAssets.textPrimary.color]
->>>>>>> 7fc5a647
     }
 }
 
