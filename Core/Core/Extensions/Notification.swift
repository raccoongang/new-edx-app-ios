//
//  Notification.swift
//  Core
//
//  Created by Vladimir Chekyrta on 15.12.2022.
//

import Foundation

public extension Notification.Name {
    static let userAuthorized = Notification.Name("userAuthorized")
    static let userLoggedOut = Notification.Name("userLoggedOut")
    static let onCourseEnrolled = Notification.Name("onCourseEnrolled")
    static let onblockCompletionRequested = Notification.Name("onblockCompletionRequested")
    static let onTokenRefreshFailed = Notification.Name("onTokenRefreshFailed")
    static let onActualVersionReceived = Notification.Name("onActualVersionReceived")
    static let onAppUpgradeAccountSettingsTapped = Notification.Name("onAppUpgradeAccountSettingsTapped")
    static let onNewVersionAvaliable = Notification.Name("onNewVersionAvaliable")
    static let webviewReloadNotification = Notification.Name("webviewReloadNotification")
    static let onBlockCompletion = Notification.Name("onBlockCompletion")
    static let shiftCourseDates = Notification.Name("shiftCourseDates")
    static let profileUpdated = Notification.Name("profileUpdated")
    static let getCourseDates = Notification.Name("getCourseDates")
<<<<<<< HEAD
    static let showDownloadFailed = Notification.Name("showDownloadFailed")
    static let tryDownloadAgain = Notification.Name("tryDownloadAgain")
=======
    static let refreshEnrollments = Notification.Name("refreshEnrollments")
}

public extension Notification {
    enum UserInfoKey: String {
        case isForced
    }
>>>>>>> b2539a6f
}<|MERGE_RESOLUTION|>--- conflicted
+++ resolved
@@ -21,10 +21,8 @@
     static let shiftCourseDates = Notification.Name("shiftCourseDates")
     static let profileUpdated = Notification.Name("profileUpdated")
     static let getCourseDates = Notification.Name("getCourseDates")
-<<<<<<< HEAD
     static let showDownloadFailed = Notification.Name("showDownloadFailed")
     static let tryDownloadAgain = Notification.Name("tryDownloadAgain")
-=======
     static let refreshEnrollments = Notification.Name("refreshEnrollments")
 }
 
@@ -32,5 +30,4 @@
     enum UserInfoKey: String {
         case isForced
     }
->>>>>>> b2539a6f
-}+}
