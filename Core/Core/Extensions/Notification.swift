//
//  Notification.swift
//  Core
//
//  Created by Vladimir Chekyrta on 15.12.2022.
//

import Foundation

public extension Notification.Name {
    static let userAuthorized = Notification.Name("userAuthorized")
    static let userLoggedOut = Notification.Name("userLoggedOut")
    static let onCourseEnrolled = Notification.Name("onCourseEnrolled")
    static let onblockCompletionRequested = Notification.Name("onblockCompletionRequested")
    static let onTokenRefreshFailed = Notification.Name("onTokenRefreshFailed")
    static let onActualVersionReceived = Notification.Name("onActualVersionReceived")
    static let onAppUpgradeAccountSettingsTapped = Notification.Name("onAppUpgradeAccountSettingsTapped")
    static let onNewVersionAvaliable = Notification.Name("onNewVersionAvaliable")
<<<<<<< HEAD
    static let onBlockCompletion = Notification.Name.init("onBlockCompletion")
=======
    static let webviewReloadNotification = Notification.Name("webviewReloadNotification")
    static let onBlockCompletion = Notification.Name("onBlockCompletion")
>>>>>>> b2539a6f
    static let shiftCourseDates = Notification.Name("shiftCourseDates")
    static let profileUpdated = Notification.Name("profileUpdated")
    static let getCourseDates = Notification.Name("getCourseDates")
    static let refreshEnrollments = Notification.Name("refreshEnrollments")
}

public extension Notification {
    enum UserInfoKey: String {
        case isForced
    }
}<|MERGE_RESOLUTION|>--- conflicted
+++ resolved
@@ -16,12 +16,8 @@
     static let onActualVersionReceived = Notification.Name("onActualVersionReceived")
     static let onAppUpgradeAccountSettingsTapped = Notification.Name("onAppUpgradeAccountSettingsTapped")
     static let onNewVersionAvaliable = Notification.Name("onNewVersionAvaliable")
-<<<<<<< HEAD
-    static let onBlockCompletion = Notification.Name.init("onBlockCompletion")
-=======
     static let webviewReloadNotification = Notification.Name("webviewReloadNotification")
     static let onBlockCompletion = Notification.Name("onBlockCompletion")
->>>>>>> b2539a6f
     static let shiftCourseDates = Notification.Name("shiftCourseDates")
     static let profileUpdated = Notification.Name("profileUpdated")
     static let getCourseDates = Notification.Name("getCourseDates")
