--- conflicted
+++ resolved
@@ -17,10 +17,7 @@
     static let onBlockCompletion = Notification.Name.init("onBlockCompletion")
     static let shiftCourseDates = Notification.Name("shiftCourseDates")
     static let profileUpdated = Notification.Name("profileUpdated")
-<<<<<<< HEAD
     static let unfullfilledTransctionsNotification = Notification.Name("unfullfilledTransctionsNotification")
     static let courseUpgradeCompletionNotification = Notification.Name("CourseUpgradeCompletionNotification")
-=======
     static let getCourseDates = Notification.Name("getCourseDates")
->>>>>>> bd9f0817
 }