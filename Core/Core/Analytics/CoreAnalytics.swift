//
//  CoreAnalytics.swift
//  Core
//
//  Created by Saeed Bashir on 3/6/24.
//

import Foundation

//sourcery: AutoMockable
public protocol CoreAnalytics {
    func trackEvent(_ event: AnalyticsEvent, parameters: [String: Any]?)
    func trackEvent(_ event: AnalyticsEvent, biValue: EventBIValue, parameters: [String: Any]?)
    func trackScreenEvent(_ event: AnalyticsEvent, parameters: [String: Any]?)
    func trackScreenEvent(_ event: AnalyticsEvent, biValue: EventBIValue, parameters: [String: Any]?)
    func appreview(_ event: AnalyticsEvent, biValue: EventBIValue, action: String?, rating: Int?)
    func videoQualityChanged(
        _ event: AnalyticsEvent,
        bivalue: EventBIValue,
        value: String,
        oldValue: String
    )
}

public extension CoreAnalytics {
    func trackEvent(_ event: AnalyticsEvent) {
        trackEvent(event, parameters: nil)
    }
    
    func trackEvent(_ event: AnalyticsEvent, biValue: EventBIValue) {
        trackEvent(event, biValue: biValue, parameters: nil)
    }
    
    func trackScreenEvent(_ event: AnalyticsEvent) {
        trackScreenEvent(event, parameters: nil)
    }
    
    func trackScreenEvent(_ event: AnalyticsEvent, biValue: EventBIValue) {
        trackScreenEvent(event, biValue: biValue, parameters: nil)
    }
}

#if DEBUG
public class CoreAnalyticsMock: CoreAnalytics {
    public init() {}
    public func trackEvent(_ event: AnalyticsEvent, parameters: [String: Any]? = nil) {}
    public func trackEvent(_ event: AnalyticsEvent, biValue: EventBIValue, parameters: [String: Any]?) {}
    public func trackScreenEvent(_ event: AnalyticsEvent, parameters: [String: Any]?) {}
    public func trackScreenEvent(_ event: AnalyticsEvent, biValue: EventBIValue, parameters: [String: Any]?) {}
    public func appreview(_ event: AnalyticsEvent, biValue: EventBIValue, action: String? = nil, rating: Int? = 0) {}
    public func videoQualityChanged(
        _ event: AnalyticsEvent,
        bivalue: EventBIValue,
        value: String,
        oldValue: String
    ) {}
}
#endif

public enum AnalyticsEvent: String {
    case launch = "Launch"
    case logistrationCoursesSearch = "Logistration:Courses Search"
    case logistrationExploreAllCourses = "Logistration:Explore All Courses"
    case userLogin = "Logistration:Sign In Success"
    case registerClicked = "Logistration:Register Clicked"
    case signInClicked = "Logistration:Sign In Clicked"
    case userSignInClicked = "Logistration:User Sign In Clicked"
    case createAccountClicked = "Logistration:Create Account Clicked"
    case registrationSuccess = "Logistration:Register Success"
    case userLogout = "Profile:Logged Out"
    case userLogoutClicked = "Profile:Logout Clicked"
    case forgotPasswordClicked = "Logistration:Forgot Password Clicked"
    case resetPasswordClicked = "Logistration:Reset Password Clicked"
    case resetPasswordSuccess = "Logistration:Reset Password Success"
    case mainDiscoveryTabClicked = "MainDashboard:Discover"
    case mainDashboardLearnTabClicked = "MainDashboard:Learn"
    case mainProfileTabClicked = "MainDashboard:Profile"
    case mainProgramsTabClicked = "MainDashboard:My Programs"
    case mainDashboardCoursesClicked = "Learn:My Courses"
    case mainDashboardProgramsClicked = "Learn:My Programs"
    case discoverySearchBarClicked = "Discovery:Search Bar Clicked"
    case discoveryCoursesSearch = "Discovery:Courses Search"
    case discoveryCourseClicked = "Discovery:Course Clicked"
    case discoveryProgramInfo = "Discovery:Program Info"
    case dashboardCourseClicked = "Course:Dashboard"
    case profileEditClicked = "Profile:Edit Clicked"
    case profileSwitch = "Profile:Switch Profile"
    case profileWifiToggle = "Profile:Wifi Toggle"
    case profileEditDoneClicked = "Profile:Edit Done Clicked"
    case profileDeleteAccountClicked = "Profile:Delete Account Clicked"
    case profileUserDeleteAccountClicked = "Profile:User Delete Account Clicked"
    case profileDeleteAccountSuccess = "Profile:Delete Account Success"
    case videoStreamQualityChanged = "Video:Streaming Quality Changed"
    case videoDownloadQualityChanged = "Video:Download Quality Changed"
    case profileVideoSettingsClicked = "Profile:Video Setting Clicked"
    case privacyPolicyClicked = "Profile:Privacy Policy Clicked"
    case cookiePolicyClicked = "Profile:Cookie Policy Clicked"
    case emailSupportClicked = "Profile:Contact Support Clicked"
    case faqClicked = "Profile:FAQ Clicked"
    case tosClicked = "Profile:Terms of Use Clicked"
    case dataSellClicked = "Profile:Data Sell Clicked"
    case courseEnrollClicked = "Discovery:Course Enroll Clicked"
    case courseEnrollSuccess = "Discovery:Course Enroll Success"
    case externalLinkOpenAlert = "External:Link Opening Alert"
    case externalLinkOpenAlertAction = "External:Link Opening Alert Action"
    case viewCourseClicked = "Discovery:Course Info"
    case resumeCourseClicked = "Course:Resume Course Clicked"
    case sequentialClicked = "Course:Sequential Clicked"
    case verticalClicked = "Course:Unit Detail"
    case nextBlockClicked = "Course:Next Block Clicked"
    case prevBlockClicked = "Course:Prev Block Clicked"
    case finishVerticalClicked = "Course:Unit Finished Clicked"
    case finishVerticalNextSectionClicked = "Course:Finish Unit Next Unit Clicked"
    case finishVerticalBackToOutlineClicked = "Course:Unit Finish Back To Outline Clicked"
    case courseOutlineCourseTabClicked = "Course:Home Tab"
    case courseOutlineVideosTabClicked = "Course:Videos Tab"
    case courseOutlineOfflineTabClicked = "Course:Offline Tab"
    case courseOutlineDatesTabClicked = "Course:Dates Tab"
    case courseOutlineDiscussionTabClicked = "Course:Discussion Tab"
    case courseOutlineHandoutsTabClicked = "Course:Handouts Tab"
    case datesComponentClicked = "Dates:Course Component Clicked"
    case datesCalendarSyncToggle = "Dates:CalendarSync Toggle"
    case datesCalendarSyncDialogAction = "Dates:CalendarSync Dialog Action"
    case datesCalendarSyncSnackbar = "Dates:CalendarSync Snackbar"
    case plsBannerViewed = "PLS:Banner Viewed"
    case plsShiftDatesClicked = "PLS:Shift Button Clicked"
    case plsShiftDatesSuccess = "PLS:Shift Dates Success"
    case courseViewCertificateClicked = "Course:View Certificate Clicked"
    case bulkDownloadVideosToggle = "Video:Bulk Download Toggle"
    case bulkDownloadVideosSubsection = "Video:Bulk Download Subsection"
    case bulkDownloadVideosSection = "Video:Bulk Download Section"
    case bulkDeleteVideosSubsection = "Videos:Delete Subsection Videos"
<<<<<<< HEAD
    case bulkDeleteVideosSection = "Videos:Delete Section Videos"
=======
    case videoLoaded = "Video:Loaded"
    case videoSpeedChange = "Video:Change Speed"
    case videoPlayed = "Video:Played"
    case videoPaused = "Video:Paused"
    case videoCompleted = "Video:Completed"
>>>>>>> e903d391
    case discussionAllPostsClicked = "Discussion:All Posts Clicked"
    case discussionFollowingClicked = "Discussion:Following Posts Clicked"
    case discussionTopicClicked = "Discussion:Topic Clicked"
    case appreviewPopupViewed = "AppReviews:Rating Dialog Viewed"
    case appreviewPopupAction = "AppReviews:Rating Dialog Action"
    case courseAnnouncement = "Course:Announcements"
    case courseHandouts = "Course:Handouts"
    case whatnewPopup = "WhatsNew:Pop up Viewed"
    case whatnewDone = "WhatsNew:Done"
    case whatnewClose = "WhatsNew:Close"
    case logistration = "Logistration"
    case logistrationSignIn = "Logistration:Sign In"
    case logistrationRegister = "Logistration:Register"
    case profileEdit = "Profile:Edit Profile"
    case discussionPostCreated = "Discussion:Post Created"
    case discussionResponseAdded = "Discussion:Response Added"
    case discussionCommentAdded = "Discussion:Comment Added"
    case discussionFollowToggle = "Dicussion:Post Follow Toggle"
    case discussionLikeToggle = "Discussion:Like Toggle"
    case discussionReportToggle = "Discussion:Report Toggle"
    case notificationSettingPermissionStatus = "Notification:Setting Permission Status"
}

public enum EventBIValue: String {
    case launch = "edx.bi.app.launch"
    case logistrationCoursesSearch = "edx.bi.app.logistration.courses_search"
    case logistrationExploreAllCourses = "edx.bi.app.logistration.explore.all.courses"
    case userLogin = "edx.bi.app.user.signin.success"
    case signInClicked = "edx.bi.app.logistration.signin.clicked"
    case registerClicked = "edx.bi.app.logistration.register.clicked"
    case registrationSuccess = "edx.bi.app.user.register.success"
    case userSignInClicked = "edx.bi.app.logistration.user.signin.clicked"
    case createAccountClicked = "edx.bi.app.logistration.user.create_account.clicked"
    case forgotPasswordClicked = "edx.bi.app.logistration.forgot_password.clicked"
    case resetPasswordClicked = "edx.bi.app.user.reset_password.clicked"
    case resetPasswordSuccess = "edx.bi.app.user.reset_password.success"
    case courseEnrollClicked = "edx.bi.app.course.enroll.clicked"
    case courseEnrollSuccess = "edx.bi.app.course.enroll.success"
    case externalLinkOpenAlert = "edx.bi.app.discovery.external_link.opening.alert"
    case externalLinkOpenAlertAction = "edx.bi.app.discovery.external_link.opening.alert_action"
    case viewCourseClicked = "edx.bi.app.course.info"
    case resumeCourseClicked = "edx.bi.app.course.resume_course.clicked"
    case mainDiscoveryTabClicked = "edx.bi.app.main_dashboard.discover"
    case mainDashboardLearnTabClicked = "edx.bi.app.main_dashboard.learn"
    case mainDashboardCoursesClicked = "edx.bi.app.main_dashboard.learn.my_course"
    case mainDashboardProgramsClicked = "edx.bi.app.main_dashboard.learn.my_programs"
    case mainProgramsTabClicked = "edx.bi.app.main_dashboard.my_program"
    case mainProfileTabClicked = "edx.bi.app.main_dashboard.profile"
    case profileEditClicked = "edx.bi.app.profile.edit.clicked"
    case profileEditDoneClicked = "edx.bi.app.profile.edit_done.clicked"
    case profileVideoSettingsClicked = "edx.bi.app.profile.video_setting.clicked"
    case emailSupportClicked = "edx.bi.app.profile.email_support.clicked"
    case faqClicked = "edx.bi.app.profile.faq.clicked"
    case tosClicked = "edx.bi.app.profile.terms_of_use.clicked"
    case dataSellClicked = "edx.bi.app.profile.do_not_sell_data.clicked"
    case privacyPolicyClicked = "edx.bi.app.profile.privacy_policy.clicked"
    case cookiePolicyClicked = "edx.bi.app.profile.cookie_policy.clicked"
    case profileDeleteAccountClicked = "edx.bi.app.profile.delete_account.clicked"
    case userLogout = "edx.bi.app.user.logout"
    case datesComponentClicked = "edx.bi.app.dates.component.clicked"
    case datesCalendarSyncToggle = "edx.bi.app.dates.calendar_sync.toggle"
    case datesCalendarSyncDialogAction = "edx.bi.app.dates.calendar_sync.dialog_action"
    case datesCalendarSyncSnackbar = "edx.bi.app.dates.calendar_sync.snackbar"
    case plsBannerViewed = "edx.bi.app.dates.pls_banner.viewed"
    case plsShiftDatesClicked = "edx.bi.app.dates.pls_banner.shift_dates.clicked"
    case plsShiftDatesSuccess = "edx.bi.app.dates.pls_banner.shift_dates.success"
    case courseViewCertificateClicked = "edx.bi.app.course.view_certificate.clicked"
    case bulkDownloadVideosToggle = "edx.bi.app.videos.download.toggle"
    case bulkDownloadVideosSubsection = "edx.bi.video.subsection.bulkdownload"
    case bulkDeleteVideosSubsection = "edx.bi.app.video.delete.subsection"
<<<<<<< HEAD
    case bulkDownloadVideosSection = "edx.bi.video.section.bulkdownload"
    case bulkDeleteVideosSection = "edx.bi.app.video.delete.section"
=======
    case videoLoaded = "edx.bi.app.videos.loaded"
    case videoSpeedChange = "edx.bi.app.videos.speed.changed"
    case videoPlayed = "edx.bi.app.videos.played"
    case videoPaused = "edx.bi.app.videos.paused"
    case videoCompleted = "edx.bi.app.videos.completed"
>>>>>>> e903d391
    case dashboardCourseClicked = "edx.bi.app.course.dashboard"
    case courseOutlineVideosTabClicked = "edx.bi.app.course.video_tab"
    case courseOutlineOfflineTabClicked = "edx.bi.app.course.offline_tab"
    case courseOutlineDatesTabClicked = "edx.bi.app.course.dates_tab"
    case courseOutlineDiscussionTabClicked = "edx.bi.app.course.discussion_tab"
    case courseOutlineHandoutsTabClicked = "edx.bi.app.course.handouts_tab"
    case verticalClicked = "edx.bi.app.course.unit_detail"
    case nextBlockClicked = "edx.bi.app.course.next_block.clicked"
    case prevBlockClicked = "bi.app.course.prev_block.clicked"
    case sequentialClicked = "edx.bi.app.course.sequential.clicked"
    case finishVerticalClicked = "edx.bi.app.course.unit_finished.clicked"
    case finishVerticalNextSectionClicked = "edx.bi.app.course.finish_unit.next_unit.clicked"
    case finishVerticalBackToOutlineClicked = "edx.bi.app.course.finish_unit.back_to_outline.clicked"
    case discoverySearchBarClicked = "edx.bi.app.discovery.search_bar.clicked"
    case discoveryCoursesSearch = "edx.bi.app.discovery.courses_search"
    case discoveryCourseClicked = "edx.bi.app.discovery.course.clicked"
    case discussionAllPostsClicked = "edx.bi.app.discussion.all_posts.clicked"
    case discussionFollowingClicked = "edx.bi.app.discussion.following_posts.clicked"
    case discussionTopicClicked = "edx.bi.app.discussion.topic.clicked"
    case discoveryProgramInfo = "edx.bi.app.discovery.program_info"
    case userLogoutClicked = "edx.bi.app.profile.logout.clicked"
    case courseOutlineCourseTabClicked = "edx.bi.app.course.home_tab"
    case appreviewPopupViewed = "edx.bi.app.app_reviews.rating_dialog.viewed"
    case appreviewPopupAction = "edx.bi.app.app_reviews.rating_dialog.action"
    case profileSwitch = "edx.bi.app.profile.switch_profile.clicked"
    case profileWifiToggle = "edx.bi.app.profile.wifi_toggle"
    case profileUserDeleteAccountClicked = "edx.bi.app.profile.user.delete_account.clicked"
    case profileDeleteAccountSuccess = "edx.bi.app.profile.delete_account.success"
    case videoStreamQualityChanged = "edx.bi.app.video.streaming_quality.changed"
    case videoDownloadQualityChanged = "edx.bi.app.video.download_quality.changed"
    case courseAnnouncement = "edx.bi.app.course.announcements"
    case courseHandouts = "edx.bi.app.course.handouts"
    case whatnewPopup = "edx.bi.app.whats_new.popup.viewed"
    case whatnewDone = "edx.bi.app.whats_new.done"
    case whatnewClose = "edx.bi.app.whats_new.close"
    case logistration = "edx.bi.app.logistration"
    case logistrationSignIn = "edx.bi.app.logistration.signin"
    case logistrationRegister = "edx.bi.app.logistration.register"
    case profileEdit = "edx.bi.app.profile.edit"
    case discussionPostCreated = "edx.bi.app.discussion.post_created"
    case discussionResponseAdded = "edx.bi.app.discussion.response_added"
    case discussionCommentAdded = "edx.bi.app.discussion.comment_added"
    case discussionFollowToggle = "edx.bi.app.discussion.follow_toggle"
    case discussionLikeToggle = "edx.bi.app.discussion.like_toggle"
    case discussionReportToggle = "edx.bi.app.discussion.report_toggle"
    case notificationSettingPermissionStatus = "edx.bi.app.notification.setting_permission.status"
}

public struct EventParamKey {
    public static let courseID = "course_id"
    public static let courseName = "course_name"
    public static let topicID = "topic_id"
    public static let topicName = "topic_name"
    public static let blockID = "block_id"
    public static let blockName = "block_name"
    public static let method = "method"
    public static let label = "label"
    public static let coursesCount = "courses_count"
    public static let force = "force"
    public static let success = "success"
    public static let category = "category"
    public static let appVersion = "app_version"
    public static let name = "name"
    public static let link = "link"
    public static let url = "url"
    public static let screenName = "screen_name"
    public static let alertAction = "alert_action"
    public static let action = "action"
    public static let searchQuery = "search_query"
    public static let value = "value"
    public static let oldValue = "old_value"
    public static let rating = "rating"
    public static let bannerType = "banner_type"
    public static let courseSection = "course_section"
    public static let courseSubsection = "course_subsection"
    public static let noOfVideos = "number_of_videos"
    public static let supported = "supported"
    public static let conversion = "conversion"
    public static let enrollmentMode = "enrollment_mode"
    public static let pacing = "pacing"
    public static let dialog = "dialog"
    public static let snackbar = "snackbar"
    public static let error = "error"
    public static let errorAction = "error_action"
    public static let flowType = "flow_type"
    public static let alertType = "alert_type"
    public static let videoURL = "video_url"
    public static let oldSpeed = "old_speed"
    public static let newSpeed = "new_speed"
    public static let currentTime = "current_time"
    public static let duration = "duration"
    public static let postType = "post_type"
    public static let followPost = "follow_post"
    public static let threadID = "thread_id"
    public static let responseID = "response_id"
    public static let commentID = "comment_id"
    public static let author = "author"
    public static let follow = "follow"
    public static let like = "like"
    public static let report = "report"
    public static let discussionType = "discussion_type"
    public static let status = "status"
}

public struct EventCategory {
    public static let appreviews = "app-reviews"
    public static let whatsNew = "whats_new"
    public static let courseDates = "course_dates"
    public static let discovery = "discovery"
    public static let profile = "profile"
    public static let video = "video"
    public static let course = "course"
}<|MERGE_RESOLUTION|>--- conflicted
+++ resolved
@@ -130,15 +130,12 @@
     case bulkDownloadVideosSubsection = "Video:Bulk Download Subsection"
     case bulkDownloadVideosSection = "Video:Bulk Download Section"
     case bulkDeleteVideosSubsection = "Videos:Delete Subsection Videos"
-<<<<<<< HEAD
     case bulkDeleteVideosSection = "Videos:Delete Section Videos"
-=======
     case videoLoaded = "Video:Loaded"
     case videoSpeedChange = "Video:Change Speed"
     case videoPlayed = "Video:Played"
     case videoPaused = "Video:Paused"
     case videoCompleted = "Video:Completed"
->>>>>>> e903d391
     case discussionAllPostsClicked = "Discussion:All Posts Clicked"
     case discussionFollowingClicked = "Discussion:Following Posts Clicked"
     case discussionTopicClicked = "Discussion:Topic Clicked"
@@ -209,16 +206,13 @@
     case bulkDownloadVideosToggle = "edx.bi.app.videos.download.toggle"
     case bulkDownloadVideosSubsection = "edx.bi.video.subsection.bulkdownload"
     case bulkDeleteVideosSubsection = "edx.bi.app.video.delete.subsection"
-<<<<<<< HEAD
     case bulkDownloadVideosSection = "edx.bi.video.section.bulkdownload"
     case bulkDeleteVideosSection = "edx.bi.app.video.delete.section"
-=======
     case videoLoaded = "edx.bi.app.videos.loaded"
     case videoSpeedChange = "edx.bi.app.videos.speed.changed"
     case videoPlayed = "edx.bi.app.videos.played"
     case videoPaused = "edx.bi.app.videos.paused"
     case videoCompleted = "edx.bi.app.videos.completed"
->>>>>>> e903d391
     case dashboardCourseClicked = "edx.bi.app.course.dashboard"
     case courseOutlineVideosTabClicked = "edx.bi.app.course.video_tab"
     case courseOutlineOfflineTabClicked = "edx.bi.app.course.offline_tab"
