--- conflicted
+++ resolved
@@ -51,65 +51,6 @@
         self.webViewNavDelegate = navigationDelegate
     }
 
-    public func makeCoordinator() -> Coordinator {
-        Coordinator(self)
-    }
-    
-    public func makeUIView(context: UIViewRepresentableContext<WebView>) -> WKWebView {
-        let webViewConfig = WKWebViewConfiguration()
-        
-        let webView = WKWebView(frame: .zero, configuration: webViewConfig)
-        #if DEBUG
-        if #available(iOS 16.4, *) {
-            webView.isInspectable = true
-        }
-        #endif
-        webView.navigationDelegate = context.coordinator
-        webView.uiDelegate = context.coordinator
-        
-        context.coordinator.webview = webView
-        
-        webView.scrollView.bounces = false
-        webView.scrollView.alwaysBounceHorizontal = false
-        webView.scrollView.showsHorizontalScrollIndicator = false
-        webView.scrollView.isScrollEnabled = true
-        webView.configuration.suppressesIncrementalRendering = true
-        webView.isOpaque = false
-        webView.backgroundColor = .clear
-        webView.scrollView.backgroundColor = Theme.Colors.white.uiColor()
-        webView.scrollView.alwaysBounceVertical = false
-        webView.scrollView.contentInset = UIEdgeInsets(top: 0, left: 0, bottom: 200, right: 0)
-        
-        for injection in viewModel.injections ?? [] {
-            let script = WKUserScript(
-                source: injection.script,
-                injectionTime: injection.injectionTime,
-                forMainFrameOnly: injection.forMainFrameOnly
-            )
-            webView.configuration.userContentController.addUserScript(script)
-            
-            for message in injection.messages ?? [] {
-                webView.configuration.userContentController.add(context.coordinator, name: message.name)
-            }
-        }
-        
-        webView.customUserAgent = userAgent
-        
-        return webView
-    }
-    
-    public func updateUIView(_ webview: WKWebView, context: UIViewRepresentableContext<WebView>) {
-        if let url = URL(string: viewModel.url) {
-            if webview.url?.absoluteString != url.absoluteString {
-                DispatchQueue.main.async {
-                    isLoading = true
-                }
-                let request = URLRequest(url: url)
-                webview.load(request)
-            }
-        }
-    }
-
     public class Coordinator: NSObject, WKNavigationDelegate, WKUIDelegate, WKScriptMessageHandler {
         var parent: WebView
 
@@ -119,8 +60,7 @@
 
             addObserver()
         }
-<<<<<<< HEAD
-        
+
         public func webView(_ webView: WKWebView, didStartProvisionalNavigation navigation: WKNavigation!) {
             webView.isHidden = true
         }
@@ -137,9 +77,6 @@
             webView.isHidden = false
         }
         
-=======
-
->>>>>>> a03bb3ed
         public func webView(_ webView: WKWebView, didFinish navigation: WKNavigation!) {
             webView.isHidden = false
             DispatchQueue.main.async {
@@ -238,7 +175,7 @@
                 object: nil
             )
         }
-
+        
         fileprivate var webview: WKWebView?
         
         @objc private func reload() {
@@ -272,7 +209,10 @@
             .joined(separator: "/")
     }
 
-<<<<<<< HEAD
+    public func makeCoordinator() -> Coordinator {
+        Coordinator(self)
+    }
+
     public func makeUIView(context: UIViewRepresentableContext<WebView>) -> WKWebView {
         let webViewConfig = WKWebViewConfiguration()
         
@@ -302,7 +242,7 @@
             let script = WKUserScript(
                 source: injection.script,
                 injectionTime: injection.injectionTime,
-                forMainFrameOnly: true
+                forMainFrameOnly: injection.forMainFrameOnly
             )
             webView.configuration.userContentController.addUserScript(script)
             
@@ -315,7 +255,7 @@
         
         return webView
     }
-    
+
     public func updateUIView(_ webview: WKWebView, context: UIViewRepresentableContext<WebView>) {
         if let url = URL(string: viewModel.url) {
             if webview.url?.absoluteString != url.absoluteString {
@@ -327,9 +267,7 @@
             }
         }
     }
-    
-=======
->>>>>>> a03bb3ed
+
     public static func dismantleUIView(_ uiView: WKWebView, coordinator: Coordinator) {
         uiView.configuration.userContentController.removeAllUserScripts()
         uiView.configuration.userContentController.removeAllScriptMessageHandlers()
