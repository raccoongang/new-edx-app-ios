--- conflicted
+++ resolved
@@ -163,11 +163,7 @@
             font: .body,
             selectedFont: .body.bold(),
             activeAccentColor: Theme.Colors.accentColor,
-<<<<<<< HEAD
-            inactiveAccentColor: .black.opacity(0.4),
-=======
             inactiveAccentColor: Theme.Colors.textSecondary,
->>>>>>> 6f3a985f
             indicatorHeight: 2,
             borderColor: .gray.opacity(0.2),
             borderHeight: 1,
