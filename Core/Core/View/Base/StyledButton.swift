--- conflicted
+++ resolved
@@ -35,20 +35,13 @@
                 color: Color = Theme.Colors.accentButtonColor,
                 textColor: Color = Theme.Colors.styledButtonText,
                 borderColor: Color = .clear,
-<<<<<<< HEAD
                 leftImage: Image? = nil,
                 rightImage: Image? = nil,
                 imagesStyle: ImagesStyle = .attachedToText,
                 isActive: Bool = true,
                 isTitleTracking: Bool = true,
-                isLimitedOnPad: Bool = true
-    ) {
-=======
-                iconImage: Image? = nil,
-                iconPosition: IconImagePosition = .none,
-                isActive: Bool = true,
+                isLimitedOnPad: Bool = true,
                 horizontalPadding: Bool = false) {
->>>>>>> d8a7b466
         self.title = title
         self.action = action
         self.isTransparent = isTransparent
@@ -56,17 +49,12 @@
         self.borderColor = borderColor
         self.buttonColor = color
         self.isActive = isActive
-<<<<<<< HEAD
-        self.leftImage = leftImage
+        self.leftImage = leftImage1
         self.rightImage = rightImage
         self.imagesStyle = imagesStyle
         self.isTitleTracking = isTitleTracking
         self.isLimitedOnPad = isLimitedOnPad
-=======
-        self.iconImage = iconImage
-        self.iconPosition = iconPosition
         self.horizontalPadding = horizontalPadding
->>>>>>> d8a7b466
     }
     
     public var body: some View {
@@ -101,11 +89,11 @@
                     Spacer()
                 }
             }
-<<<<<<< HEAD
+            
+            
+            //TODO: Saeed Fix me
             .padding(.horizontal, imagesStyle == .onSides ? 10 : 0)
-=======
             .padding(.horizontal, horizontalPadding ? 20 : 0)
->>>>>>> d8a7b466
         }
         .disabled(!isActive)
         .frame(maxWidth: idiom == .pad && isLimitedOnPad ? 260: .infinity, minHeight: isTransparent ? 36 : 42)
