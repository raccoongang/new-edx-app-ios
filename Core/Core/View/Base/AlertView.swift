--- conflicted
+++ resolved
@@ -124,6 +124,7 @@
             Image(systemName: "xmark")
                 .padding(.trailing, 40)
                 .padding(.top, 24)
+                .foregroundColor(Theme.Colors.accentColor)
         }
     }
 
@@ -207,135 +208,6 @@
                         }.padding(.top, 70)
                             .padding(.trailing, 20)
                     }
-<<<<<<< HEAD
-                    HStack {
-                        switch type {
-                        case let .`default`(positiveAction, _):
-                            HStack {
-                                StyledButton(positiveAction, action: { okTapped() })
-                                    .frame(maxWidth: 135)
-                                StyledButton(CoreLocalization.Alert.cancel, action: { onCloseTapped() })
-                                    .frame(maxWidth: 135)
-                                    .saturation(0)
-                            }
-                            .padding(.leading, 10)
-                            .padding(.trailing, 10)
-                            .padding(.bottom, 10)
-                        case let .action(action, _):
-                            if !isHorizontal {
-                                VStack(spacing: 20) {
-                                    if nextSectionName != nil {
-                                        UnitButtonView(type: .nextSection, action: { nextSectionTapped() })
-                                            .frame(maxWidth: 215)
-                                    }
-                                    UnitButtonView(type: .custom(action),
-                                                   bgColor: .clear,
-                                                   action: { okTapped() })
-                                    .frame(maxWidth: 215)
-                                    
-                                    if let nextSectionName {
-                                        Group {
-                                            Text(CoreLocalization.Courseware.nextSectionDescriptionFirst) +
-                                            Text(nextSectionName) +
-                                            Text(CoreLocalization.Courseware.nextSectionDescriptionLast)
-                                        }.frame(maxWidth: 215)
-                                            .padding(.horizontal, 40)
-                                            .multilineTextAlignment(.center)
-                                            .font(Theme.Fonts.labelSmall)
-                                            .foregroundColor(Theme.Colors.textSecondary)
-                                    }
-                                }
-                            } else {
-                                EmptyView()
-                            }
-                        case .logOut:
-                            Button(action: {
-                                okTapped()
-                            }, label: {
-                                ZStack {
-                                    Text(CoreLocalization.Alert.logout)
-                                        .foregroundColor(Theme.Colors.white)
-                                        .font(Theme.Fonts.labelLarge)
-                                        .frame(maxWidth: .infinity)
-                                        .padding(.horizontal, 16)
-                                    Image(systemName: "rectangle.portrait.and.arrow.right")
-                                        .foregroundColor(Theme.Colors.white)
-                                        .frame(minWidth: 190, minHeight: 48, alignment: .trailing)
-                                }
-                                .frame(maxWidth: 215, minHeight: 48)
-                            })
-                            .background(
-                                Theme.Shapes.buttonShape
-                                    .fill(Theme.Colors.accentColor)
-                            )
-                            .overlay(
-                                RoundedRectangle(cornerRadius: 8)
-                                    .stroke(style: .init(
-                                        lineWidth: 1,
-                                        lineCap: .round,
-                                        lineJoin: .round,
-                                        miterLimit: 1
-                                    ))
-                                    .foregroundColor(.clear)
-                            )
-                            .frame(maxWidth: 215)
-                        case .leaveProfile:
-                            VStack(spacing: 0) {
-                                Button(action: {
-                                    okTapped()
-                                }, label: {
-                                    ZStack {
-                                        Text(CoreLocalization.Alert.leave)
-                                            .foregroundColor(Theme.Colors.white)
-                                            .font(Theme.Fonts.labelLarge)
-                                            .frame(maxWidth: .infinity)
-                                            .padding(.horizontal, 16)
-                                    }
-                                    .frame(maxWidth: 215, minHeight: 48)
-                                })
-                                .background(
-                                    Theme.Shapes.buttonShape
-                                        .fill(Theme.Colors.accentColor)
-                                )
-                                .overlay(
-                                    RoundedRectangle(cornerRadius: 8)
-                                        .stroke(style: .init(
-                                            lineWidth: 1,
-                                            lineCap: .round,
-                                            lineJoin: .round,
-                                            miterLimit: 1
-                                        ))
-                                        .foregroundColor(.clear)
-                                )
-                                .frame(maxWidth: 215)
-                                .padding(.bottom, isHorizontal ? 10 : 24)
-                                Button(action: {
-                                    onCloseTapped()
-                                }, label: {
-                                    ZStack {
-                                        Text(CoreLocalization.Alert.keepEditing)
-                                            .foregroundColor(Theme.Colors.accentColor)
-                                            .font(Theme.Fonts.labelLarge)
-                                            .frame(maxWidth: .infinity)
-                                            .padding(.horizontal, 16)
-                                    }
-                                    .frame(maxWidth: 215, minHeight: 48)
-                                })
-                                .background(
-                                    Theme.Shapes.buttonShape
-                                        .fill(.clear)
-                                )
-                                .overlay(
-                                    RoundedRectangle(cornerRadius: 8)
-                                        .stroke(style: .init(
-                                            lineWidth: 1,
-                                            lineCap: .round,
-                                            lineJoin: .round,
-                                            miterLimit: 1
-                                        ))
-                                        .foregroundColor(Theme.Colors.secondardButtonBorderColor)
-                                )
-=======
                 }
             }
         }
@@ -360,7 +232,6 @@
                     VStack(spacing: 20) {
                         if nextSectionName != nil {
                             UnitButtonView(type: .nextSection, action: { nextSectionTapped() })
->>>>>>> c622576a
                                 .frame(maxWidth: 215)
                         }
                         UnitButtonView(type: .custom(action),
@@ -387,28 +258,21 @@
                 Button(action: {
                     okTapped()
                 }, label: {
-<<<<<<< HEAD
-                    Image(systemName: "xmark")
-                        .padding(.trailing, 40)
-                        .padding(.top, 24)
-                        .foregroundColor(Theme.Colors.accentXColor)
-=======
                     ZStack {
                         Text(CoreLocalization.Alert.logout)
-                            .foregroundColor(.black)
+                            .foregroundColor(Theme.Colors.white)
                             .font(Theme.Fonts.labelLarge)
                             .frame(maxWidth: .infinity)
                             .padding(.horizontal, 16)
                         Image(systemName: "rectangle.portrait.and.arrow.right")
-                            .foregroundColor(.black)
+                            .foregroundColor(Theme.Colors.white)
                             .frame(minWidth: 190, minHeight: 48, alignment: .trailing)
                     }
                     .frame(maxWidth: 215, minHeight: 48)
->>>>>>> c622576a
                 })
                 .background(
                     Theme.Shapes.buttonShape
-                        .fill(Theme.Colors.warning)
+                        .fill(Theme.Colors.accentColor)
                 )
                 .overlay(
                     RoundedRectangle(cornerRadius: 8)
@@ -428,7 +292,7 @@
                     }, label: {
                         ZStack {
                             Text(CoreLocalization.Alert.leave)
-                                .foregroundColor(.black)
+                                .foregroundColor(Theme.Colors.white)
                                 .font(Theme.Fonts.labelLarge)
                                 .frame(maxWidth: .infinity)
                                 .padding(.horizontal, 16)
@@ -437,7 +301,7 @@
                     })
                     .background(
                         Theme.Shapes.buttonShape
-                            .fill(Theme.Colors.warning)
+                            .fill(Theme.Colors.accentColor)
                     )
                     .overlay(
                         RoundedRectangle(cornerRadius: 8)
@@ -456,7 +320,7 @@
                     }, label: {
                         ZStack {
                             Text(CoreLocalization.Alert.keepEditing)
-                                .foregroundColor(Theme.Colors.textPrimary)
+                                .foregroundColor(Theme.Colors.accentColor)
                                 .font(Theme.Fonts.labelLarge)
                                 .frame(maxWidth: .infinity)
                                 .padding(.horizontal, 16)
@@ -475,7 +339,7 @@
                                 lineJoin: .round,
                                 miterLimit: 1
                             ))
-                            .foregroundColor(Theme.Colors.textPrimary)
+                            .foregroundColor(Theme.Colors.secondardButtonBorderColor)
                     )
                     .frame(maxWidth: 215)
                 }
@@ -487,7 +351,7 @@
                     } label: {
                         ZStack {
                             Text(CoreLocalization.Alert.delete)
-                                .foregroundColor(.black)
+                                .foregroundColor(Theme.Colors.white)
                                 .font(Theme.Fonts.labelLarge)
                                 .frame(maxWidth: .infinity)
                                 .padding(.horizontal, 16)
@@ -496,7 +360,7 @@
                     }
                     .background(
                         Theme.Shapes.buttonShape
-                            .fill(Theme.Colors.warning)
+                            .fill(Theme.Colors.accentColor)
                     )
                     .overlay(
                         RoundedRectangle(cornerRadius: 8)
@@ -515,7 +379,7 @@
                     }, label: {
                         ZStack {
                             Text(CoreLocalization.Alert.cancel)
-                                .foregroundColor(Theme.Colors.textPrimary)
+                                .foregroundColor(Theme.Colors.secondardButtonTextColor)
                                 .font(Theme.Fonts.labelLarge)
                                 .frame(maxWidth: .infinity)
                                 .padding(.horizontal, 16)
@@ -534,7 +398,7 @@
                                 lineJoin: .round,
                                 miterLimit: 1
                             ))
-                            .foregroundColor(Theme.Colors.textPrimary)
+                            .foregroundColor(Theme.Colors.secondardButtonBorderColor)
                     )
                     .frame(maxWidth: 215)
                 }
