--- conflicted
+++ resolved
@@ -185,15 +185,21 @@
         }
     }
 
-<<<<<<< HEAD
     public func purchase() async {
         isLoading = true
         interactiveDismissDisabled = true
+        analytics.trackUpgradeNow(
+            courseID: courseID,
+            blockID: "",
+            pacing: pacing,
+            screen: screen,
+            coursePrice: product?.localizedPrice ?? ""
+        )
         await handler.upgradeCourse(
             sku: sku,
             mode: .userInitiated,
             productInfo: product,
-            pacing: "pacing",
+            pacing: pacing,
             courseID: courseID,
             componentID: nil,
             screen: screen,
@@ -204,41 +210,6 @@
                     DispatchQueue.main.async {
                         self.isLoading = false
                         self.interactiveDismissDisabled = false
-=======
-    @MainActor
-    func purchase() {
-        isLoading = true
-        analytics.trackUpgradeNow(
-            courseID: courseID,
-            blockID: "",
-            pacing: pacing,
-            screen: screen,
-            coursePrice: product?.localizedPrice ?? ""
-        )
-        
-        Task {
-            await handler.upgradeCourse(
-                sku: sku,
-                mode: .userInitiated,
-                productInfo: product,
-                pacing: pacing,
-                courseID: courseID,
-                componentID: nil,
-                screen: screen,
-                completion: {[weak self] state in
-                    guard let self else { return }
-                    switch state {
-                    case .verify:
-                        DispatchQueue.main.async {
-                            self.isLoading = false
-                        }
-                    case .error:
-                        DispatchQueue.main.async {
-                            self.isLoading = false
-                        }
-                    default:
-                        debugPrint("Upgrade state changed: \(state)")
->>>>>>> 7c1fd2cc
                     }
                 case .complete:
                     DispatchQueue.main.async {
