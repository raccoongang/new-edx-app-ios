//
//  SnackBarView.swift
//  Core
//
//  Created by Vladimir Chekyrta on 14.09.2022.
//

import SwiftUI
import Theme

public struct SnackBarView: View {
    
    var message: String
    var action: (() -> Void)?
    
    private var safeArea: CGFloat {
        UIApplication.shared.windows.first { $0.isKeyWindow }?.safeAreaInsets.bottom ?? 0
    }
    
    private let minHeight: CGFloat = 50
    
    public init(message: String?, action: (() -> Void)? = nil) {
        self.message = message ?? ""
        self.action = action
    }
    
    public var body: some View {
        HStack {
            Text(message)
                .font(Theme.Fonts.titleSmall)
<<<<<<< HEAD
                .accessibilityIdentifier("snackbar_text")
=======
                .foregroundColor(Theme.Colors.snackbarTextColor)
>>>>>>> 2b68d2e7
            Spacer()
            
            if let action = action {
                Button(CoreLocalization.View.Snackbar.tryAgainBtn) {
                    action()
                }
                .font(Theme.Fonts.titleSmall)
                .accessibilityIdentifier("snackbar_button")
            }
            
        }.shadowCardStyle(bgColor: Theme.Colors.snackbarErrorColor,
                          textColor: Theme.Colors.white)
        .padding(.bottom, 10)
    }
}

struct SnackBarView_Previews: PreviewProvider {
    static var previews: some View {
        Group {
            SnackBarView(message: "Text message", action: nil)
                .previewLayout(PreviewLayout.sizeThatFits)
                .previewDisplayName("Just text")
            
            SnackBarView(message: "Text message", action: {
                
            })
             .previewLayout(PreviewLayout.sizeThatFits)
            .previewDisplayName("With action button")
        }
    }
}<|MERGE_RESOLUTION|>--- conflicted
+++ resolved
@@ -28,11 +28,8 @@
         HStack {
             Text(message)
                 .font(Theme.Fonts.titleSmall)
-<<<<<<< HEAD
+                .foregroundColor(Theme.Colors.snackbarTextColor)
                 .accessibilityIdentifier("snackbar_text")
-=======
-                .foregroundColor(Theme.Colors.snackbarTextColor)
->>>>>>> 2b68d2e7
             Spacer()
             
             if let action = action {
