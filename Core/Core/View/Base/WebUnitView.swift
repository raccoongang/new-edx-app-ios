--- conflicted
+++ resolved
@@ -10,27 +10,21 @@
 import Theme
 
 public struct WebUnitView: View {
-    
-<<<<<<< HEAD
-    @ObservedObject private var viewModel: WebUnitViewModel
+
+    @StateObject private var viewModel: WebUnitViewModel
     @State private var isWebViewLoading = false
 
     private var url: String
+    private var injections: [WebviewInjection]?
 
     public init(
         url: String,
-        viewModel: WebUnitViewModel
+        viewModel: WebUnitViewModel,
+        injections: [WebviewInjection]?
     ) {
-        self.viewModel = viewModel
-=======
-    private var url: String
-    private var injections: [WebviewInjection]?
-    @StateObject private var viewModel: WebUnitViewModel
-    @State private var isWebViewLoading = false
-    
-    public init(url: String, viewModel: WebUnitViewModel, injections: [WebviewInjection]?) {
-        self._viewModel = .init(wrappedValue: viewModel)
->>>>>>> 6f3a985f
+        self._viewModel = .init(
+            wrappedValue: viewModel
+        )
         self.url = url
         self.injections = injections
     }
@@ -70,23 +64,23 @@
                     ScrollView {
                         if viewModel.cookiesReady {
                             WebView(
-<<<<<<< HEAD
-                                viewModel: .init(url: url, baseURL: viewModel.config.baseURL.absoluteString),
-                                isLoading: $isWebViewLoading, 
-                                refreshCookies: { await viewModel.updateCookies(force: true) },
-                                isAddAjaxCallbackScript: true
-                            )
-=======
                                 viewModel: .init(
                                     url: url,
                                     baseURL: viewModel.config.baseURL.absoluteString,
                                     injections: injections
                                 ),
-                                isLoading: $isWebViewLoading, refreshCookies: {
-                                    await viewModel.updateCookies(force: true)
-                                })
->>>>>>> 6f3a985f
-                            .frame(width: reader.size.width, height: reader.size.height)
+                                isLoading: $isWebViewLoading,
+                                refreshCookies: {
+                                    await viewModel.updateCookies(
+                                        force: true
+                                    )
+                                },
+                                isAddAjaxCallbackScript: true
+                            )
+                            .frame(
+                                width: reader.size.width,
+                                height: reader.size.height
+                            )
                         }
                     }
                     .introspect(.scrollView, on: .iOS(.v15...), customize: { scrollView in
