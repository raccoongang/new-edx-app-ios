//
//  DownloadManager.swift
//  Core
//
//  Created by  Stepanok Ivan on 08.03.2023.
//

import Alamofire
import SwiftUI
import Combine
import ZipArchive

public enum DownloadState: String {
    case waiting
    case inProgress
    case finished

    public var order: Int {
        switch self {
        case .inProgress:
            1
        case .waiting:
            2
        case .finished:
            3
        }
    }
}

public enum DownloadType: String {
    case video
    case html, problem
}

public struct DownloadDataTask: Identifiable, Hashable {
    public let id: String
    public let courseId: String
    public let blockId: String
    public let userId: Int
    public let url: String
    public let fileName: String
    public let displayName: String
    public var progress: Double
    public let resumeData: Data?
    public var state: DownloadState
    public let type: DownloadType
    public let fileSize: Int
    public var lastModified: String?

    public var fileSizeInMb: Double {
        Double(fileSize) / 1024.0 / 1024.0
    }

    public var fileSizeInMbText: String {
        String(format: "%.2fMB", fileSizeInMb)
    }

    public init(
        id: String,
        blockId: String,
        courseId: String,
        userId: Int,
        url: String,
        fileName: String,
        displayName: String,
        progress: Double,
        resumeData: Data?,
        state: DownloadState,
        type: DownloadType,
        fileSize: Int,
        lastModified: String
    ) {
        self.id = id
        self.courseId = courseId
        self.blockId = blockId
        self.userId = userId
        self.url = url
        self.fileName = fileName
        self.displayName = displayName
        self.progress = progress
        self.resumeData = resumeData
        self.state = state
        self.type = type
        self.fileSize = fileSize
        self.lastModified = lastModified
    }

    public init(sourse: CDDownloadData) {
        self.id = sourse.id ?? ""
        self.blockId = sourse.blockId ?? ""
        self.courseId = sourse.courseId ?? ""
        self.userId = Int(sourse.userId)
        self.url = sourse.url ?? ""
        self.fileName = sourse.fileName ?? ""
        self.displayName = sourse.displayName ?? ""
        self.progress = sourse.progress
        self.resumeData = sourse.resumeData
        self.state = DownloadState(rawValue: sourse.state ?? "") ?? .waiting
        self.type = DownloadType(rawValue: sourse.type ?? "") ?? .video
        self.fileSize = Int(sourse.fileSize)
        self.lastModified = sourse.lastModified
    }
}

public class NoWiFiError: LocalizedError {
    public init() {}
}

//sourcery: AutoMockable
public protocol DownloadManagerProtocol {
    var currentDownloadTask: DownloadDataTask? { get }
    func publisher() -> AnyPublisher<Int, Never>
    func eventPublisher() -> AnyPublisher<DownloadManagerEvent, Never>

    func addToDownloadQueue(blocks: [CourseBlock]) async throws

    func getDownloadTasks() async -> [DownloadDataTask]
    func getDownloadTasksForCourse(_ courseId: String) async -> [DownloadDataTask]

    func cancelDownloading(courseId: String, blocks: [CourseBlock]) async throws
    func cancelDownloading(task: DownloadDataTask) async throws
    func cancelDownloading(courseId: String) async throws
    func cancelAllDownloading() async throws

    func deleteFile(blocks: [CourseBlock]) async
    func deleteAllFiles() async

<<<<<<< HEAD
    func fileUrl(for blockId: String) async -> URL?
    func updateUnzippedFileSize(for sequentials: [CourseSequential]) -> [CourseSequential]
    
    func resumeDownloading() throws
=======
>>>>>>> 5f4268c5
    func fileUrl(for blockId: String) -> URL?

    func resumeDownloading() async throws
    func isLargeVideosSize(blocks: [CourseBlock]) -> Bool
    
    func removeAppSupportDirectoryUnusedContent()
}

public enum DownloadManagerEvent {
    case added
    case started(DownloadDataTask)
    case progress(Double, DownloadDataTask)
    case paused(DownloadDataTask)
    case canceled(DownloadDataTask)
    case courseCanceled(String)
    case allCanceled
    case finished(DownloadDataTask)
    case deletedFile(String)
    case clearedAll
}

public class DownloadManager: DownloadManagerProtocol {
    // MARK: - Properties

    public var currentDownloadTask: DownloadDataTask?
    private let persistence: CorePersistenceProtocol
    private let appStorage: CoreStorage
    private let connectivity: ConnectivityProtocol
    private var downloadRequest: DownloadRequest?
    private var isDownloadingInProgress: Bool = false
    private var currentDownloadEventPublisher: PassthroughSubject<DownloadManagerEvent, Never> = .init()
    private let backgroundTaskProvider = BackgroundTaskProvider()
    private var cancellables = Set<AnyCancellable>()
    private var failedDownloads: [DownloadDataTask] = []
    
    private let indexPage = "index.html"

    private var downloadQuality: DownloadQuality {
        appStorage.userSettings?.downloadQuality ?? .auto
    }

    // MARK: - Init

    public init(
        persistence: CorePersistenceProtocol,
        appStorage: CoreStorage,
        connectivity: ConnectivityProtocol
    ) {
        self.persistence = persistence
        if let userId = appStorage.user?.id {
            self.persistence.set(userId: userId)
        }
        self.appStorage = appStorage
        self.connectivity = connectivity
        self.backgroundTask()
<<<<<<< HEAD
        try? self.resumeDownloading()
        
        NotificationCenter.default.publisher(for: .tryDownloadAgain)
            .compactMap { $0.object as? [DownloadDataTask] }
            .sink { [weak self] downloads in
                self?.tryDownloadAgain(downloads: downloads)
            }
            .store(in: &cancellables)
    }
    
    private func tryDownloadAgain(downloads: [DownloadDataTask]) {
        persistence.addToDownloadQueue(tasks: downloads)
        try? newDownload()
=======
        Task {
            try? await self.resumeDownloading()
        }
>>>>>>> 5f4268c5
    }

    // MARK: - Publishers

    public func publisher() -> AnyPublisher<Int, Never> {
        persistence.publisher()
    }

    public func eventPublisher() -> AnyPublisher<DownloadManagerEvent, Never> {
        currentDownloadEventPublisher
            .receive(on: DispatchQueue.main)
            .eraseToAnyPublisher()
    }

    // MARK: - Intents

    public func isLargeVideosSize(blocks: [CourseBlock]) -> Bool {
        (blocks.reduce(0) {
            $0 + Double($1.encodedVideo?.video(downloadQuality: downloadQuality)?.fileSize ?? 0)
        } / 1024 / 1024 / 1024) > 1
    }

    public func getDownloadTasks() async -> [DownloadDataTask] {
        await persistence.getDownloadDataTasks()
    }

    public func getDownloadTasksForCourse(_ courseId: String) async -> [DownloadDataTask] {
        await persistence.getDownloadDataTasksForCourse(courseId)
    }

    public func addToDownloadQueue(blocks: [CourseBlock]) async throws {
        if userCanDownload() {
            await persistence.addToDownloadQueue(
                blocks: blocks,
                downloadQuality: downloadQuality
            )
            currentDownloadEventPublisher.send(.added)
            guard !isDownloadingInProgress else { return }
            try await newDownload()
        } else {
            throw NoWiFiError()
        }
    }

    public func resumeDownloading() async throws {
        try await newDownload()
    }

    public func cancelDownloading(courseId: String, blocks: [CourseBlock]) async throws {
        downloadRequest?.cancel()
        let downloaded = await getDownloadTasksForCourse(courseId).filter { $0.state == .finished }
        let blocksForDelete = blocks.filter {  block in
            downloaded.first(where: { $0.blockId == block.id }) == nil
        }
        await deleteFile(blocks: blocksForDelete)
        downloaded.forEach {
            currentDownloadEventPublisher.send(.canceled($0))
        }
        try await newDownload()
    }

    public func cancelDownloading(task: DownloadDataTask) throws {
        downloadRequest?.cancel()
        do {
<<<<<<< HEAD
            try persistence.deleteDownloadDataTask(id: task.id)
            if let fileUrl = fileUrl(for: task.id) {
=======
            try await persistence.deleteDownloadDataTask(id: task.id)
            if let fileUrl = await fileUrl(for: task.id) {
>>>>>>> 5f4268c5
                try FileManager.default.removeItem(at: fileUrl)
            }
            currentDownloadEventPublisher.send(.canceled(task))
        } catch {
            NSLog("Error deleting file: \(error.localizedDescription)")
        }
        try await newDownload()
    }

    public func cancelDownloading(courseId: String) async throws {
        let tasks = await getDownloadTasksForCourse(courseId)
        await cancel(tasks: tasks)
        currentDownloadEventPublisher.send(.courseCanceled(courseId))
        downloadRequest?.cancel()
        try await newDownload()
    }

    public func cancelAllDownloading() async throws {
        let tasks = await getDownloadTasks().filter { $0.state != .finished }
        await cancel(tasks: tasks)
        currentDownloadEventPublisher.send(.allCanceled)
        downloadRequest?.cancel()
        try await newDownload()
    }

    public func deleteFile(blocks: [CourseBlock]) async {
        for block in blocks {
            do {
                if let fileURL = await fileUrl(for: block.id) {
                    try FileManager.default.removeItem(at: fileURL)
                }
<<<<<<< HEAD
=======
                try await persistence.deleteDownloadDataTask(id: block.id)
                currentDownloadEventPublisher.send(.deletedFile(block.id))
>>>>>>> 5f4268c5
            } catch {
                debugLog("Error deleting file: \(error.localizedDescription)")
            }
            try? persistence.deleteDownloadDataTask(id: block.id)
            currentDownloadEventPublisher.send(.deletedFile(block.id))
        }
    }
    
    public func updateUnzippedFileSize(for sequentials: [CourseSequential]) -> [CourseSequential] {
        var updatedSequentials = sequentials

        for i in 0..<updatedSequentials.count {
            for j in 0..<updatedSequentials[i].childs.count {
                for k in 0..<updatedSequentials[i].childs[j].childs.count {
                    let block = updatedSequentials[i].childs[j].childs[k]
                    if let fileUrl = fileUrl(for: block.id) {
                        do {
                            if fileUrl.lastPathComponent == indexPage {
                                let folderUrl = fileUrl.deletingLastPathComponent()
                                let folderSize = try calculateFolderSize(at: folderUrl)
                                updatedSequentials[i].childs[j].childs[k].actualFileSize = folderSize
                            } else {
                                let fileAttributes = try FileManager.default.attributesOfItem(atPath: fileUrl.path)
                                if let fileSize = fileAttributes[.size] as? NSNumber {
                                    let fileSizeInBytes = fileSize.intValue
                                    updatedSequentials[i].childs[j].childs[k].actualFileSize = fileSizeInBytes
                                }
                            }
                        } catch {
                            debugLog("Failed to get file size for \(fileUrl): \(error)")
                        }
                    }
                }
            }
        }

        return updatedSequentials
    }

    private func calculateFolderSize(at url: URL) throws -> Int {
        let fileManager = FileManager.default
        let resourceKeys: [URLResourceKey] = [.isDirectoryKey, .fileSizeKey]
        var totalSize: Int64 = 0

        if let enumerator = fileManager.enumerator(
            at: url,
            includingPropertiesForKeys: resourceKeys,
            options: [],
            errorHandler: nil
        ) {
            for case let fileUrl as URL in enumerator {
                let resourceValues = try fileUrl.resourceValues(forKeys: Set(resourceKeys))
                if resourceValues.isDirectory == false {
                    if let fileSize = resourceValues.fileSize {
                        totalSize += Int64(fileSize)
                    }
                }
            }
        }

        return Int(totalSize)
    }

    public func deleteAllFiles() async {
        let downloadsData = await getDownloadTasks()
        for downloadData in downloadsData {
            if let fileURL = await fileUrl(for: downloadData.id) {
                do {
                    try FileManager.default.removeItem(at: fileURL)
                } catch {
                    debugLog("Error deleting All files: \(error.localizedDescription)")
                }
            }
        }
        currentDownloadEventPublisher.send(.clearedAll)
    }

<<<<<<< HEAD
    public func fileUrl(for blockId: String) async -> URL? {
        await withCheckedContinuation { continuation in
            persistence.downloadDataTask(for: blockId) { [weak self] data in
                guard let data = data, data.url.count > 0, data.state == .finished else {
                    continuation.resume(returning: nil)
                    return
                }
                let path = self?.filesFolderUrl
                let fileName = data.fileName
                continuation.resume(returning: path?.appendingPathComponent(fileName))
            }
        }
    }

    public func fileUrl(for blockId: String) -> URL? {
        guard let data = persistence.downloadDataTask(for: blockId),
              data.url.count > 0,
              data.state == .finished else { return nil }
        let path = filesFolderUrl
        switch data.type {
        case .html, .problem:
            if let folderUrl = URL(string: data.url) {
                let folder = folderUrl.deletingPathExtension().lastPathComponent
                let sfds = path?.appendingPathComponent(folder).appendingPathComponent(indexPage)
                return sfds
            } else {
                return nil
            }
        case .video:
            return path?.appendingPathComponent(data.fileName)
        }
=======
    public func fileUrl(for blockId: String) -> URL? {
        guard let data = persistence.downloadDataTask(for: blockId),
              data.url.count > 0,
              data.state == .finished
        else {
            return nil
        }
        let path = videosFolderUrl
        let fileName = data.fileName
        return path?.appendingPathComponent(fileName)
>>>>>>> 5f4268c5
    }

    // MARK: - Private Intents

    private func newDownload() async throws {
        guard userCanDownload() else {
            throw NoWiFiError()
        }
<<<<<<< HEAD
        
        guard let downloadTask = persistence.nextBlockForDownloading() else {
=======
        guard let downloadTask = await persistence.nextBlockForDownloading() else {
>>>>>>> 5f4268c5
            isDownloadingInProgress = false
            if !failedDownloads.isEmpty {
                DispatchQueue.main.async {
                    NotificationCenter.default.post(
                        name: .showDownloadFailed,
                        object: self.failedDownloads
                    )
                    self.failedDownloads = []
                }
            }
            return
        }        
        if !connectivity.isInternetAvaliable {
            failedDownloads.append(downloadTask)
            try cancelDownloading(task: downloadTask)
            return
        }
        
        currentDownloadTask = downloadTask
        if downloadTask.type == .html || downloadTask.type == .problem {
            try downloadHTMLWithProgress(downloadTask)
        } else {
            try downloadFileWithProgress(downloadTask)
        }
        currentDownloadEventPublisher.send(.started(downloadTask))
    }

    private func userCanDownload() -> Bool {
        if appStorage.userSettings?.wifiOnly ?? true {
            if !connectivity.isMobileData {
                return true
            } else {
                return false
            }
        } else {
            return true
        }
    }

    private func downloadFileWithProgress(_ download: DownloadDataTask) throws {
        guard let url = URL(string: download.url) else {
            return
        }

        persistence.updateDownloadState(
            id: download.id,
            state: .inProgress,
            resumeData: download.resumeData
        )
        self.isDownloadingInProgress = true
        if let resumeData = download.resumeData {
            downloadRequest = AF.download(resumingWith: resumeData)
        } else {
            downloadRequest = AF.download(url)
        }

        downloadRequest?.downloadProgress { [weak self]  prog in
            guard let self else { return }
            let fractionCompleted = prog.fractionCompleted
            self.currentDownloadTask?.progress = fractionCompleted
            self.currentDownloadTask?.state = .inProgress
            self.currentDownloadEventPublisher.send(.progress(fractionCompleted, download))
            let completed = Double(fractionCompleted * 100)
            debugLog(">>>>> Downloading", download.url, completed, "%")
        }
        
        downloadRequest?.responseData { [weak self] data in
            guard let self else { return }
            if let error = data.error {
                if error.asAFError?.isExplicitlyCancelledError == false {
                    failedDownloads.append(download)
                    try? newDownload()
                    return
                }
            }
            if let data = data.value, let url = self.filesFolderUrl {
                self.saveFile(fileName: download.fileName, data: data, folderURL: url)
                self.persistence.updateDownloadState(
                    id: download.id,
                    state: .finished,
                    resumeData: nil
                )
                self.currentDownloadTask?.state = .finished
                self.currentDownloadEventPublisher.send(.finished(download))
                Task {
                    try? await self.newDownload()
                }
            }
        }
    }

<<<<<<< HEAD
    private func downloadHTMLWithProgress(_ download: DownloadDataTask) throws {
        guard let url = URL(string: download.url) else {
            return
        }
        
        persistence.updateDownloadState(
            id: download.id,
            state: .inProgress,
            resumeData: download.resumeData
        )
        self.isDownloadingInProgress = true
        if let resumeData = download.resumeData {
            downloadRequest = AF.download(resumingWith: resumeData)
        } else {
            downloadRequest = AF.download(url)
        }
        
        downloadRequest?.downloadProgress { [weak self] prog in
            guard let self else { return }
            let fractionCompleted = prog.fractionCompleted
            self.currentDownloadTask?.progress = fractionCompleted
            self.currentDownloadTask?.state = .inProgress
            self.currentDownloadEventPublisher.send(.progress(fractionCompleted, download))
            let completed = Double(fractionCompleted * 100)
            debugLog(">>>>> Downloading", download.url, completed, "%")
        }
        
        downloadRequest?.responseData { [weak self] data in
            guard let self else { return }
            if let error = data.error {
                if error.asAFError?.isExplicitlyCancelledError == false {
                    failedDownloads.append(download)
                    try? newDownload()
                    return
                }
            }
            if let data = data.value, let url = self.filesFolderUrl,
               let fileName = URL(string: download.url)?.lastPathComponent {
                self.saveFile(fileName: fileName, data: data, folderURL: url)
                self.unzipFile(url: url.appendingPathComponent(fileName))
                self.persistence.updateDownloadState(
                    id: download.id,
                    state: .finished,
                    resumeData: nil
                )
                self.currentDownloadTask?.state = .finished
                self.currentDownloadEventPublisher.send(.finished(download))
                try? self.newDownload()
            }
        }
    }

    private func waitingAll() {
        persistence.getDownloadDataTasks {  [weak self] tasks in
            guard let self else { return }
            Task {
                for task in tasks.filter({ $0.state == .inProgress }) {
                    self.persistence.updateDownloadState(
                        id: task.id,
                        state: .waiting,
                        resumeData: nil
                    )
                    self.currentDownloadEventPublisher.send(.added)
                }
                self.downloadRequest?.cancel()
            }
=======
    private func waitingAll() async {
        let tasks = await persistence.getDownloadDataTasks()
        for task in tasks.filter({ $0.state == .inProgress }) {
            self.persistence.updateDownloadState(
                id: task.id,
                state: .waiting,
                resumeData: nil
            )
            self.currentDownloadEventPublisher.send(.added)
>>>>>>> 5f4268c5
        }
        self.downloadRequest?.cancel()
    }

    private func cancel(tasks: [DownloadDataTask]) async {
        for task in tasks {
            do {
                try await persistence.deleteDownloadDataTask(id: task.id)
                if let fileUrl = await fileUrl(for: task.id) {
                    try FileManager.default.removeItem(at: fileUrl)
                }
            } catch {
                debugLog("Error deleting file: \(error.localizedDescription)")
            }
        }
    }

    private func backgroundTask() {
        backgroundTaskProvider.eventPublisher()
            .sink { [weak self] state in
                guard let self else { return }
                Task {
                    switch state {
                    case.didBecomeActive: try? await self.resumeDownloading()
                    case .didEnterBackground: await self.waitingAll()
                    }
                }
            }
            .store(in: &cancellables)
    }

    var filesFolderUrl: URL? {
        let documentDirectoryURL = FileManager.default.urls(for: .documentDirectory, in: .userDomainMask)[0]
        guard let folderPathComponent else { return nil }
        let directoryURL = documentDirectoryURL.appendingPathComponent(folderPathComponent, isDirectory: true)

        if FileManager.default.fileExists(atPath: directoryURL.path) {
            return URL(fileURLWithPath: directoryURL.path)
        } else {
            do {
                try FileManager.default.createDirectory(
                    at: directoryURL,
                    withIntermediateDirectories: true,
                    attributes: nil
                )
                return URL(fileURLWithPath: directoryURL.path)
            } catch {
                debugLog(error.localizedDescription)
                return nil
            }
        }
    }

    private var folderPathComponent: String? {
        if let id = appStorage.user?.id {
            return "\(id)_Files"
        }
        return nil
    }

    private func saveFile(fileName: String, data: Data, folderURL: URL) {
        let fileURL = folderURL.appendingPathComponent(fileName)
        do {
            try data.write(to: fileURL)
        } catch {
            debugLog("SaveFile Error", error.localizedDescription)
        }
    }

    private func unzipFile(url: URL) {
        let fileName = url.deletingPathExtension().lastPathComponent
        guard let directoryURL = filesFolderUrl else {
            return
        }
        let uniqueDirectory = directoryURL.appendingPathComponent(fileName, isDirectory: true)
        
        try? FileManager.default.removeItem(at: uniqueDirectory)
        
        do {
            try FileManager.default.createDirectory(
                at: uniqueDirectory,
                withIntermediateDirectories: true,
                attributes: nil
            )
        } catch {
            debugLog("Error creating temporary directory: \(error.localizedDescription)")
        }
        SSZipArchive.unzipFile(atPath: url.path, toDestination: uniqueDirectory.path)
        
        do {
            try FileManager.default.removeItem(at: url)
        } catch {
            debugLog("Error removing file: \(error.localizedDescription)")
        }
    }
    
    public func removeAppSupportDirectoryUnusedContent() {
        deleteMD5HashedFolders()
    }
    
    private func getApplicationSupportDirectory() -> URL? {
        let fileManager = FileManager.default
        do {
            let appSupportDirectory = try fileManager.url(
                for: .applicationSupportDirectory,
                in: .userDomainMask,
                appropriateFor: nil,
                create: true
            )
            return appSupportDirectory
        } catch {
            debugPrint("Error getting Application Support Directory: \(error)")
            return nil
        }
    }
    
    private func isMD5Hash(_ folderName: String) -> Bool {
        let md5Regex = "^[a-fA-F0-9]{32}$"
        let predicate = NSPredicate(format: "SELF MATCHES %@", md5Regex)
        return predicate.evaluate(with: folderName)
    }
    
    private func deleteMD5HashedFolders() {
        guard let appSupportDirectory = getApplicationSupportDirectory() else {
            return
        }
        
        let fileManager = FileManager.default
        do {
            let folderContents = try fileManager.contentsOfDirectory(
                at: appSupportDirectory,
                includingPropertiesForKeys: nil,
                options: []
            )
            for folderURL in folderContents {
                let folderName = folderURL.lastPathComponent
                if isMD5Hash(folderName) {
                    do {
                        try fileManager.removeItem(at: folderURL)
                        debugPrint("Deleted folder: \(folderName)")
                    } catch {
                        debugPrint("Error deleting folder \(folderName): \(error)")
                    }
                }
            }
        } catch {
            debugPrint("Error reading contents of Application Support directory: \(error)")
        }
    }
}

@available(iOSApplicationExtension, unavailable)
public final class BackgroundTaskProvider {

    private var backgroundTask: UIBackgroundTaskIdentifier = .invalid
    private var currentEventPublisher: PassthroughSubject<Events, Never> = .init()

    public enum Events {
        case didBecomeActive
        case didEnterBackground
    }

    public func eventPublisher() -> AnyPublisher<Events, Never> {
        currentEventPublisher
            .receive(on: DispatchQueue.main)
            .eraseToAnyPublisher()
    }

    // MARK: - Init -

    deinit {
        NotificationCenter.default.removeObserver(
            self,
            name: UIApplication.didEnterBackgroundNotification,
            object: nil
        )
        NotificationCenter.default.removeObserver(
            self,
            name: UIApplication.didBecomeActiveNotification,
            object: nil
        )
    }

    public init() {
        NotificationCenter.default.addObserver(
            self,
            selector: #selector(didEnterBackgroundNotification),
            name: UIApplication.didEnterBackgroundNotification,
            object: nil
        )
        NotificationCenter.default.addObserver(
            self,
            selector: #selector(didBecomeActiveNotification),
            name: UIApplication.didBecomeActiveNotification,
            object: nil
        )
    }

    @objc
    func didEnterBackgroundNotification() {
        registerBackgroundTask()
        currentEventPublisher.send(.didEnterBackground)
    }

    @objc
    func didBecomeActiveNotification() {
        endBackgroundTaskIfActive()
        currentEventPublisher.send(.didBecomeActive)
    }

    // MARK: - Background Task -

    private func registerBackgroundTask() {
        backgroundTask = UIApplication.shared.beginBackgroundTask { [weak self] in
            debugLog("iOS has signaled time has expired")
            self?.endBackgroundTaskIfActive()
        }
    }

    private func endBackgroundTaskIfActive() {
        let isBackgroundTaskActive = backgroundTask != .invalid
        if isBackgroundTaskActive {
            debugLog("Background task ended.")
            UIApplication.shared.endBackgroundTask(backgroundTask)
            backgroundTask = .invalid
        }
    }
}

// Mark - For testing and SwiftUI preview
// swiftlint:disable file_length
#if DEBUG
public class DownloadManagerMock: DownloadManagerProtocol {

    public init() {
        
    }
    
    public func updateUnzippedFileSize(for sequentials: [CourseSequential]) -> [CourseSequential] {[]}

    public var currentDownloadTask: DownloadDataTask? {
        return nil
    }

    public func publisher() -> AnyPublisher<Int, Never> {
        return Just(1).eraseToAnyPublisher()
    }

    public func eventPublisher() -> AnyPublisher<DownloadManagerEvent, Never> {
        return Just(
            .canceled(
                .init(
                    id: "",
                    blockId: "",
                    courseId: "",
                    userId: 0,
                    url: "",
                    fileName: "",
                    displayName: "",
                    progress: 1,
                    resumeData: nil,
                    state: .inProgress,
                    type: .video,
                    fileSize: 0,
                    lastModified: ""
                )
            )
        ).eraseToAnyPublisher()
    }

    public func addToDownloadQueue(blocks: [CourseBlock]) {
        
    }

    public func getDownloadTasks() -> [DownloadDataTask] {
        []
    }

    public func getDownloadTasksForCourse(_ courseId: String) async -> [DownloadDataTask] {
        await withCheckedContinuation { continuation in
            continuation.resume(returning: [])
        }
    }

    public func cancelDownloading(courseId: String, blocks: [CourseBlock]) async throws {

    }

    public func cancelDownloading(task: DownloadDataTask) {

    }

    public func cancelDownloading(courseId: String) async {

    }

    public func cancelAllDownloading() async throws {

    }

    public func resumeDownloading() {
        
    }
    
    public func deleteFile(blocks: [CourseBlock]) {
        
    }
    
    public func deleteAllFiles() {
        
    }
    
    public func fileUrl(for blockId: String) -> URL? {
        return nil
    }

    public func isLargeVideosSize(blocks: [CourseBlock]) -> Bool {
        false
    }

    public func removeAppSupportDirectoryUnusedContent() {
        
    }
}
#endif
// swiftlint:enable file_length<|MERGE_RESOLUTION|>--- conflicted
+++ resolved
@@ -18,11 +18,11 @@
     public var order: Int {
         switch self {
         case .inProgress:
-            1
+            return 1
         case .waiting:
-            2
+            return 2
         case .finished:
-            3
+            return 3
         }
     }
 }
@@ -125,18 +125,12 @@
     func deleteFile(blocks: [CourseBlock]) async
     func deleteAllFiles() async
 
-<<<<<<< HEAD
     func fileUrl(for blockId: String) async -> URL?
     func updateUnzippedFileSize(for sequentials: [CourseSequential]) -> [CourseSequential]
-    
-    func resumeDownloading() throws
-=======
->>>>>>> 5f4268c5
-    func fileUrl(for blockId: String) -> URL?
 
     func resumeDownloading() async throws
     func isLargeVideosSize(blocks: [CourseBlock]) -> Bool
-    
+
     func removeAppSupportDirectoryUnusedContent()
 }
 
@@ -166,7 +160,7 @@
     private let backgroundTaskProvider = BackgroundTaskProvider()
     private var cancellables = Set<AnyCancellable>()
     private var failedDownloads: [DownloadDataTask] = []
-    
+
     private let indexPage = "index.html"
 
     private var downloadQuality: DownloadQuality {
@@ -187,9 +181,10 @@
         self.appStorage = appStorage
         self.connectivity = connectivity
         self.backgroundTask()
-<<<<<<< HEAD
-        try? self.resumeDownloading()
-        
+        Task {
+            try? await self.resumeDownloading()
+        }
+
         NotificationCenter.default.publisher(for: .tryDownloadAgain)
             .compactMap { $0.object as? [DownloadDataTask] }
             .sink { [weak self] downloads in
@@ -197,15 +192,12 @@
             }
             .store(in: &cancellables)
     }
-    
+
     private func tryDownloadAgain(downloads: [DownloadDataTask]) {
         persistence.addToDownloadQueue(tasks: downloads)
-        try? newDownload()
-=======
         Task {
-            try? await self.resumeDownloading()
-        }
->>>>>>> 5f4268c5
+            try? await newDownload()
+        }
     }
 
     // MARK: - Publishers
@@ -267,16 +259,11 @@
         try await newDownload()
     }
 
-    public func cancelDownloading(task: DownloadDataTask) throws {
+    public func cancelDownloading(task: DownloadDataTask) async throws {
         downloadRequest?.cancel()
         do {
-<<<<<<< HEAD
-            try persistence.deleteDownloadDataTask(id: task.id)
-            if let fileUrl = fileUrl(for: task.id) {
-=======
             try await persistence.deleteDownloadDataTask(id: task.id)
             if let fileUrl = await fileUrl(for: task.id) {
->>>>>>> 5f4268c5
                 try FileManager.default.removeItem(at: fileUrl)
             }
             currentDownloadEventPublisher.send(.canceled(task))
@@ -308,19 +295,14 @@
                 if let fileURL = await fileUrl(for: block.id) {
                     try FileManager.default.removeItem(at: fileURL)
                 }
-<<<<<<< HEAD
-=======
                 try await persistence.deleteDownloadDataTask(id: block.id)
                 currentDownloadEventPublisher.send(.deletedFile(block.id))
->>>>>>> 5f4268c5
             } catch {
                 debugLog("Error deleting file: \(error.localizedDescription)")
             }
-            try? persistence.deleteDownloadDataTask(id: block.id)
-            currentDownloadEventPublisher.send(.deletedFile(block.id))
-        }
-    }
-    
+        }
+    }
+
     public func updateUnzippedFileSize(for sequentials: [CourseSequential]) -> [CourseSequential] {
         var updatedSequentials = sequentials
 
@@ -390,7 +372,6 @@
         currentDownloadEventPublisher.send(.clearedAll)
     }
 
-<<<<<<< HEAD
     public func fileUrl(for blockId: String) async -> URL? {
         await withCheckedContinuation { continuation in
             persistence.downloadDataTask(for: blockId) { [weak self] data in
@@ -414,26 +395,13 @@
         case .html, .problem:
             if let folderUrl = URL(string: data.url) {
                 let folder = folderUrl.deletingPathExtension().lastPathComponent
-                let sfds = path?.appendingPathComponent(folder).appendingPathComponent(indexPage)
-                return sfds
+                return path?.appendingPathComponent(folder).appendingPathComponent(indexPage)
             } else {
                 return nil
             }
         case .video:
             return path?.appendingPathComponent(data.fileName)
         }
-=======
-    public func fileUrl(for blockId: String) -> URL? {
-        guard let data = persistence.downloadDataTask(for: blockId),
-              data.url.count > 0,
-              data.state == .finished
-        else {
-            return nil
-        }
-        let path = videosFolderUrl
-        let fileName = data.fileName
-        return path?.appendingPathComponent(fileName)
->>>>>>> 5f4268c5
     }
 
     // MARK: - Private Intents
@@ -442,12 +410,7 @@
         guard userCanDownload() else {
             throw NoWiFiError()
         }
-<<<<<<< HEAD
-        
-        guard let downloadTask = persistence.nextBlockForDownloading() else {
-=======
         guard let downloadTask = await persistence.nextBlockForDownloading() else {
->>>>>>> 5f4268c5
             isDownloadingInProgress = false
             if !failedDownloads.isEmpty {
                 DispatchQueue.main.async {
@@ -459,13 +422,13 @@
                 }
             }
             return
-        }        
+        }
         if !connectivity.isInternetAvaliable {
             failedDownloads.append(downloadTask)
-            try cancelDownloading(task: downloadTask)
+            try await cancelDownloading(task: downloadTask)
             return
         }
-        
+
         currentDownloadTask = downloadTask
         if downloadTask.type == .html || downloadTask.type == .problem {
             try downloadHTMLWithProgress(downloadTask)
@@ -513,13 +476,15 @@
             let completed = Double(fractionCompleted * 100)
             debugLog(">>>>> Downloading", download.url, completed, "%")
         }
-        
+
         downloadRequest?.responseData { [weak self] data in
             guard let self else { return }
             if let error = data.error {
                 if error.asAFError?.isExplicitlyCancelledError == false {
                     failedDownloads.append(download)
-                    try? newDownload()
+                    Task {
+                        try? await newDownload()
+                    }
                     return
                 }
             }
@@ -539,12 +504,11 @@
         }
     }
 
-<<<<<<< HEAD
     private func downloadHTMLWithProgress(_ download: DownloadDataTask) throws {
         guard let url = URL(string: download.url) else {
             return
         }
-        
+
         persistence.updateDownloadState(
             id: download.id,
             state: .inProgress,
@@ -556,7 +520,7 @@
         } else {
             downloadRequest = AF.download(url)
         }
-        
+
         downloadRequest?.downloadProgress { [weak self] prog in
             guard let self else { return }
             let fractionCompleted = prog.fractionCompleted
@@ -566,13 +530,15 @@
             let completed = Double(fractionCompleted * 100)
             debugLog(">>>>> Downloading", download.url, completed, "%")
         }
-        
+
         downloadRequest?.responseData { [weak self] data in
             guard let self else { return }
             if let error = data.error {
                 if error.asAFError?.isExplicitlyCancelledError == false {
                     failedDownloads.append(download)
-                    try? newDownload()
+                    Task {
+                        try? await newDownload()
+                    }
                     return
                 }
             }
@@ -587,26 +553,13 @@
                 )
                 self.currentDownloadTask?.state = .finished
                 self.currentDownloadEventPublisher.send(.finished(download))
-                try? self.newDownload()
-            }
-        }
-    }
-
-    private func waitingAll() {
-        persistence.getDownloadDataTasks {  [weak self] tasks in
-            guard let self else { return }
-            Task {
-                for task in tasks.filter({ $0.state == .inProgress }) {
-                    self.persistence.updateDownloadState(
-                        id: task.id,
-                        state: .waiting,
-                        resumeData: nil
-                    )
-                    self.currentDownloadEventPublisher.send(.added)
-                }
-                self.downloadRequest?.cancel()
-            }
-=======
+                Task {
+                    try? await self.newDownload()
+                }
+            }
+        }
+    }
+
     private func waitingAll() async {
         let tasks = await persistence.getDownloadDataTasks()
         for task in tasks.filter({ $0.state == .inProgress }) {
@@ -616,7 +569,6 @@
                 resumeData: nil
             )
             self.currentDownloadEventPublisher.send(.added)
->>>>>>> 5f4268c5
         }
         self.downloadRequest?.cancel()
     }
@@ -692,9 +644,9 @@
             return
         }
         let uniqueDirectory = directoryURL.appendingPathComponent(fileName, isDirectory: true)
-        
+
         try? FileManager.default.removeItem(at: uniqueDirectory)
-        
+
         do {
             try FileManager.default.createDirectory(
                 at: uniqueDirectory,
@@ -705,18 +657,18 @@
             debugLog("Error creating temporary directory: \(error.localizedDescription)")
         }
         SSZipArchive.unzipFile(atPath: url.path, toDestination: uniqueDirectory.path)
-        
+
         do {
             try FileManager.default.removeItem(at: url)
         } catch {
             debugLog("Error removing file: \(error.localizedDescription)")
         }
     }
-    
+
     public func removeAppSupportDirectoryUnusedContent() {
         deleteMD5HashedFolders()
     }
-    
+
     private func getApplicationSupportDirectory() -> URL? {
         let fileManager = FileManager.default
         do {
@@ -732,18 +684,18 @@
             return nil
         }
     }
-    
+
     private func isMD5Hash(_ folderName: String) -> Bool {
         let md5Regex = "^[a-fA-F0-9]{32}$"
         let predicate = NSPredicate(format: "SELF MATCHES %@", md5Regex)
         return predicate.evaluate(with: folderName)
     }
-    
+
     private func deleteMD5HashedFolders() {
         guard let appSupportDirectory = getApplicationSupportDirectory() else {
             return
         }
-        
+
         let fileManager = FileManager.default
         do {
             let folderContents = try fileManager.contentsOfDirectory(
@@ -851,10 +803,8 @@
 #if DEBUG
 public class DownloadManagerMock: DownloadManagerProtocol {
 
-    public init() {
-        
-    }
-    
+    public init() {}
+
     public func updateUnzippedFileSize(for sequentials: [CourseSequential]) -> [CourseSequential] {[]}
 
     public var currentDownloadTask: DownloadDataTask? {
@@ -887,9 +837,7 @@
         ).eraseToAnyPublisher()
     }
 
-    public func addToDownloadQueue(blocks: [CourseBlock]) {
-        
-    }
+    public func addToDownloadQueue(blocks: [CourseBlock]) {}
 
     public func getDownloadTasks() -> [DownloadDataTask] {
         []
@@ -901,34 +849,20 @@
         }
     }
 
-    public func cancelDownloading(courseId: String, blocks: [CourseBlock]) async throws {
-
-    }
-
-    public func cancelDownloading(task: DownloadDataTask) {
-
-    }
-
-    public func cancelDownloading(courseId: String) async {
-
-    }
-
-    public func cancelAllDownloading() async throws {
-
-    }
-
-    public func resumeDownloading() {
-        
-    }
-    
-    public func deleteFile(blocks: [CourseBlock]) {
-        
-    }
-    
-    public func deleteAllFiles() {
-        
-    }
-    
+    public func cancelDownloading(courseId: String, blocks: [CourseBlock]) async throws {}
+
+    public func cancelDownloading(task: DownloadDataTask) {}
+
+    public func cancelDownloading(courseId: String) async {}
+
+    public func cancelAllDownloading() async throws {}
+
+    public func resumeDownloading() {}
+
+    public func deleteFile(blocks: [CourseBlock]) {}
+
+    public func deleteAllFiles() {}
+
     public func fileUrl(for blockId: String) -> URL? {
         return nil
     }
@@ -937,9 +871,7 @@
         false
     }
 
-    public func removeAppSupportDirectoryUnusedContent() {
-        
-    }
+    public func removeAppSupportDirectoryUnusedContent() {}
 }
 #endif
 // swiftlint:enable file_length