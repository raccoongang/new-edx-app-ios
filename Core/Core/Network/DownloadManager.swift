//
//  DownloadManager.swift
//  Core
//
//  Created by  Stepanok Ivan on 08.03.2023.
//

import Alamofire
import SwiftUI
import Combine

public enum DownloadState: String {
    case waiting
    case inProgress
    case finished

    public var order: Int {
        switch self {
        case .inProgress:
            1
        case .waiting:
            2
        case .finished:
            3
        }
    }
}

public enum DownloadType: String {
    case video
}

public struct DownloadDataTask: Identifiable, Hashable {
    public let id: String
    public let courseId: String
    public let blockId: String
    public let userId: Int
    public let url: String
    public let fileName: String
    public let displayName: String
    public var progress: Double
    public let resumeData: Data?
    public var state: DownloadState
    public let type: DownloadType
    public let fileSize: Int

    public var fileSizeInMb: Double {
        Double(fileSize) / 1024.0 / 1024.0
    }

    public var fileSizeInMbText: String {
        String(format: "%.2fMB", fileSizeInMb)
    }

    public init(
        id: String,
        blockId: String,
        courseId: String,
        userId: Int,
        url: String,
        fileName: String,
        displayName: String,
        progress: Double,
        resumeData: Data?,
        state: DownloadState,
        type: DownloadType,
        fileSize: Int
    ) {
        self.id = id
        self.courseId = courseId
        self.blockId = blockId
        self.userId = userId
        self.url = url
        self.fileName = fileName
        self.displayName = displayName
        self.progress = progress
        self.resumeData = resumeData
        self.state = state
        self.type = type
        self.fileSize = fileSize
    }

    public init(sourse: CDDownloadData) {
        self.id = sourse.id ?? ""
        self.blockId = sourse.blockId ?? ""
        self.courseId = sourse.courseId ?? ""
        self.userId = Int(sourse.userId)
        self.url = sourse.url ?? ""
        self.fileName = sourse.fileName ?? ""
        self.displayName = sourse.displayName ?? ""
        self.progress = sourse.progress
        self.resumeData = sourse.resumeData
        self.state = DownloadState(rawValue: sourse.state ?? "") ?? .waiting
        self.type = DownloadType(rawValue: sourse.type ?? "") ?? .video
        self.fileSize = Int(sourse.fileSize)
    }
}

public class NoWiFiError: LocalizedError {
    public init() {}
}

//sourcery: AutoMockable
public protocol DownloadManagerProtocol {
    var currentDownloadTask: DownloadDataTask? { get }
    func publisher() -> AnyPublisher<Int, Never>
    func eventPublisher() -> AnyPublisher<DownloadManagerEvent, Never>

    func addToDownloadQueue(blocks: [CourseBlock]) async throws

    func getDownloadTasks() async -> [DownloadDataTask]
    func getDownloadTasksForCourse(_ courseId: String) async -> [DownloadDataTask]

    func cancelDownloading(courseId: String, blocks: [CourseBlock]) async throws
    func cancelDownloading(task: DownloadDataTask) async throws
    func cancelDownloading(courseId: String) async throws
    func cancelAllDownloading() async throws

    func deleteFile(blocks: [CourseBlock]) async
    func deleteAllFiles() async

    func fileUrl(for blockId: String) -> URL?

    func resumeDownloading() async throws
    func isLargeVideosSize(blocks: [CourseBlock]) -> Bool
    
    func removeAppSupportDirectoryUnusedContent()
}

public enum DownloadManagerEvent {
    case added
    case started(DownloadDataTask)
    case progress(Double, DownloadDataTask)
    case paused(DownloadDataTask)
    case canceled(DownloadDataTask)
    case courseCanceled(String)
    case allCanceled
    case finished(DownloadDataTask)
    case deletedFile(String)
    case clearedAll
}

public class DownloadManager: DownloadManagerProtocol {
    // MARK: - Properties

    public var currentDownloadTask: DownloadDataTask?
    private let persistence: CorePersistenceProtocol
    private let appStorage: CoreStorage
    private let connectivity: ConnectivityProtocol
    private var downloadRequest: DownloadRequest?
    private var isDownloadingInProgress: Bool = false
    private var currentDownloadEventPublisher: PassthroughSubject<DownloadManagerEvent, Never> = .init()
    private let backgroundTaskProvider = BackgroundTaskProvider()
    private var cancellables = Set<AnyCancellable>()

    private var downloadQuality: DownloadQuality {
        appStorage.userSettings?.downloadQuality ?? .auto
    }

    // MARK: - Init

    public init(
        persistence: CorePersistenceProtocol,
        appStorage: CoreStorage,
        connectivity: ConnectivityProtocol
    ) {
        self.persistence = persistence
        if let userId = appStorage.user?.id {
            self.persistence.set(userId: userId)
        }
        self.appStorage = appStorage
        self.connectivity = connectivity
        self.backgroundTask()
        Task {
            try? await self.resumeDownloading()
        }
    }

    // MARK: - Publishers

    public func publisher() -> AnyPublisher<Int, Never> {
        persistence.publisher()
    }

    public func eventPublisher() -> AnyPublisher<DownloadManagerEvent, Never> {
        currentDownloadEventPublisher
            .receive(on: DispatchQueue.main)
            .eraseToAnyPublisher()
    }

    // MARK: - Intents

    public func isLargeVideosSize(blocks: [CourseBlock]) -> Bool {
        (blocks.reduce(0) {
            $0 + Double($1.encodedVideo?.video(downloadQuality: downloadQuality)?.fileSize ?? 0)
        } / 1024 / 1024 / 1024) > 1
    }

    public func getDownloadTasks() async -> [DownloadDataTask] {
        await persistence.getDownloadDataTasks()
    }

    public func getDownloadTasksForCourse(_ courseId: String) async -> [DownloadDataTask] {
        await persistence.getDownloadDataTasksForCourse(courseId)
    }

    public func addToDownloadQueue(blocks: [CourseBlock]) async throws {
        if userCanDownload() {
            await persistence.addToDownloadQueue(
                blocks: blocks,
                downloadQuality: downloadQuality
            )
            currentDownloadEventPublisher.send(.added)
            guard !isDownloadingInProgress else { return }
            try await newDownload()
        } else {
            throw NoWiFiError()
        }
    }

    public func resumeDownloading() async throws {
        try await newDownload()
    }

    public func cancelDownloading(courseId: String, blocks: [CourseBlock]) async throws {
        downloadRequest?.cancel()
        let downloaded = await getDownloadTasksForCourse(courseId)
        let blocksForDelete = blocks.filter {  block in
            downloaded.first(where: { $0.blockId == block.id }) != nil
        }
        await deleteFile(blocks: blocksForDelete)
        downloaded.forEach {
            currentDownloadEventPublisher.send(.canceled($0))
        }
        try await newDownload()
    }

    public func cancelDownloading(task: DownloadDataTask) async throws {
        downloadRequest?.cancel()
        do {
<<<<<<< HEAD
=======
            try await persistence.deleteDownloadDataTask(id: task.id)
>>>>>>> bd270b7b
            if let fileUrl = await fileUrl(for: task.id) {
                try FileManager.default.removeItem(at: fileUrl)
            }
            try persistence.deleteDownloadDataTask(id: task.id)
            currentDownloadEventPublisher.send(.canceled(task))
        } catch {
            NSLog("Error deleting file: \(error.localizedDescription)")
        }
        try await newDownload()
    }

    public func cancelDownloading(courseId: String) async throws {
        let tasks = await getDownloadTasksForCourse(courseId)
        await cancel(tasks: tasks)
        currentDownloadEventPublisher.send(.courseCanceled(courseId))
        downloadRequest?.cancel()
        try await newDownload()
    }

    public func cancelAllDownloading() async throws {
        let tasks = await getDownloadTasks().filter { $0.state != .finished }
        await cancel(tasks: tasks)
        currentDownloadEventPublisher.send(.allCanceled)
        downloadRequest?.cancel()
        try await newDownload()
    }

    public func deleteFile(blocks: [CourseBlock]) async {
        for block in blocks {
            do {
                if let fileURL = await fileUrl(for: block.id) {
                    try FileManager.default.removeItem(at: fileURL)
                }
                try await persistence.deleteDownloadDataTask(id: block.id)
                currentDownloadEventPublisher.send(.deletedFile(block.id))
            } catch {
                debugLog("Error deleting file: \(error.localizedDescription)")
            }
        }
    }

    public func deleteAllFiles() async {
        let downloadsData = await getDownloadTasks()
        for downloadData in downloadsData {
            if let fileURL = await fileUrl(for: downloadData.id) {
                do {
                    try FileManager.default.removeItem(at: fileURL)
                } catch {
                    debugLog("Error deleting All files: \(error.localizedDescription)")
                }
            }
        }
        currentDownloadEventPublisher.send(.clearedAll)
    }

    public func fileUrl(for blockId: String) -> URL? {
        guard let data = persistence.downloadDataTask(for: blockId),
              data.url.count > 0,
              data.state == .finished
        else {
            return nil
        }
        let path = videosFolderUrl
        let fileName = data.fileName
        return path?.appendingPathComponent(fileName)
    }

    // MARK: - Private Intents

    private func newDownload() async throws {
        guard userCanDownload() else {
            throw NoWiFiError()
        }
        guard let downloadTask = await persistence.nextBlockForDownloading() else {
            isDownloadingInProgress = false
            return
        }
        currentDownloadTask = downloadTask
        try downloadFileWithProgress(downloadTask)
        currentDownloadEventPublisher.send(.started(downloadTask))
    }

    private func userCanDownload() -> Bool {
        if appStorage.userSettings?.wifiOnly ?? true {
            if !connectivity.isMobileData {
                return true
            } else {
                return false
            }
        } else {
            return true
        }
    }

    private func downloadFileWithProgress(_ download: DownloadDataTask) throws {
        guard let url = URL(string: download.url), let folderURL = self.videosFolderUrl else {
            return
        }

        persistence.updateDownloadState(
            id: download.id,
            state: .inProgress,
            resumeData: download.resumeData
        )
        self.isDownloadingInProgress = true
        let destination: DownloadRequest.Destination = { _, _ in
            let file = folderURL.appendingPathComponent(download.fileName)
            return (file, [.createIntermediateDirectories, .removePreviousFile])
        }
        if let resumeData = download.resumeData {
            downloadRequest = AF.download(resumingWith: resumeData, to: destination)
        } else {
            downloadRequest = AF.download(url, to: destination)
        }

        downloadRequest?.downloadProgress { [weak self]  prog in
            guard let self else { return }
            let fractionCompleted = prog.fractionCompleted
            self.currentDownloadTask?.progress = fractionCompleted
            self.currentDownloadTask?.state = .inProgress
            self.currentDownloadEventPublisher.send(.progress(fractionCompleted, download))
            let completed = Double(fractionCompleted * 100)
            debugLog(">>>>> Downloading", download.url, completed, "%")
        }

        downloadRequest?.responseData { [weak self] _ in
            guard let self else { return }
<<<<<<< HEAD
            self.persistence.updateDownloadState(
                id: download.id,
                state: .finished,
                resumeData: nil
            )
            self.currentDownloadTask?.state = .finished
            self.currentDownloadEventPublisher.send(.finished(download))
            try? self.newDownload()
=======
            if let data = data.value, let url = self.videosFolderUrl {
                self.saveFile(fileName: download.fileName, data: data, folderURL: url)
                self.persistence.updateDownloadState(
                    id: download.id,
                    state: .finished,
                    resumeData: nil
                )
                self.currentDownloadTask?.state = .finished
                self.currentDownloadEventPublisher.send(.finished(download))
                Task {
                    try? await self.newDownload()
                }
            }
>>>>>>> bd270b7b
        }
    }

    private func waitingAll() async {
        let tasks = await persistence.getDownloadDataTasks()
        for task in tasks.filter({ $0.state == .inProgress }) {
            self.persistence.updateDownloadState(
                id: task.id,
                state: .waiting,
                resumeData: nil
            )
            self.currentDownloadEventPublisher.send(.added)
        }
        self.downloadRequest?.cancel()
    }

    private func cancel(tasks: [DownloadDataTask]) async {
        for task in tasks {
            do {
<<<<<<< HEAD
=======
                try await persistence.deleteDownloadDataTask(id: task.id)
>>>>>>> bd270b7b
                if let fileUrl = await fileUrl(for: task.id) {
                    try FileManager.default.removeItem(at: fileUrl)
                }
                try persistence.deleteDownloadDataTask(id: task.id)
            } catch {
                debugLog("Error deleting file: \(error.localizedDescription)")
            }
        }
    }

    private func backgroundTask() {
        backgroundTaskProvider.eventPublisher()
            .sink { [weak self] state in
                guard let self else { return }
                Task {
                    switch state {
                    case.didBecomeActive: try? await self.resumeDownloading()
                    case .didEnterBackground: await self.waitingAll()
                    }
                }
            }
            .store(in: &cancellables)
    }

    lazy var videosFolderUrl: URL? = {
        let documentDirectoryURL = FileManager.default.urls(for: .documentDirectory, in: .userDomainMask)[0]
        let directoryURL = documentDirectoryURL.appendingPathComponent(folderPathComponent, isDirectory: true)

        if FileManager.default.fileExists(atPath: directoryURL.path) {
            return URL(fileURLWithPath: directoryURL.path)
        } else {
            do {
                try FileManager.default.createDirectory(
                    at: directoryURL,
                    withIntermediateDirectories: true,
                    attributes: nil
                )
                return URL(fileURLWithPath: directoryURL.path)
            } catch {
                debugLog(error.localizedDescription)
                return nil
            }
        }
    }()

    private var folderPathComponent: String {
        if let id = appStorage.user?.id {
            return "\(id)_Files"
        }
        return "Files"
    }

    private func saveFile(fileName: String, data: Data, folderURL: URL) {
        let fileURL = folderURL.appendingPathComponent(fileName)
        do {
            try data.write(to: fileURL)
        } catch {
            debugLog("SaveFile Error", error.localizedDescription)
        }
    }
    
    public func removeAppSupportDirectoryUnusedContent() {
        deleteMD5HashedFolders()
    }
    
    private func getApplicationSupportDirectory() -> URL? {
        let fileManager = FileManager.default
        do {
            let appSupportDirectory = try fileManager.url(
                for: .applicationSupportDirectory,
                in: .userDomainMask,
                appropriateFor: nil,
                create: true
            )
            return appSupportDirectory
        } catch {
            debugPrint("Error getting Application Support Directory: \(error)")
            return nil
        }
    }
    
    private func isMD5Hash(_ folderName: String) -> Bool {
        let md5Regex = "^[a-fA-F0-9]{32}$"
        let predicate = NSPredicate(format: "SELF MATCHES %@", md5Regex)
        return predicate.evaluate(with: folderName)
    }
    
    private func deleteMD5HashedFolders() {
        guard let appSupportDirectory = getApplicationSupportDirectory() else {
            return
        }
        
        let fileManager = FileManager.default
        do {
            let folderContents = try fileManager.contentsOfDirectory(
                at: appSupportDirectory,
                includingPropertiesForKeys: nil,
                options: []
            )
            for folderURL in folderContents {
                let folderName = folderURL.lastPathComponent
                if isMD5Hash(folderName) {
                    do {
                        try fileManager.removeItem(at: folderURL)
                        debugPrint("Deleted folder: \(folderName)")
                    } catch {
                        debugPrint("Error deleting folder \(folderName): \(error)")
                    }
                }
            }
        } catch {
            debugPrint("Error reading contents of Application Support directory: \(error)")
        }
    }
}

@available(iOSApplicationExtension, unavailable)
public final class BackgroundTaskProvider {

    private var backgroundTask: UIBackgroundTaskIdentifier = .invalid
    private var currentEventPublisher: PassthroughSubject<Events, Never> = .init()

    public enum Events {
        case didBecomeActive
        case didEnterBackground
    }

    public func eventPublisher() -> AnyPublisher<Events, Never> {
        currentEventPublisher
            .receive(on: DispatchQueue.main)
            .eraseToAnyPublisher()
    }

    // MARK: - Init -

    deinit {
        NotificationCenter.default.removeObserver(
            self,
            name: UIApplication.didEnterBackgroundNotification,
            object: nil
        )
        NotificationCenter.default.removeObserver(
            self,
            name: UIApplication.didBecomeActiveNotification,
            object: nil
        )
    }

    public init() {
        NotificationCenter.default.addObserver(
            self,
            selector: #selector(didEnterBackgroundNotification),
            name: UIApplication.didEnterBackgroundNotification,
            object: nil
        )
        NotificationCenter.default.addObserver(
            self,
            selector: #selector(didBecomeActiveNotification),
            name: UIApplication.didBecomeActiveNotification,
            object: nil
        )
    }

    @objc
    func didEnterBackgroundNotification() {
        registerBackgroundTask()
        currentEventPublisher.send(.didEnterBackground)
    }

    @objc
    func didBecomeActiveNotification() {
        endBackgroundTaskIfActive()
        currentEventPublisher.send(.didBecomeActive)
    }

    // MARK: - Background Task -

    private func registerBackgroundTask() {
        backgroundTask = UIApplication.shared.beginBackgroundTask { [weak self] in
            debugLog("iOS has signaled time has expired")
            self?.endBackgroundTaskIfActive()
        }
    }

    private func endBackgroundTaskIfActive() {
        let isBackgroundTaskActive = backgroundTask != .invalid
        if isBackgroundTaskActive {
            debugLog("Background task ended.")
            UIApplication.shared.endBackgroundTask(backgroundTask)
            backgroundTask = .invalid
        }
    }
}

// Mark - For testing and SwiftUI preview
// swiftlint:disable file_length
#if DEBUG
public class DownloadManagerMock: DownloadManagerProtocol {

    public init() {
        
    }

    public var currentDownloadTask: DownloadDataTask? {
        return nil
    }

    public func publisher() -> AnyPublisher<Int, Never> {
        return Just(1).eraseToAnyPublisher()
    }

    public func eventPublisher() -> AnyPublisher<DownloadManagerEvent, Never> {
        return Just(
            .canceled(
                .init(
                    id: "",
                    blockId: "",
                    courseId: "",
                    userId: 0,
                    url: "",
                    fileName: "",
                    displayName: "",
                    progress: 1,
                    resumeData: nil,
                    state: .inProgress,
                    type: .video,
                    fileSize: 0
                )
            )
        ).eraseToAnyPublisher()
    }

    public func addToDownloadQueue(blocks: [CourseBlock]) {
        
    }

    public func getDownloadTasks() -> [DownloadDataTask] {
        []
    }

    public func getDownloadTasksForCourse(_ courseId: String) async -> [DownloadDataTask] {
        await withCheckedContinuation { continuation in
            continuation.resume(returning: [])
        }
    }

    public func cancelDownloading(courseId: String, blocks: [CourseBlock]) async throws {

    }

    public func cancelDownloading(task: DownloadDataTask) {

    }

    public func cancelDownloading(courseId: String) async {

    }

    public func cancelAllDownloading() async throws {

    }

    public func resumeDownloading() {
        
    }
    
    public func deleteFile(blocks: [CourseBlock]) {
        
    }
    
    public func deleteAllFiles() {
        
    }
    
    public func fileUrl(for blockId: String) -> URL? {
        return nil
    }

    public func isLargeVideosSize(blocks: [CourseBlock]) -> Bool {
        false
    }

    public func removeAppSupportDirectoryUnusedContent() {
        
    }
}
#endif
// swiftlint:enable file_length<|MERGE_RESOLUTION|>--- conflicted
+++ resolved
@@ -238,14 +238,10 @@
     public func cancelDownloading(task: DownloadDataTask) async throws {
         downloadRequest?.cancel()
         do {
-<<<<<<< HEAD
-=======
+            if let fileUrl = fileUrl(for: task.id) {
+                try FileManager.default.removeItem(at: fileUrl)
+            }
             try await persistence.deleteDownloadDataTask(id: task.id)
->>>>>>> bd270b7b
-            if let fileUrl = await fileUrl(for: task.id) {
-                try FileManager.default.removeItem(at: fileUrl)
-            }
-            try persistence.deleteDownloadDataTask(id: task.id)
             currentDownloadEventPublisher.send(.canceled(task))
         } catch {
             NSLog("Error deleting file: \(error.localizedDescription)")
@@ -272,7 +268,7 @@
     public func deleteFile(blocks: [CourseBlock]) async {
         for block in blocks {
             do {
-                if let fileURL = await fileUrl(for: block.id) {
+                if let fileURL = fileUrl(for: block.id) {
                     try FileManager.default.removeItem(at: fileURL)
                 }
                 try await persistence.deleteDownloadDataTask(id: block.id)
@@ -286,7 +282,7 @@
     public func deleteAllFiles() async {
         let downloadsData = await getDownloadTasks()
         for downloadData in downloadsData {
-            if let fileURL = await fileUrl(for: downloadData.id) {
+            if let fileURL = fileUrl(for: downloadData.id) {
                 do {
                     try FileManager.default.removeItem(at: fileURL)
                 } catch {
@@ -369,7 +365,6 @@
 
         downloadRequest?.responseData { [weak self] _ in
             guard let self else { return }
-<<<<<<< HEAD
             self.persistence.updateDownloadState(
                 id: download.id,
                 state: .finished,
@@ -377,22 +372,9 @@
             )
             self.currentDownloadTask?.state = .finished
             self.currentDownloadEventPublisher.send(.finished(download))
-            try? self.newDownload()
-=======
-            if let data = data.value, let url = self.videosFolderUrl {
-                self.saveFile(fileName: download.fileName, data: data, folderURL: url)
-                self.persistence.updateDownloadState(
-                    id: download.id,
-                    state: .finished,
-                    resumeData: nil
-                )
-                self.currentDownloadTask?.state = .finished
-                self.currentDownloadEventPublisher.send(.finished(download))
-                Task {
-                    try? await self.newDownload()
-                }
-            }
->>>>>>> bd270b7b
+            Task {
+                try? await self.newDownload()
+            }
         }
     }
 
@@ -412,14 +394,10 @@
     private func cancel(tasks: [DownloadDataTask]) async {
         for task in tasks {
             do {
-<<<<<<< HEAD
-=======
-                try await persistence.deleteDownloadDataTask(id: task.id)
->>>>>>> bd270b7b
-                if let fileUrl = await fileUrl(for: task.id) {
+                if let fileUrl = fileUrl(for: task.id) {
                     try FileManager.default.removeItem(at: fileUrl)
                 }
-                try persistence.deleteDownloadDataTask(id: task.id)
+                try await persistence.deleteDownloadDataTask(id: task.id)
             } catch {
                 debugLog("Error deleting file: \(error.localizedDescription)")
             }
