//
//  Router.swift
//  Core
//
//  Created by Vladimir Chekyrta on 13.09.2022.
//

import Foundation
import SwiftUI

//sourcery: AutoMockable
public protocol BaseRouter {
    
    func backToRoot(animated: Bool)
    
    func back(animated: Bool)
    
    func backWithFade()
    
    func dismiss(animated: Bool)
    
    func removeLastView(controllers: Int)

    func showMainOrWhatsNewScreen(sourceScreen: LogistrationSourceScreen)
    
    func showStartupScreen()
    
    func showLoginScreen(sourceScreen: LogistrationSourceScreen)
    
    func showRegisterScreen(sourceScreen: LogistrationSourceScreen)
    
    func showForgotPasswordScreen()
    
    func showDiscoveryScreen(searchQuery: String?, sourceScreen: LogistrationSourceScreen)

    func showWebBrowser(title: String, url: URL)

    func presentAlert(
        alertTitle: String,
        alertMessage: String,
        positiveAction: String,
        onCloseTapped: @escaping () -> Void,
        okTapped: @escaping () -> Void,
        type: AlertViewType
    )
    
    func presentAlert(
        alertTitle: String,
        alertMessage: String,
        nextSectionName: String?,
        action: String,
        image: SwiftUI.Image,
        onCloseTapped: @escaping () -> Void,
        okTapped: @escaping () -> Void,
        nextSectionTapped: @escaping () -> Void
    )
    
    func presentView(transitionStyle: UIModalTransitionStyle, view: any View, completion: (() -> Void)?)
    
    func presentView(transitionStyle: UIModalTransitionStyle, animated: Bool, content: () -> any View)
<<<<<<< HEAD
    @MainActor
    func showUpgradeInfo(productName: String, sku: String, courseID: String, screen: CourseUpgradeScreen) async
    @MainActor
    func hideUpgradeInfo(animated: Bool) async
    @MainActor
    func showUpgradeLoaderView(animated: Bool) async
    @MainActor
    func hideUpgradeLoaderView(animated: Bool) async
=======

    func showUpgradeInfo(
        productName: String,
        sku: String,
        courseID: String,
        screen: CourseUpgradeScreen,
        pacing: String
    )
    func hideUpgradeInfo(animated: Bool, completion: (() -> Void)?)
    func showUpgradeLoaderView(animated: Bool, completion: (() -> Void)?)
    func hideUpgradeLoaderView(animated: Bool, completion: (() -> Void)?)
>>>>>>> 7c1fd2cc
}

extension BaseRouter {
    public func backToRoot(animated: Bool = true) {
        backToRoot(animated: animated)
    }
    
    public func back(animated: Bool = true) {
        back(animated: animated)
    }
}

// Mark - For testing and SwiftUI preview
#if DEBUG
open class BaseRouterMock: BaseRouter {

    public init() {}

    public func dismiss(animated: Bool) {}

    public func showMainOrWhatsNewScreen(sourceScreen: LogistrationSourceScreen) {}
    
    public func showStartupScreen() {}

    public func showLoginScreen(sourceScreen: LogistrationSourceScreen) {}
    
    public func showRegisterScreen(sourceScreen: LogistrationSourceScreen) {}
    
    public func showForgotPasswordScreen() {}
    
    public func showDiscoveryScreen(searchQuery: String?, sourceScreen: LogistrationSourceScreen) {}
    
    public func backToRoot(animated: Bool) {}
        
    public func back(animated: Bool) {}
    
    public func backWithFade() {}
    
    public func removeLastView(controllers: Int) {}

    public func showWebBrowser(title: String, url: URL) {}

    public func presentAlert(
        alertTitle: String,
        alertMessage: String,
        positiveAction: String,
        onCloseTapped: @escaping () -> Void,
        okTapped: @escaping () -> Void,
        type: AlertViewType
    ) {}
    
    public func presentAlert(
        alertTitle: String,
        alertMessage: String,
        nextSectionName: String? = nil,
        action: String,
        image: SwiftUI.Image,
        onCloseTapped: @escaping () -> Void,
        okTapped: @escaping () -> Void,
        nextSectionTapped: @escaping () -> Void
    ) {}

    public func presentView(transitionStyle: UIModalTransitionStyle, view: any View, completion: (() -> Void)?) {}

    public func presentView(transitionStyle: UIModalTransitionStyle, animated: Bool, content: () -> any View) {}
    
<<<<<<< HEAD
    @MainActor
    public func showUpgradeInfo(productName: String, sku: String, courseID: String, screen: CourseUpgradeScreen) async {}
    @MainActor
    public func hideUpgradeInfo(animated: Bool) async {}
    @MainActor
    public func showUpgradeLoaderView(animated: Bool) async {}
    @MainActor
    public func hideUpgradeLoaderView(animated: Bool) async {}
=======
    public func showUpgradeInfo(
        productName: String,
        sku: String,
        courseID: String,
        screen: CourseUpgradeScreen,
        pacing: String
    ) {}
    
    public func hideUpgradeInfo(animated: Bool, completion: (() -> Void)?) {}
    
    public func showUpgradeLoaderView(animated: Bool, completion: (() -> Void)?) {}
        
    public func hideUpgradeLoaderView(animated: Bool, completion: (() -> Void)?) {}
>>>>>>> 7c1fd2cc
}
#endif<|MERGE_RESOLUTION|>--- conflicted
+++ resolved
@@ -58,28 +58,20 @@
     func presentView(transitionStyle: UIModalTransitionStyle, view: any View, completion: (() -> Void)?)
     
     func presentView(transitionStyle: UIModalTransitionStyle, animated: Bool, content: () -> any View)
-<<<<<<< HEAD
     @MainActor
-    func showUpgradeInfo(productName: String, sku: String, courseID: String, screen: CourseUpgradeScreen) async
+    func showUpgradeInfo(
+        productName: String, 
+        sku: String,
+        courseID: String,
+        screen: CourseUpgradeScreen,
+        pacing: String
+    ) async
     @MainActor
     func hideUpgradeInfo(animated: Bool) async
     @MainActor
     func showUpgradeLoaderView(animated: Bool) async
     @MainActor
     func hideUpgradeLoaderView(animated: Bool) async
-=======
-
-    func showUpgradeInfo(
-        productName: String,
-        sku: String,
-        courseID: String,
-        screen: CourseUpgradeScreen,
-        pacing: String
-    )
-    func hideUpgradeInfo(animated: Bool, completion: (() -> Void)?)
-    func showUpgradeLoaderView(animated: Bool, completion: (() -> Void)?)
-    func hideUpgradeLoaderView(animated: Bool, completion: (() -> Void)?)
->>>>>>> 7c1fd2cc
 }
 
 extension BaseRouter {
@@ -146,29 +138,19 @@
 
     public func presentView(transitionStyle: UIModalTransitionStyle, animated: Bool, content: () -> any View) {}
     
-<<<<<<< HEAD
     @MainActor
-    public func showUpgradeInfo(productName: String, sku: String, courseID: String, screen: CourseUpgradeScreen) async {}
+    public func showUpgradeInfo(
+        productName: String,
+        sku: String,
+        courseID: String,
+        screen: CourseUpgradeScreen,
+        pacing: String
+    ) async {}
     @MainActor
     public func hideUpgradeInfo(animated: Bool) async {}
     @MainActor
     public func showUpgradeLoaderView(animated: Bool) async {}
     @MainActor
     public func hideUpgradeLoaderView(animated: Bool) async {}
-=======
-    public func showUpgradeInfo(
-        productName: String,
-        sku: String,
-        courseID: String,
-        screen: CourseUpgradeScreen,
-        pacing: String
-    ) {}
-    
-    public func hideUpgradeInfo(animated: Bool, completion: (() -> Void)?) {}
-    
-    public func showUpgradeLoaderView(animated: Bool, completion: (() -> Void)?) {}
-        
-    public func hideUpgradeLoaderView(animated: Bool, completion: (() -> Void)?) {}
->>>>>>> 7c1fd2cc
 }
 #endif