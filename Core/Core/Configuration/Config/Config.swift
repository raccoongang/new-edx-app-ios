//
//  Config.swift
//  Core
//
//  Created by Muhammad Umer on 11/11/2023.
//

import Foundation

public protocol ConfigProtocol {
    var baseURL: URL { get }
    var oAuthClientId: String { get }
    var tokenType: TokenType { get }
    var feedbackEmail: String { get }
    var appStoreLink: String { get }
    var faq: URL? { get }
    var platformName: String { get }
    var agreement: AgreementConfig { get }
    var firebase: FirebaseConfig { get }
    var facebook: FacebookConfig { get }
    var microsoft: MicrosoftConfig { get }
    var google: GoogleConfig { get }
    var appleSignIn: AppleSignInConfig { get }
    var features: FeaturesConfig { get }
    var theme: ThemeConfig { get }
    var uiComponents: UIComponentsConfig { get }
    var discovery: DiscoveryConfig { get }
<<<<<<< HEAD
    var braze: BrazeConfig { get }
    var branch: BranchConfig { get }
=======
    var program: DiscoveryConfig { get }
    var URIScheme: String { get }
>>>>>>> a03bb3ed
}

public enum TokenType: String {
    case jwt = "JWT"
    case bearer = "BEARER"
}

private enum ConfigKeys: String {
    case baseURL = "API_HOST_URL"
    case oAuthClientID = "OAUTH_CLIENT_ID"
    case tokenType = "TOKEN_TYPE"
    case feedbackEmailAddress = "FEEDBACK_EMAIL_ADDRESS"
    case environmentDisplayName = "ENVIRONMENT_DISPLAY_NAME"
    case platformName = "PLATFORM_NAME"
    case organizationCode = "ORGANIZATION_CODE"
    case appstoreID = "APP_STORE_ID"
    case faq = "FAQ_URL"
    case URIScheme = "URI_SCHEME"
}

public class Config {
    let configFileName = "config"
    
    internal var properties: [String: Any] = [:]
    
    internal init(properties: [String: Any]) {
        self.properties = properties
    }
    
    public convenience init() {
        self.init(properties: [:])
        loadAndParseConfig()
    }
    
    private func loadAndParseConfig() {
        guard let path = Bundle.main.path(forResource: configFileName, ofType: "plist"),
              let data = try? Data(contentsOf: URL(fileURLWithPath: path)),
              let dict = try? PropertyListSerialization.propertyList(
                from: data,
                options: [],
                format: nil) as? [String: Any]
        else { return }
        
        properties = dict
    }
    
    internal subscript(key: String) -> Any? {
        return properties[key]
    }
    
    func dict(for key: String) -> [String: Any]? {
        return properties[key] as? [String: Any]
    }
    
    func value<T>(for key: String) -> T? {
        return properties[key] as? T
    }
    
    func value(for key: String) -> Any? {
        return properties[key]
    }
    
    func value(for key: String, dict: [String: Any]) -> String? {
        return dict[key] as? String ?? nil
    }
    
    func string(for key: String) -> String? {
        return value(for: key) as? String ?? nil
    }
    
    func string(for key: String, dict: [String: Any]) -> String? {
        return value(for: key, dict: dict)
    }
    
    func bool(for key: String) -> Bool {
        return value(for: key) as? Bool ?? false
    }
}

extension Config: ConfigProtocol {
    public var baseURL: URL {
        guard let urlString = string(for: ConfigKeys.baseURL.rawValue),
              let url = URL(string: urlString) else {
            fatalError("Unable to find base url in config.")
        }
        return url
    }
    
    public var oAuthClientId: String {
        guard let clientID = string(for: ConfigKeys.oAuthClientID.rawValue) else {
            fatalError("Unable to find OAuth ClientID in config.")
        }
        return clientID
    }
    
    public var tokenType: TokenType {
        guard let tokenTypeValue = string(for: ConfigKeys.tokenType.rawValue),
              let tokenType = TokenType(rawValue: tokenTypeValue)
        else { return .jwt }
        return tokenType
    }
    
    public var feedbackEmail: String {
        return string(for: ConfigKeys.feedbackEmailAddress.rawValue) ?? ""
    }

    public var platformName: String {
        return string(for: ConfigKeys.platformName.rawValue) ?? ""
    }

    private var appStoreId: String {
        return string(for: ConfigKeys.appstoreID.rawValue) ?? "0000000000"
    }
    
    public var appStoreLink: String {
        "itms-apps://itunes.apple.com/app/id\(appStoreId)?mt=8"
    }

    public var faq: URL? {
        guard let urlString = string(for: ConfigKeys.faq.rawValue),
              let url = URL(string: urlString) else {
            return nil
        }
        return url
    }
    
    public var URIScheme: String {
        return string(for: ConfigKeys.URIScheme.rawValue) ?? ""
    }
}

// Mark - For testing and SwiftUI preview
#if DEBUG
public class ConfigMock: Config {
    private let config: [String: Any] = [
        "API_HOST_URL": "https://www.example.com",
        "OAUTH_CLIENT_ID": "oauth_client_id",
        "FEEDBACK_EMAIL_ADDRESS": "example@mail.com",
        "PLATFORM_NAME": "OpenEdx",
        "TOKEN_TYPE": "JWT",
        "WHATS_NEW_ENABLED": false,
        "AGREEMENT_URLS": [
            "PRIVACY_POLICY_URL": "https://www.example.com/privacy",
            "TOS_URL": "https://www.example.com/tos",
            "DATA_SELL_CONSENT_URL": "https://www.example.com/sell",
            "COOKIE_POLICY_URL": "https://www.example.com/cookie",
            "SUPPORTED_LANGUAGES": ["es"]
        ],
        "GOOGLE": [
            "ENABLED": true,
            "CLIENT_ID": "clientId"
        ],
        "FACEBOOK": [
            "ENABLED": true,
            "FACEBOOK_APP_ID": "facebookAppId",
            "CLIENT_TOKEN": "client_token"
        ],
        "MICROSOFT": [
            "ENABLED": true,
            "APP_ID": "appId"
        ],
        "APPLE_SIGNIN": [
            "ENABLED": true
        ]
    ]
    
    public init() {
        super.init(properties: config)
    }
}
#endif<|MERGE_RESOLUTION|>--- conflicted
+++ resolved
@@ -25,13 +25,10 @@
     var theme: ThemeConfig { get }
     var uiComponents: UIComponentsConfig { get }
     var discovery: DiscoveryConfig { get }
-<<<<<<< HEAD
     var braze: BrazeConfig { get }
     var branch: BranchConfig { get }
-=======
     var program: DiscoveryConfig { get }
     var URIScheme: String { get }
->>>>>>> a03bb3ed
 }
 
 public enum TokenType: String {
