--- conflicted
+++ resolved
@@ -13,11 +13,8 @@
     var tokenType: TokenType { get }
     var feedbackEmail: String { get }
     var appStoreLink: String { get }
-<<<<<<< HEAD
     var faq: URL? { get }
-=======
     var platformName: String { get }
->>>>>>> a7eb8e10
     var agreement: AgreementConfig { get }
     var firebase: FirebaseConfig { get }
     var facebook: FacebookConfig { get }
