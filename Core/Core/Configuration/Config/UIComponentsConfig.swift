//
//  UIComponentsConfig.swift
//  Core
//
//  Created by Vadim Kuznetsov on 5.12.23.
//

import Foundation

private enum Keys: String {
    case courseNestedListEnabled = "COURSE_NESTED_LIST_ENABLED"
    case courseTopTabBarEnabled = "COURSE_TOP_TAB_BAR_ENABLED"
    case courseBannerEnabled = "COURSE_BANNER_ENABLED"
    case courseUnitProgressEnabled = "COURSE_UNIT_PROGRESS_ENABLED"
}

public class UIComponentsConfig: NSObject {
    public var courseNestedListEnabled: Bool
    public var courseBannerEnabled: Bool
<<<<<<< HEAD
    public var courseUnitProgressEnabled: Bool
=======
    public var courseTopTabBarEnabled: Bool
>>>>>>> 6f3a985f

    init(dictionary: [String: Any]) {
        courseNestedListEnabled = dictionary[Keys.courseNestedListEnabled.rawValue] as? Bool ?? false
        courseBannerEnabled = dictionary[Keys.courseBannerEnabled.rawValue] as? Bool ?? false
<<<<<<< HEAD
        courseUnitProgressEnabled = dictionary[Keys.courseUnitProgressEnabled.rawValue] as? Bool ?? false
=======
        courseTopTabBarEnabled = dictionary[Keys.courseTopTabBarEnabled.rawValue] as? Bool ?? false
>>>>>>> 6f3a985f
        super.init()
    }
}

private let key = "UI_COMPONENTS"
extension Config {
    public var uiComponents: UIComponentsConfig {
        return UIComponentsConfig(dictionary: properties[key] as? [String: AnyObject] ?? [:])
    }
}<|MERGE_RESOLUTION|>--- conflicted
+++ resolved
@@ -17,20 +17,14 @@
 public class UIComponentsConfig: NSObject {
     public var courseNestedListEnabled: Bool
     public var courseBannerEnabled: Bool
-<<<<<<< HEAD
     public var courseUnitProgressEnabled: Bool
-=======
     public var courseTopTabBarEnabled: Bool
->>>>>>> 6f3a985f
 
     init(dictionary: [String: Any]) {
         courseNestedListEnabled = dictionary[Keys.courseNestedListEnabled.rawValue] as? Bool ?? false
         courseBannerEnabled = dictionary[Keys.courseBannerEnabled.rawValue] as? Bool ?? false
-<<<<<<< HEAD
         courseUnitProgressEnabled = dictionary[Keys.courseUnitProgressEnabled.rawValue] as? Bool ?? false
-=======
         courseTopTabBarEnabled = dictionary[Keys.courseTopTabBarEnabled.rawValue] as? Bool ?? false
->>>>>>> 6f3a985f
         super.init()
     }
 }
