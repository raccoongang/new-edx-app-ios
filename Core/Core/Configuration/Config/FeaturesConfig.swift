//
//  FeaturesConfig.swift
//  Core
//
//  Created by Muhammad Umer on 11/14/23.
//

import Foundation

private enum FeaturesKeys: String {
    case whatNewEnabled = "WHATS_NEW_ENABLED"
<<<<<<< HEAD
    case courseTopTabBarEnabled = "COURSE_TOP_TABBAR_ENABLED"
=======
    case startupScreenEnabled = "PRE_LOGIN_EXPERIENCE_ENABLED"
>>>>>>> a7eb8e10
}

public class FeaturesConfig: NSObject {
    public var whatNewEnabled: Bool
<<<<<<< HEAD
    public var courseTopTabBarEnabled: Bool

    init(dictionary: [String: Any]) {
        whatNewEnabled = dictionary[FeaturesKeys.whatNewEnabled.rawValue] as? Bool ?? false
        courseTopTabBarEnabled = dictionary[FeaturesKeys.courseTopTabBarEnabled.rawValue] as? Bool ?? false
=======
    public var startupScreenEnabled: Bool
    
    init(dictionary: [String: Any]) {
        whatNewEnabled = dictionary[FeaturesKeys.whatNewEnabled.rawValue] as? Bool ?? false
        startupScreenEnabled = dictionary[FeaturesKeys.startupScreenEnabled.rawValue] as? Bool ?? false
>>>>>>> a7eb8e10
        super.init()
    }
}

extension Config {
    public var features: FeaturesConfig {
        return FeaturesConfig(dictionary: properties)
    }
}<|MERGE_RESOLUTION|>--- conflicted
+++ resolved
@@ -9,28 +9,16 @@
 
 private enum FeaturesKeys: String {
     case whatNewEnabled = "WHATS_NEW_ENABLED"
-<<<<<<< HEAD
-    case courseTopTabBarEnabled = "COURSE_TOP_TABBAR_ENABLED"
-=======
     case startupScreenEnabled = "PRE_LOGIN_EXPERIENCE_ENABLED"
->>>>>>> a7eb8e10
 }
 
 public class FeaturesConfig: NSObject {
     public var whatNewEnabled: Bool
-<<<<<<< HEAD
-    public var courseTopTabBarEnabled: Bool
+    public var startupScreenEnabled: Bool
 
     init(dictionary: [String: Any]) {
         whatNewEnabled = dictionary[FeaturesKeys.whatNewEnabled.rawValue] as? Bool ?? false
-        courseTopTabBarEnabled = dictionary[FeaturesKeys.courseTopTabBarEnabled.rawValue] as? Bool ?? false
-=======
-    public var startupScreenEnabled: Bool
-    
-    init(dictionary: [String: Any]) {
-        whatNewEnabled = dictionary[FeaturesKeys.whatNewEnabled.rawValue] as? Bool ?? false
         startupScreenEnabled = dictionary[FeaturesKeys.startupScreenEnabled.rawValue] as? Bool ?? false
->>>>>>> a7eb8e10
         super.init()
     }
 }
