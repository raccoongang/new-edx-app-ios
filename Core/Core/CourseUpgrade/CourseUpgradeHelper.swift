//
//  CourseUpgradeHelper.swift
//  Core
//
//  Created by Saeed Bashir on 4/24/24.
//

import Foundation
import StoreKit
import SwiftUI
import MessageUI

public struct CourseUpgradeHelperModel {
    let courseID: String
    let blockID: String?
    let screen: CourseUpgradeScreen
}

public enum UpgradeCompletionState {
    case initial
    case payment
    case fulfillment(showLoader: Bool)
    case success(_ courseID: String, _ componentID: String?)
    case error(UpgradeError, Error?)
}

// These error actions are used to send in analytics
public enum UpgradeErrorAction: String {
    case refreshToRetry = "refresh"
    case reloadPrice = "reload_price"
    case emailSupport = "get_help"
    case close = "close"
}

// These alert actions are used to send in analytics
public enum UpgradeAlertAction: String {
    case close
    case continueWithoutUpdate = "continue_without_update"
    case getHelp = "get_help"
    case refresh
}
public protocol CourseUpgradeHelperDelegate: AnyObject {
    func hideAlertAction()
}

<<<<<<< HEAD
public protocol CourseUpgradeHelperProtocol {
    func setData(
        courseID: String,
        pacing: String,
        blockID: String?,
        localizedCoursePrice: String,
        screen: CourseUpgradeScreen
    )
}

public class CourseUpgradeHelper {
=======
public class CourseUpgradeHelper: NSObject {
>>>>>>> 000ce2b4
    
    weak private(set) var delegate: CourseUpgradeHelperDelegate?
    private(set) var completion: (() -> Void)?
    private(set) var helperModel: CourseUpgradeHelperModel?
    private(set) var config: ConfigProtocol
    private(set) var analytics: CoreAnalytics
    
    private var pacing: String?
    private var courseID: String?
    private var blockID: String?
    private var screen: CourseUpgradeScreen = .unknown
    private var localizedCoursePrice: String?
    weak private(set) var upgradeHadler: CourseUpgradeHandler?
    private var unlockController: UIHostingController<CourseUpgradeUnlockView>?
    private var topController: UIViewController?
    
    public init(
        config: ConfigProtocol,
        analytics: CoreAnalytics
    ) {
        self.config = config
        self.analytics = analytics
        
    }
    
    public func setData(
        courseID: String,
        pacing: String,
        blockID: String? = nil,
        localizedCoursePrice: String,
        screen: CourseUpgradeScreen
    ) {
        self.courseID = courseID
        self.pacing = pacing
        self.blockID = blockID
        self.localizedCoursePrice = localizedCoursePrice
        self.screen = screen
    }
    
    public func handleCourseUpgrade(
        upgradeHadler: CourseUpgradeHandler,
        state: UpgradeCompletionState,
        delegate: CourseUpgradeHelperDelegate? = nil
    ) {
        self.delegate = delegate
        self.upgradeHadler = upgradeHadler
        topController = UIApplication.topViewController()
        
        switch state {
        case .fulfillment(let show):
            if show {
                showLoader()
            }
        case .success(let courseID, let blockID):
            helperModel = CourseUpgradeHelperModel(courseID: courseID, blockID: blockID, screen: screen)
            if upgradeHadler.upgradeMode == .userInitiated {
                postSuccessNotification()
            } else {
                showSilentRefreshAlert()
            }
        case .error(let type, let error):
            if type == .paymentError {
                if let error = error as? SKError, error.code == .paymentCancelled {
                    analytics.trackCourseUpgradePaymentError(
                        .courseUpgradePaymentCancelError,
                        biValue: .courseUpgradePaymentCancelError,
                        courseID: courseID ?? "",
                        blockID: blockID,
                        pacing: pacing ?? "",
                        coursePrice: localizedCoursePrice ?? "",
                        screen: screen,
                        error: upgradeHadler.formattedError
                    )
                } else {
                    analytics.trackCourseUpgradePaymentError(
                        .courseUpgradePaymentError,
                        biValue: .courseUpgradePaymentError,
                        courseID: courseID ?? "",
                        blockID: blockID,
                        pacing: pacing ?? "",
                        coursePrice: localizedCoursePrice ?? "",
                        screen: screen,
                        error: upgradeHadler.formattedError
                    )
                }
            } else {
                analytics.trackCourseUpgradeError(
                    courseID: courseID ?? "",
                    blockID: blockID,
                    pacing: pacing ?? "",
                    coursePrice: localizedCoursePrice ?? "",
                    screen: screen,
                    error: upgradeHadler.formattedError,
                    flowType: upgradeHadler.upgradeMode.rawValue
                )
            }
            
            removeLoader(success: false, removeView: type != .verifyReceiptError)
        
        default:
            break
        }
    }
    
    private func postSuccessNotification() {
        NotificationCenter.default.post(name: .unfullfilledTransctionsNotification, object: nil)
    }
    
    public func resetUpgradeModel() {
        helperModel = nil
        delegate = nil
    }
    
    private func reset() {
        pacing = nil
        courseID = nil
        blockID = nil
        localizedCoursePrice = nil
        screen = .unknown
        resetUpgradeModel()
    }
}

extension CourseUpgradeHelper {
    func showSuccess() {
        guard let topController = topController else { return }
        
//        topController.showBottomActionSnackBar(
//            message: CoreLocalization.CourseUpgrade.successMessage,
//            textSize: .xSmall,
//            autoDismiss: true,
//            duration: 3
//        )

        analytics.trackCourseUpgradeSuccess(
            courseID: courseID ?? "",
            blockID: blockID,
            pacing: pacing ?? "",
            coursePrice: localizedCoursePrice ?? "",
            screen: screen,
            flowType: upgradeHadler?.upgradeMode.rawValue ?? ""
        )
        reset()
    }
    
    func showError() {
        guard let topController = topController else { return }
        
        // not showing any error if payment is canceled by user
        if case .error(let type, let error) = upgradeHadler?.state, type == .paymentError,
           let error = error as? SKError, error.code == .paymentCancelled {
            return
        }

        let alertController = UIAlertController().showAlert(
            withTitle: CoreLocalization.CourseUpgrade.FailureAlert.alertTitle,
            message: upgradeHadler?.errorMessage,
            onViewController: topController) { _, _, _ in }

        if case .error(let type, let error) = upgradeHadler?.state,
           type == .verifyReceiptError && error?.errorCode != 409 {
            alertController.addButton(
                withTitle: CoreLocalization.CourseUpgrade.FailureAlert.refreshToRetry,
                style: .default) { _ in
                    self.trackUpgradeErrorAction(errorAction: .refreshToRetry)
                    Task {
                        await self.upgradeHadler?.reverifyPayment()
                    }
                }
        }

        if case .complete = upgradeHadler?.state, completion != nil {
            alertController.addButton(
                withTitle: CoreLocalization.CourseUpgrade.FailureAlert.refreshToRetry,
                style: .default) {[weak self] _ in
                    self?.trackUpgradeErrorAction(errorAction: .refreshToRetry)
                    self?.showLoader()
                    self?.completion?()
                    self?.completion = nil
                }
        }

        alertController.addButton(withTitle: CoreLocalization.CourseUpgrade.FailureAlert.getHelp) { [weak self] _ in
            self?.trackUpgradeErrorAction(errorAction: .emailSupport)
            self?.launchEmailComposer(errorMessage: "Error: \(self?.upgradeHadler?.formattedError ?? "")")
        }

        alertController.addButton(withTitle: CoreLocalization.close, style: .default) { [weak self] _ in
            self?.trackUpgradeErrorAction(errorAction: .close)
            
            if self?.unlockController != nil {
                self?.removeLoader()
                self?.hideAlertAction()
            } else {
                self?.hideAlertAction()
            }
        }
    }
    
    private func hideAlertAction() {
        delegate?.hideAlertAction()
        reset()
    }
}

extension CourseUpgradeHelper {
    public func showLoader(forceShow: Bool = false) {
        guard let topController = topController, unlockController == nil else { return }
        let unlockView = CourseUpgradeUnlockView()
        
        unlockController = UIHostingController(rootView: unlockView)
        unlockController?.modalTransitionStyle = .crossDissolve
        unlockController?.modalPresentationStyle = .overFullScreen
        
        topController.navigationController?.present(unlockController!, animated: true)
    }
    
    public func removeLoader(
        success: Bool? = false,
        removeView: Bool? = false,
        completion: (() -> Void)? = nil
    ) {
        self.completion = completion
        if success == true {
            helperModel = nil
        }
        
        if unlockController != nil, removeView == true {
            unlockController = nil
            
            if let controller = topController?.navigationController?
                .presentedViewController as? UIHostingController<CourseUpgradeUnlockView> {
                controller.dismiss(animated: true)
            }
            
            helperModel = nil
            
            if success == true {
                showSuccess()
            } else {
                showError()
            }
        } else if success == false {
            showError()
        }
    }
}

extension CourseUpgradeHelper {
    private func showSilentRefreshAlert() {
        guard let topController = UIApplication.topViewController() else { return }

        let alertController = UIAlertController().alert(
            withTitle: CoreLocalization.CourseUpgrade.SuccessAlert.silentAlertTitle,
            message: CoreLocalization.CourseUpgrade.SuccessAlert.silentAlertMessage) { _, _, _ in }

        alertController.addButton(
            withTitle: CoreLocalization.CourseUpgrade.SuccessAlert.silentAlertRefresh,
            style: .default) {[weak self] _ in
                self?.showLoader(forceShow: true)
                //            self?.popToEnrolledCourses()
            }

        alertController.addButton(
            withTitle: CoreLocalization.CourseUpgrade.SuccessAlert.silentAlertContinue,
            style: .default) {[weak self] _ in
            self?.reset()
        }

        topController.present(alertController, animated: true, completion: nil)
    }
}

extension CourseUpgradeHelper {
    private func trackUpgradeErrorAction(errorAction: UpgradeErrorAction) {
        analytics.trackCourseUpgradeErrorAction(
            courseID: courseID ?? "",
            blockID: blockID,
            pacing: pacing ?? "",
            coursePrice: localizedCoursePrice,
            screen: screen,
            errorAction: errorAction.rawValue,
            error: upgradeHadler?.formattedError ?? "",
            flowType: upgradeHadler?.upgradeMode.rawValue ?? ""
        )
    }
}

extension CourseUpgradeHelper {
    func launchEmailComposer(errorMessage: String) {
        guard let emailURL = EmailTemplates.contactSupport(
            email: config.feedbackEmail,
            emailSubject: CoreLocalization.CourseUpgrade.supportEmailSubject,
            errorMessage: errorMessage
        ), UIApplication.shared.canOpenURL(emailURL) else {
            
            UIAlertController().showAlert(
                withTitle: CoreLocalization.CourseUpgrade.emailNotSetupTitle,
                message: CoreLocalization.Error.cannotSendEmail,
                onViewController: topController!
            )
            
            return
        }
        
        UIApplication.shared.open(emailURL)
    }
}

extension Error {
    var errorCode: Int? {
        return (self as NSError).code
    }
}<|MERGE_RESOLUTION|>--- conflicted
+++ resolved
@@ -43,7 +43,6 @@
     func hideAlertAction()
 }
 
-<<<<<<< HEAD
 public protocol CourseUpgradeHelperProtocol {
     func setData(
         courseID: String,
@@ -54,10 +53,7 @@
     )
 }
 
-public class CourseUpgradeHelper {
-=======
 public class CourseUpgradeHelper: NSObject {
->>>>>>> 000ce2b4
     
     weak private(set) var delegate: CourseUpgradeHelperDelegate?
     private(set) var completion: (() -> Void)?
