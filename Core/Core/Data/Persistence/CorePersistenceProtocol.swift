//
//  CorePersistence.swift
//  Core
//
//  Created by  Stepanok Ivan on 08.03.2023.
//

import CoreData
import Combine

//sourcery: AutoMockable
public protocol CorePersistenceProtocol {
    func set(userId: Int)
    func getUserID() -> Int?
    func publisher() -> AnyPublisher<Int, Never>
<<<<<<< HEAD
    func addToDownloadQueue(blocks: [CourseBlock], downloadQuality: DownloadQuality)
    func addToDownloadQueue(tasks: [DownloadDataTask])
    func nextBlockForDownloading() -> DownloadDataTask?
    func updateDownloadState(id: String, state: DownloadState, resumeData: Data?)
    func deleteDownloadDataTask(id: String) throws
    func downloadDataTask(for blockId: String) -> DownloadDataTask?
    func downloadDataTask(for blockId: String, completion: @escaping (DownloadDataTask?) -> Void)
    func getDownloadDataTasks(completion: @escaping ([DownloadDataTask]) -> Void)
    func getDownloadDataTasksForCourse(_ courseId: String, completion: @escaping ([DownloadDataTask]) -> Void)
    func saveOfflineProgress(progress: OfflineProgress)
    func loadProgress(for blockID: String) -> OfflineProgress?
    func loadAllOfflineProgress() -> [OfflineProgress]
    func deleteProgress(for blockID: String)
    func deleteAllProgress()
=======
    func addToDownloadQueue(blocks: [CourseBlock], downloadQuality: DownloadQuality) async
    func nextBlockForDownloading() async -> DownloadDataTask?
    func updateDownloadState(id: String, state: DownloadState, resumeData: Data?)
    func deleteDownloadDataTask(id: String) async throws
    func saveDownloadDataTask(_ task: DownloadDataTask)
    func downloadDataTask(for blockId: String) -> DownloadDataTask?
    func getDownloadDataTasks() async -> [DownloadDataTask]
    func getDownloadDataTasksForCourse(_ courseId: String) async -> [DownloadDataTask]
>>>>>>> 5f4268c5
}

#if DEBUG
public class CorePersistenceMock: CorePersistenceProtocol {
    
    public init() {}
    
    public func set(userId: Int) {}
    public func getUserID() -> Int? {1}
    public func publisher() -> AnyPublisher<Int, Never> { Just(0).eraseToAnyPublisher() }
    public func addToDownloadQueue(blocks: [CourseBlock], downloadQuality: DownloadQuality) {}
    public func addToDownloadQueue(tasks: [DownloadDataTask]) {}
    public func nextBlockForDownloading() -> DownloadDataTask? { nil }
    public func updateDownloadState(id: String, state: DownloadState, resumeData: Data?) {}
    public func deleteDownloadDataTask(id: String) throws {}
    public func downloadDataTask(for blockId: String) -> DownloadDataTask? { nil }
    public func downloadDataTask(for blockId: String, completion: @escaping (DownloadDataTask?) -> Void) {}
    public func getDownloadDataTasks(completion: @escaping ([DownloadDataTask]) -> Void) {}
    public func getDownloadDataTasksForCourse(_ courseId: String, completion: @escaping ([DownloadDataTask]) -> Void) {}
    public func saveOfflineProgress(progress: OfflineProgress) {}
    public func loadProgress(for blockID: String) -> OfflineProgress? { nil }
    public func loadAllOfflineProgress() -> [OfflineProgress] { [] }
    public func deleteProgress(for blockID: String) {}
    public func deleteAllProgress() {}
}
#endif

public final class CoreBundle {
    private init() {}
}<|MERGE_RESOLUTION|>--- conflicted
+++ resolved
@@ -13,22 +13,17 @@
     func set(userId: Int)
     func getUserID() -> Int?
     func publisher() -> AnyPublisher<Int, Never>
-<<<<<<< HEAD
-    func addToDownloadQueue(blocks: [CourseBlock], downloadQuality: DownloadQuality)
     func addToDownloadQueue(tasks: [DownloadDataTask])
-    func nextBlockForDownloading() -> DownloadDataTask?
-    func updateDownloadState(id: String, state: DownloadState, resumeData: Data?)
-    func deleteDownloadDataTask(id: String) throws
-    func downloadDataTask(for blockId: String) -> DownloadDataTask?
-    func downloadDataTask(for blockId: String, completion: @escaping (DownloadDataTask?) -> Void)
-    func getDownloadDataTasks(completion: @escaping ([DownloadDataTask]) -> Void)
-    func getDownloadDataTasksForCourse(_ courseId: String, completion: @escaping ([DownloadDataTask]) -> Void)
+//    func downloadDataTask(for blockId: String) -> DownloadDataTask?
+//    func downloadDataTask(for blockId: String, completion: @escaping (DownloadDataTask?) -> Void)
+//    func getDownloadDataTasks(completion: @escaping ([DownloadDataTask]) -> Void)
+//    func getDownloadDataTasksForCourse(_ courseId: String, completion: @escaping ([DownloadDataTask]) -> Void)
     func saveOfflineProgress(progress: OfflineProgress)
     func loadProgress(for blockID: String) -> OfflineProgress?
     func loadAllOfflineProgress() -> [OfflineProgress]
     func deleteProgress(for blockID: String)
     func deleteAllProgress()
-=======
+
     func addToDownloadQueue(blocks: [CourseBlock], downloadQuality: DownloadQuality) async
     func nextBlockForDownloading() async -> DownloadDataTask?
     func updateDownloadState(id: String, state: DownloadState, resumeData: Data?)
@@ -37,7 +32,6 @@
     func downloadDataTask(for blockId: String) -> DownloadDataTask?
     func getDownloadDataTasks() async -> [DownloadDataTask]
     func getDownloadDataTasksForCourse(_ courseId: String) async -> [DownloadDataTask]
->>>>>>> 5f4268c5
 }
 
 #if DEBUG
@@ -62,6 +56,9 @@
     public func loadAllOfflineProgress() -> [OfflineProgress] { [] }
     public func deleteProgress(for blockID: String) {}
     public func deleteAllProgress() {}
+    public func saveDownloadDataTask(_ task: DownloadDataTask) {}
+    public func getDownloadDataTasks() async -> [DownloadDataTask] {[]}
+    public func getDownloadDataTasksForCourse(_ courseId: String) async -> [DownloadDataTask] {[]}
 }
 #endif
 
