--- conflicted
+++ resolved
@@ -111,13 +111,9 @@
                        courseID: $0.courseID ?? "",
                        numPages: pagination.numPages,
                        coursesCount: pagination.count,
-<<<<<<< HEAD
-                       isSelfPaced: $0.isSelfPaced
-            )
-=======
+                       isSelfPaced: $0.isSelfPaced,
                        progressEarned: 0,
                        progressPossible: 0)
->>>>>>> d8a7b466
         })
         return listReady
     }
