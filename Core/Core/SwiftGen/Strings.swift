--- conflicted
+++ resolved
@@ -12,13 +12,10 @@
 public enum CoreLocalization {
   /// Done
   public static let done = CoreLocalization.tr("Localizable", "DONE", fallback: "Done")
-<<<<<<< HEAD
   /// Register
   public static let register = CoreLocalization.tr("Localizable", "REGISTER", fallback: "Register")
-=======
   /// View in Safari
   public static let openInBrowser = CoreLocalization.tr("Localizable", "OPEN_IN_BROWSER", fallback: "View in Safari")
->>>>>>> d02b3033
   /// The user canceled the sign-in flow.
   public static let socialSignCanceled = CoreLocalization.tr("Localizable", "SOCIAL_SIGN_CANCELED", fallback: "The user canceled the sign-in flow.")
   /// Tomorrow
