//
//  CourseBlockModel.swift
//  Core
//
//  Created by  Stepanok Ivan on 14.03.2023.
//

import Foundation

public struct CourseStructure: Equatable, Sendable {
    public static func == (lhs: CourseStructure, rhs: CourseStructure) -> Bool {
        return lhs.id == rhs.id
    }

    public let id: String
    public let graded: Bool
    public let completion: Double
    public let viewYouTubeUrl: String
    public let encodedVideo: String
    public let displayName: String
    public let topicID: String?
    public var childs: [CourseChapter]
    public let media: CourseMedia
    public let certificate: Certificate?
    public let org: String
    public let isSelfPaced: Bool
    public let courseProgress: CourseProgress?
    
    public init(
        id: String,
        graded: Bool,
        completion: Double,
        viewYouTubeUrl: String,
        encodedVideo: String,
        displayName: String,
        topicID: String? = nil,
        childs: [CourseChapter],
        media: CourseMedia,
        certificate: Certificate?,
        org: String,
        isSelfPaced: Bool,
        courseProgress: CourseProgress?
    ) {
        self.id = id
        self.graded = graded
        self.completion = completion
        self.viewYouTubeUrl = viewYouTubeUrl
        self.encodedVideo = encodedVideo
        self.displayName = displayName
        self.topicID = topicID
        self.childs = childs
        self.media = media
        self.certificate = certificate
        self.org = org
        self.isSelfPaced = isSelfPaced
        self.courseProgress = courseProgress
    }

    public func totalVideosSizeInBytes(downloadQuality: DownloadQuality) -> Int {
        childs.flatMap {
            $0.childs.flatMap { $0.childs.flatMap { $0.childs.compactMap { $0 } } }
        }
        .filter { $0.isDownloadable }
        .compactMap { $0.encodedVideo?.video(downloadQuality: downloadQuality)?.fileSize }
        .reduce(.zero) { $0 + $1 }
    }

    public func totalVideosSizeInMb(downloadQuality: DownloadQuality) -> Double {
        Double(totalVideosSizeInBytes(downloadQuality: downloadQuality)) / 1024.0 / 1024.0
    }

    public func totalVideosSizeInGb(downloadQuality: DownloadQuality) -> Double {
        Double(totalVideosSizeInBytes(downloadQuality: downloadQuality)) / 1024.0 / 1024.0 / 1024.0
    }
    
    public func blockWithID(courseBlockId: String) -> CourseBlock? {
        let block = childs.flatMap {
            $0.childs.flatMap { $0.childs.flatMap { $0.childs.compactMap { $0 } } }
        }.filter { $0.id == courseBlockId }.first
        return block
    }
}

<<<<<<< HEAD
=======
public struct CourseMedia: Decodable, Sendable, Equatable {
    public let image: CourseImage
    
    public init(image: CourseImage) {
        self.image = image
    }
}

public struct CourseImage: Decodable, Sendable, Equatable {
    public let raw: String
    public let small: String
    public let large: String
    
    public init(raw: String, small: String, large: String) {
        self.raw = raw
        self.small = small
        self.large = large
    }
}

>>>>>>> e903d391
public struct CourseProgress: Sendable {
    public let totalAssignmentsCount: Int?
    public let assignmentsCompleted: Int?
    
    public init(totalAssignmentsCount: Int, assignmentsCompleted: Int) {
        self.totalAssignmentsCount = totalAssignmentsCount
        self.assignmentsCompleted = assignmentsCompleted
    }
}

public struct CourseChapter: Identifiable, Sendable, Equatable {
    public static func == (lhs: CourseChapter, rhs: CourseChapter) -> Bool {
        lhs.id == rhs.id &&
        lhs.blockId == rhs.blockId
    }

    public let blockId: String
    public let id: String
    public let displayName: String
    public let type: BlockType
    public var childs: [CourseSequential]
    
    public init(
        blockId: String,
        id: String,
        displayName: String,
        type: BlockType,
        childs: [CourseSequential]
    ) {
        self.blockId = blockId
        self.id = id
        self.displayName = displayName
        self.type = type
        self.childs = childs
    }
}

public struct CourseSequential: Identifiable, Sendable, Equatable {
    public static func == (lhs: CourseSequential, rhs: CourseSequential) -> Bool {
        lhs.id == rhs.id &&
        lhs.blockId == rhs.blockId
    }

    public let blockId: String
    public let id: String
    public let displayName: String
    public let type: BlockType
    public let completion: Double
    public var childs: [CourseVertical]
    public let sequentialProgress: SequentialProgress?
    public let due: Date?

    public var isDownloadable: Bool {
        return childs.first(where: { $0.isDownloadable }) != nil
    }
    
    public var totalSize: Int {
        childs.flatMap { $0.childs.filter({ $0.isDownloadable }) }.reduce(0) { $0 + ($1.fileSize ?? 0) }
    }
    
    public init(
        blockId: String,
        id: String,
        displayName: String,
        type: BlockType,
        completion: Double,
        childs: [CourseVertical],
        sequentialProgress: SequentialProgress?,
        due: Date?
    ) {
        self.blockId = blockId
        self.id = id
        self.displayName = displayName
        self.type = type
        self.completion = completion
        self.childs = childs
        self.sequentialProgress = sequentialProgress
        self.due = due
    }
}

public struct CourseVertical: Identifiable, Hashable, Sendable, Equatable {
    public func hash(into hasher: inout Hasher) {
        hasher.combine(id)
    }
    
    public let blockId: String
    public let id: String
    public let courseId: String
    public let displayName: String
    public let type: BlockType
    public let completion: Double
    public var childs: [CourseBlock]
    public var webUrl: String
    
    public var isDownloadable: Bool {
        return childs.first(where: { $0.isDownloadable }) != nil
    }

    public init(
        blockId: String,
        id: String,
        courseId: String,
        displayName: String,
        type: BlockType,
        completion: Double,
        childs: [CourseBlock],
        webUrl: String
    ) {
        self.blockId = blockId
        self.id = id
        self.courseId = courseId
        self.displayName = displayName
        self.type = type
        self.completion = completion
        self.childs = childs
        self.webUrl = webUrl
    }
}

public struct SubtitleUrl: Equatable, Sendable {
    public let language: String
    public let url: String
    
    public init(language: String, url: String) {
        self.language = language
        self.url = url
    }
}

public struct SequentialProgress: Sendable {
    public let assignmentType: String?
    public let numPointsEarned: Int?
    public let numPointsPossible: Int?
    
    public init(assignmentType: String?, numPointsEarned: Int?, numPointsPossible: Int?) {
        self.assignmentType = assignmentType
        self.numPointsEarned = numPointsEarned
        self.numPointsPossible = numPointsPossible
    }
}

public struct CourseBlock: Hashable, Identifiable, Sendable, Equatable {
    public static func == (lhs: CourseBlock, rhs: CourseBlock) -> Bool {
        lhs.id == rhs.id &&
        lhs.blockId == rhs.blockId &&
        lhs.completion == rhs.completion
    }
    
    public func hash(into hasher: inout Hasher) {
        hasher.combine(id)
    }

    public let blockId: String
    public let id: String
    public let courseId: String
    public let topicId: String?
    public let graded: Bool
    public let due: Date?
    public var completion: Double
    public let type: BlockType
    public let displayName: String
    public let studentUrl: String
    public let webUrl: String
    public let subtitles: [SubtitleUrl]?
    public let encodedVideo: CourseBlockEncodedVideo?
    public let multiDevice: Bool?
    public var offlineDownload: OfflineDownload?

    public var isDownloadable: Bool {
        encodedVideo?.isDownloadable ?? false || offlineDownload?.isDownloadable ?? false
    }
    
    public var fileSize: Int? {
        if let fileSize = encodedVideo?.desktopMP4?.fileSize {
            return fileSize
        } else if let fileSize = encodedVideo?.fallback?.fileSize {
            return fileSize
        } else if let fileSize = encodedVideo?.hls?.fileSize {
            return fileSize
        } else if let fileSize = encodedVideo?.mobileHigh?.fileSize {
            return fileSize
        } else if let fileSize = encodedVideo?.mobileLow?.fileSize {
            return fileSize
        } else if let fileSize = offlineDownload?.fileSize {
            return fileSize
        } else {
            return nil
        }
    }

    public init(
        blockId: String,
        id: String,
        courseId: String,
        topicId: String? = nil,
        graded: Bool,
        due: Date?,
        completion: Double,
        type: BlockType,
        displayName: String,
        studentUrl: String,
        webUrl: String,
        subtitles: [SubtitleUrl]? = nil,
        encodedVideo: CourseBlockEncodedVideo?,
        multiDevice: Bool?,
        offlineDownload: OfflineDownload?
    ) {
        self.blockId = blockId
        self.id = id
        self.courseId = courseId
        self.topicId = topicId
        self.graded = graded
        self.due = due
        self.completion = completion
        self.type = type
        self.displayName = displayName
        self.studentUrl = studentUrl
        self.webUrl = webUrl
        self.subtitles = subtitles
        self.encodedVideo = encodedVideo
        self.multiDevice = multiDevice
        self.offlineDownload = offlineDownload
    }
}

public struct OfflineDownload: Sendable {
    public let fileUrl: String
    public var lastModified: String
    public let fileSize: Int
    
    public init(fileUrl: String, lastModified: String, fileSize: Int) {
        self.fileUrl = fileUrl
        self.lastModified = lastModified
        self.fileSize = fileSize
    }
    
    public var isDownloadable: Bool {
        [".zip"].contains(where: { fileUrl.contains($0) == true })
    }
}

public struct CourseBlockEncodedVideo: Sendable {

    public let fallback: CourseBlockVideo?
    public let desktopMP4: CourseBlockVideo?
    public let mobileHigh: CourseBlockVideo?
    public let mobileLow: CourseBlockVideo?
    public let hls: CourseBlockVideo?
    public let youtube: CourseBlockVideo?

    public init(
        fallback: CourseBlockVideo?,
        youtube: CourseBlockVideo?,
        desktopMP4: CourseBlockVideo?,
        mobileHigh: CourseBlockVideo?,
        mobileLow: CourseBlockVideo?,
        hls: CourseBlockVideo?
    ) {
        self.fallback = fallback
        self.youtube = youtube
        self.desktopMP4 = desktopMP4
        self.mobileHigh = mobileHigh
        self.mobileLow = mobileLow
        self.hls = hls
    }

    public var isDownloadable: Bool {
        [hls, desktopMP4, mobileHigh, mobileLow, fallback]
            .contains { $0?.isDownloadable == true }
    }

    public func video(downloadQuality: DownloadQuality) -> CourseBlockVideo? {
        switch downloadQuality {
        case .auto:
            [mobileLow, mobileHigh, desktopMP4, fallback, hls]
                .first(where: { $0?.isDownloadable == true })?
                .flatMap { $0 }
        case .high:
            [desktopMP4, mobileHigh, mobileLow, fallback, hls]
                .first(where: { $0?.isDownloadable == true })?
                .flatMap { $0 }
        case .medium:
            [mobileHigh, mobileLow, desktopMP4, fallback, hls]
                .first(where: { $0?.isDownloadable == true })?
                .flatMap { $0 }
        case .low:
            [mobileLow, mobileHigh, desktopMP4, fallback, hls]
                .first(where: { $0?.isDownloadable == true })?
                .flatMap { $0 }
        }
    }

    public func video(streamingQuality: StreamingQuality) -> CourseBlockVideo? {
        switch streamingQuality {
        case .auto:
            [mobileLow, mobileHigh, desktopMP4, fallback, hls]
                .compactMap { $0 }
                .sorted(by: { ($0?.streamPriority ?? 0) < ($1?.streamPriority ?? 0) })
                .first?
                .flatMap { $0 }
        case .high:
            [desktopMP4, mobileHigh, mobileLow, fallback, hls]
                .compactMap { $0 }
                .first?
                .flatMap { $0 }
        case .medium:
            [mobileHigh, mobileLow, desktopMP4, fallback, hls]
                .compactMap { $0 }
                .first?
                .flatMap { $0 }
        case .low:
            [mobileLow, mobileHigh, desktopMP4, fallback, hls]
                .compactMap { $0 }
                .first(where: { $0?.isDownloadable == true })?
                .flatMap { $0 }
        }
    }

    public var youtubeVideoUrl: String? {
        youtube?.url
    }

}

public struct CourseBlockVideo: Equatable, Sendable {
    public let url: String?
    public let fileSize: Int?
    public let streamPriority: Int?

    public init(url: String?, fileSize: Int?, streamPriority: Int?) {
        self.url = url
        self.fileSize = fileSize
        self.streamPriority = streamPriority
    }

    public var isVideoURL: Bool {
        [".mp4", ".m3u8"].contains(where: { url?.contains($0) == true })
    }

    public var isDownloadable: Bool {
        [".mp4"].contains(where: { url?.contains($0) == true })
    }
}<|MERGE_RESOLUTION|>--- conflicted
+++ resolved
@@ -81,8 +81,6 @@
     }
 }
 
-<<<<<<< HEAD
-=======
 public struct CourseMedia: Decodable, Sendable, Equatable {
     public let image: CourseImage
     
@@ -103,7 +101,6 @@
     }
 }
 
->>>>>>> e903d391
 public struct CourseProgress: Sendable {
     public let totalAssignmentsCount: Int?
     public let assignmentsCompleted: Int?
