//
//  CourseBlockModel.swift
//  Core
//
//  Created by  Stepanok Ivan on 14.03.2023.
//

import Foundation

public struct CourseStructure: Equatable {
    public static func == (lhs: CourseStructure, rhs: CourseStructure) -> Bool {
        return lhs.id == rhs.id
    }

    public let id: String
    public let graded: Bool
    public let completion: Double
    public let viewYouTubeUrl: String
    public let encodedVideo: String
    public let displayName: String
    public let topicID: String?
    public var childs: [CourseChapter]
    public let media: DataLayer.CourseMedia //FIXME Domain model
    public let certificate: Certificate?
<<<<<<< HEAD
    public let org: String
=======
    public let isSelfPaced: Bool
>>>>>>> 0858f81c
    
    public init(
        id: String,
        graded: Bool,
        completion: Double,
        viewYouTubeUrl: String,
        encodedVideo: String,
        displayName: String,
        topicID: String? = nil,
        childs: [CourseChapter],
        media: DataLayer.CourseMedia,
        certificate: Certificate?,
<<<<<<< HEAD
        org: String
=======
        isSelfPaced: Bool
>>>>>>> 0858f81c
    ) {
        self.id = id
        self.graded = graded
        self.completion = completion
        self.viewYouTubeUrl = viewYouTubeUrl
        self.encodedVideo = encodedVideo
        self.displayName = displayName
        self.topicID = topicID
        self.childs = childs
        self.media = media
        self.certificate = certificate
<<<<<<< HEAD
        self.org = org
=======
        self.isSelfPaced = isSelfPaced
>>>>>>> 0858f81c
    }

    public func totalVideosSizeInBytes(downloadQuality: DownloadQuality) -> Int {
        childs.flatMap {
            $0.childs.flatMap { $0.childs.flatMap { $0.childs.compactMap { $0 } } }
        }
        .filter { $0.isDownloadable }
        .compactMap { $0.encodedVideo?.video(downloadQuality: downloadQuality)?.fileSize }
        .reduce(.zero) { $0 + $1 }
    }

    public func totalVideosSizeInMb(downloadQuality: DownloadQuality) -> Double {
        Double(totalVideosSizeInBytes(downloadQuality: downloadQuality)) / 1024.0 / 1024.0
    }

    public func totalVideosSizeInGb(downloadQuality: DownloadQuality) -> Double {
        Double(totalVideosSizeInBytes(downloadQuality: downloadQuality)) / 1024.0 / 1024.0 / 1024.0
    }
    
    public func blockWithID(courseBlockId: String) -> CourseBlock? {
        let block = childs.flatMap {
            $0.childs.flatMap { $0.childs.flatMap { $0.childs.compactMap { $0 } } }
        }.filter { $0.id == courseBlockId }.first
        return block
    }
}

public struct CourseChapter: Identifiable {

    public let blockId: String
    public let id: String
    public let displayName: String
    public let type: BlockType
    public var childs: [CourseSequential]
    
    public init(
        blockId: String,
        id: String,
        displayName: String,
        type: BlockType,
        childs: [CourseSequential]
    ) {
        self.blockId = blockId
        self.id = id
        self.displayName = displayName
        self.type = type
        self.childs = childs
    }
}

public struct CourseSequential: Identifiable {

    public let blockId: String
    public let id: String
    public let displayName: String
    public let type: BlockType
    public let completion: Double
    public var childs: [CourseVertical]

    public var isDownloadable: Bool {
        return childs.first(where: { $0.isDownloadable }) != nil
    }
    
    public init(
        blockId: String,
        id: String,
        displayName: String,
        type: BlockType,
        completion: Double,
        childs: [CourseVertical]
    ) {
        self.blockId = blockId
        self.id = id
        self.displayName = displayName
        self.type = type
        self.completion = completion
        self.childs = childs
    }
}

public struct CourseVertical: Identifiable, Hashable {
    public func hash(into hasher: inout Hasher) {
        hasher.combine(id)
    }
    
    public let blockId: String
    public let id: String
    public let courseId: String
    public let displayName: String
    public let type: BlockType
    public let completion: Double
    public var childs: [CourseBlock]
    
    public var isDownloadable: Bool {
        return childs.first(where: { $0.isDownloadable }) != nil
    }

    public init(
        blockId: String,
        id: String,
        courseId: String,
        displayName: String,
        type: BlockType,
        completion: Double,
        childs: [CourseBlock]
    ) {
        self.blockId = blockId
        self.id = id
        self.courseId = courseId
        self.displayName = displayName
        self.type = type
        self.completion = completion
        self.childs = childs
    }
}

public struct SubtitleUrl: Equatable {
    public let language: String
    public let url: String
    
    public init(language: String, url: String) {
        self.language = language
        self.url = url
    }
}

public struct CourseBlock: Hashable, Identifiable {
    public static func == (lhs: CourseBlock, rhs: CourseBlock) -> Bool {
        lhs.id == rhs.id &&
        lhs.blockId == rhs.blockId &&
        lhs.completion == rhs.completion
    }
    
    public func hash(into hasher: inout Hasher) {
        hasher.combine(id)
    }

    public let blockId: String
    public let id: String
    public let courseId: String
    public let topicId: String?
    public let graded: Bool
    public var completion: Double
    public let type: BlockType
    public let displayName: String
    public let studentUrl: String
    public let webUrl: String
    public let subtitles: [SubtitleUrl]?
    public let encodedVideo: CourseBlockEncodedVideo?
    public let multiDevice: Bool?

    public var isDownloadable: Bool {
        encodedVideo?.isDownloadable ?? false
    }

    public init(
        blockId: String,
        id: String,
        courseId: String,
        topicId: String? = nil,
        graded: Bool,
        completion: Double,
        type: BlockType,
        displayName: String,
        studentUrl: String,
        webUrl: String,
        subtitles: [SubtitleUrl]? = nil,
        encodedVideo: CourseBlockEncodedVideo?,
        multiDevice: Bool?
    ) {
        self.blockId = blockId
        self.id = id
        self.courseId = courseId
        self.topicId = topicId
        self.graded = graded
        self.completion = completion
        self.type = type
        self.displayName = displayName
        self.studentUrl = studentUrl
        self.webUrl = webUrl
        self.subtitles = subtitles
        self.encodedVideo = encodedVideo
        self.multiDevice = multiDevice
    }
}

public struct CourseBlockEncodedVideo {

    public let fallback: CourseBlockVideo?
    public let desktopMP4: CourseBlockVideo?
    public let mobileHigh: CourseBlockVideo?
    public let mobileLow: CourseBlockVideo?
    public let hls: CourseBlockVideo?
    public let youtube: CourseBlockVideo?

    public init(
        fallback: CourseBlockVideo?,
        youtube: CourseBlockVideo?,
        desktopMP4: CourseBlockVideo?,
        mobileHigh: CourseBlockVideo?,
        mobileLow: CourseBlockVideo?,
        hls: CourseBlockVideo?
    ) {
        self.fallback = fallback
        self.youtube = youtube
        self.desktopMP4 = desktopMP4
        self.mobileHigh = mobileHigh
        self.mobileLow = mobileLow
        self.hls = hls
    }

    public var isDownloadable: Bool {
        [hls, desktopMP4, mobileHigh, mobileLow, fallback]
            .contains { $0?.isDownloadable == true }
    }

    public func video(downloadQuality: DownloadQuality) -> CourseBlockVideo? {
        switch downloadQuality {
        case .auto:
            [mobileLow, mobileHigh, desktopMP4, fallback, hls]
                .first(where: { $0?.isDownloadable == true })?
                .flatMap { $0 }
        case .high:
            [desktopMP4, mobileHigh, mobileLow, fallback, hls]
                .first(where: { $0?.isDownloadable == true })?
                .flatMap { $0 }
        case .medium:
            [mobileHigh, mobileLow, desktopMP4, fallback, hls]
                .first(where: { $0?.isDownloadable == true })?
                .flatMap { $0 }
        case .low:
            [mobileLow, mobileHigh, desktopMP4, fallback, hls]
                .first(where: { $0?.isDownloadable == true })?
                .flatMap { $0 }
        }
    }

    public func video(streamingQuality: StreamingQuality) -> CourseBlockVideo? {
        switch streamingQuality {
        case .auto:
            [mobileLow, mobileHigh, desktopMP4, fallback, hls]
                .compactMap { $0 }
                .sorted(by: { ($0?.streamPriority ?? 0) < ($1?.streamPriority ?? 0) })
                .first?
                .flatMap { $0 }
        case .high:
            [desktopMP4, mobileHigh, mobileLow, fallback, hls]
                .compactMap { $0 }
                .first?
                .flatMap { $0 }
        case .medium:
            [mobileHigh, mobileLow, desktopMP4, fallback, hls]
                .compactMap { $0 }
                .first?
                .flatMap { $0 }
        case .low:
            [mobileLow, mobileHigh, desktopMP4, fallback, hls]
                .compactMap { $0 }
                .first(where: { $0?.isDownloadable == true })?
                .flatMap { $0 }
        }
    }

    public var youtubeVideoUrl: String? {
        youtube?.url
    }

}

public struct CourseBlockVideo: Equatable {
    public let url: String?
    public let fileSize: Int?
    public let streamPriority: Int?

    public init(url: String?, fileSize: Int?, streamPriority: Int?) {
        self.url = url
        self.fileSize = fileSize
        self.streamPriority = streamPriority
    }

    public var isVideoURL: Bool {
        [".mp4", ".m3u8"].contains(where: { url?.contains($0) == true })
    }

    public var isDownloadable: Bool {
        [".mp4"].contains(where: { url?.contains($0) == true })
    }
}<|MERGE_RESOLUTION|>--- conflicted
+++ resolved
@@ -22,11 +22,8 @@
     public var childs: [CourseChapter]
     public let media: DataLayer.CourseMedia //FIXME Domain model
     public let certificate: Certificate?
-<<<<<<< HEAD
     public let org: String
-=======
     public let isSelfPaced: Bool
->>>>>>> 0858f81c
     
     public init(
         id: String,
@@ -39,11 +36,8 @@
         childs: [CourseChapter],
         media: DataLayer.CourseMedia,
         certificate: Certificate?,
-<<<<<<< HEAD
-        org: String
-=======
+        org: String,
         isSelfPaced: Bool
->>>>>>> 0858f81c
     ) {
         self.id = id
         self.graded = graded
@@ -55,11 +49,8 @@
         self.childs = childs
         self.media = media
         self.certificate = certificate
-<<<<<<< HEAD
         self.org = org
-=======
         self.isSelfPaced = isSelfPaced
->>>>>>> 0858f81c
     }
 
     public func totalVideosSizeInBytes(downloadQuality: DownloadQuality) -> Int {
