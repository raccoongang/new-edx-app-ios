--- conflicted
+++ resolved
@@ -82,8 +82,6 @@
 		02F6EF3B28D9B8EC00835477 /* CourseCellView.swift in Sources */ = {isa = PBXBuildFile; fileRef = 02F6EF3A28D9B8EC00835477 /* CourseCellView.swift */; };
 		02F6EF4A28D9F0A700835477 /* DateExtension.swift in Sources */ = {isa = PBXBuildFile; fileRef = 02F6EF4928D9F0A700835477 /* DateExtension.swift */; };
 		02F98A7F28F81EE900DE94C0 /* Container+App.swift in Sources */ = {isa = PBXBuildFile; fileRef = 02F98A7E28F81EE900DE94C0 /* Container+App.swift */; };
-		06041B222BA1DB720092F85B /* String+JSON.swift in Sources */ = {isa = PBXBuildFile; fileRef = 06041B212BA1DB720092F85B /* String+JSON.swift */; };
-		06041B242BA1DB9A0092F85B /* Dictionary+JSON.swift in Sources */ = {isa = PBXBuildFile; fileRef = 06041B232BA1DB9A0092F85B /* Dictionary+JSON.swift */; };
 		0604C9AA2B22FACF00AD5DBF /* UIComponentsConfig.swift in Sources */ = {isa = PBXBuildFile; fileRef = 0604C9A92B22FACF00AD5DBF /* UIComponentsConfig.swift */; };
 		064987932B4D69FF0071642A /* DragAndDropCssInjection.swift in Sources */ = {isa = PBXBuildFile; fileRef = 0649878A2B4D69FE0071642A /* DragAndDropCssInjection.swift */; };
 		064987942B4D69FF0071642A /* WebviewInjection.swift in Sources */ = {isa = PBXBuildFile; fileRef = 0649878B2B4D69FE0071642A /* WebviewInjection.swift */; };
@@ -256,8 +254,6 @@
 		02F6EF3A28D9B8EC00835477 /* CourseCellView.swift */ = {isa = PBXFileReference; lastKnownFileType = sourcecode.swift; path = CourseCellView.swift; sourceTree = "<group>"; };
 		02F6EF4928D9F0A700835477 /* DateExtension.swift */ = {isa = PBXFileReference; lastKnownFileType = sourcecode.swift; path = DateExtension.swift; sourceTree = "<group>"; };
 		02F98A7E28F81EE900DE94C0 /* Container+App.swift */ = {isa = PBXFileReference; lastKnownFileType = sourcecode.swift; path = "Container+App.swift"; sourceTree = "<group>"; };
-		06041B212BA1DB720092F85B /* String+JSON.swift */ = {isa = PBXFileReference; lastKnownFileType = sourcecode.swift; path = "String+JSON.swift"; sourceTree = "<group>"; };
-		06041B232BA1DB9A0092F85B /* Dictionary+JSON.swift */ = {isa = PBXFileReference; lastKnownFileType = sourcecode.swift; path = "Dictionary+JSON.swift"; sourceTree = "<group>"; };
 		0604C9A92B22FACF00AD5DBF /* UIComponentsConfig.swift */ = {isa = PBXFileReference; fileEncoding = 4; lastKnownFileType = sourcecode.swift; path = UIComponentsConfig.swift; sourceTree = "<group>"; };
 		0649878A2B4D69FE0071642A /* DragAndDropCssInjection.swift */ = {isa = PBXFileReference; fileEncoding = 4; lastKnownFileType = sourcecode.swift; path = DragAndDropCssInjection.swift; sourceTree = "<group>"; };
 		0649878B2B4D69FE0071642A /* WebviewInjection.swift */ = {isa = PBXFileReference; fileEncoding = 4; lastKnownFileType = sourcecode.swift; path = WebviewInjection.swift; sourceTree = "<group>"; };
@@ -464,12 +460,7 @@
 				BADB3F5A2AD6EC56004D5CFA /* ResultExtension.swift */,
 				02D400602B0678190029D168 /* SKStoreReviewControllerExtension.swift */,
 				E0D5861B2B2FF85B009B4BA7 /* RawStringExtactable.swift */,
-<<<<<<< HEAD
-				06041B212BA1DB720092F85B /* String+JSON.swift */,
-				06041B232BA1DB9A0092F85B /* Dictionary+JSON.swift */,
-=======
 				BA981BCD2B8F5C49005707C2 /* Sequence+Extensions.swift */,
->>>>>>> 09c85bb0
 			);
 			path = Extensions;
 			sourceTree = "<group>";
@@ -1088,7 +1079,6 @@
 				07DDFCBD29A780BB00572595 /* UINavigationController+Animation.swift in Sources */,
 				023A4DD4299E66BD006C0E48 /* OfflineSnackBarView.swift in Sources */,
 				021D925728DCF12900ACC565 /* AlertView.swift in Sources */,
-				06041B242BA1DB9A0092F85B /* Dictionary+JSON.swift in Sources */,
 				027BD3A82909474200392132 /* KeyboardAvoidingViewController.swift in Sources */,
 				02E93F852AEBAEBC006C4750 /* AppReviewViewModel.swift in Sources */,
 				A595689B2B6173DF00ED4F90 /* BranchConfig.swift in Sources */,
@@ -1129,7 +1119,6 @@
 				BA8FA6682AD59A5700EA029A /* SocialAuthButton.swift in Sources */,
 				02D400612B0678190029D168 /* SKStoreReviewControllerExtension.swift in Sources */,
 				02A4833C29B8C57800D33F33 /* DownloadView.swift in Sources */,
-				06041B222BA1DB720092F85B /* String+JSON.swift in Sources */,
 				027BD3AD2909475000392132 /* KeyboardScroller.swift in Sources */,
 				070019A528F6F17900D5FC78 /* Data_Media.swift in Sources */,
 				024D723529C8BB1A006D36ED /* NavigationBar.swift in Sources */,
