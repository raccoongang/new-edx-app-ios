// !$*UTF8*$!
{
	archiveVersion = 1;
	classes = {
	};
	objectVersion = 55;
	objects = {

/* Begin PBXBuildFile section */
		020306CC2932C0C4000949EA /* PickerView.swift in Sources */ = {isa = PBXBuildFile; fileRef = 020306CB2932C0C4000949EA /* PickerView.swift */; };
		02066B482906F73400F4307E /* PickerMenu.swift in Sources */ = {isa = PBXBuildFile; fileRef = 02066B472906F73400F4307E /* PickerMenu.swift */; };
		020C31C9290AC3F700D6DEA2 /* PickerFields.swift in Sources */ = {isa = PBXBuildFile; fileRef = 020C31C8290AC3F700D6DEA2 /* PickerFields.swift */; };
		020D72F42BB76DFE00773319 /* VisualEffectView.swift in Sources */ = {isa = PBXBuildFile; fileRef = 020D72F32BB76DFE00773319 /* VisualEffectView.swift */; };
		021D924828DC860C00ACC565 /* Data_UserProfile.swift in Sources */ = {isa = PBXBuildFile; fileRef = 021D924728DC860C00ACC565 /* Data_UserProfile.swift */; };
		021D925028DC89D100ACC565 /* UserProfile.swift in Sources */ = {isa = PBXBuildFile; fileRef = 021D924F28DC89D100ACC565 /* UserProfile.swift */; };
		021D925728DCF12900ACC565 /* AlertView.swift in Sources */ = {isa = PBXBuildFile; fileRef = 021D925628DCF12900ACC565 /* AlertView.swift */; };
		02280F5B294B4E6F0032823A /* Connectivity.swift in Sources */ = {isa = PBXBuildFile; fileRef = 02280F5A294B4E6F0032823A /* Connectivity.swift */; };
		02284C182A3B1AE00007117F /* UIApplicationExtension.swift in Sources */ = {isa = PBXBuildFile; fileRef = 02284C172A3B1AE00007117F /* UIApplicationExtension.swift */; };
		022C64E429AE0191000F532B /* TextWithUrls.swift in Sources */ = {isa = PBXBuildFile; fileRef = 022C64E329AE0191000F532B /* TextWithUrls.swift */; };
		0231CDBE2922422D00032416 /* CSSInjector.swift in Sources */ = {isa = PBXBuildFile; fileRef = 0231CDBD2922422D00032416 /* CSSInjector.swift */; };
		0233D56F2AF13EB200BAC8BD /* StarRatingView.swift in Sources */ = {isa = PBXBuildFile; fileRef = 0233D56E2AF13EB200BAC8BD /* StarRatingView.swift */; };
		0233D5712AF13EC800BAC8BD /* SelectMailClientView.swift in Sources */ = {isa = PBXBuildFile; fileRef = 0233D5702AF13EC800BAC8BD /* SelectMailClientView.swift */; };
		0233D5732AF13EEE00BAC8BD /* AppReviewButton.swift in Sources */ = {isa = PBXBuildFile; fileRef = 0233D5722AF13EEE00BAC8BD /* AppReviewButton.swift */; };
		0236961928F9A26900EEF206 /* AuthRepository.swift in Sources */ = {isa = PBXBuildFile; fileRef = 0236961828F9A26900EEF206 /* AuthRepository.swift */; };
		0236961B28F9A28B00EEF206 /* AuthInteractor.swift in Sources */ = {isa = PBXBuildFile; fileRef = 0236961A28F9A28B00EEF206 /* AuthInteractor.swift */; };
		0236961D28F9A2D200EEF206 /* Data_AuthResponse.swift in Sources */ = {isa = PBXBuildFile; fileRef = 0236961C28F9A2D200EEF206 /* Data_AuthResponse.swift */; };
		0236961F28F9A2F600EEF206 /* AuthEndpoint.swift in Sources */ = {isa = PBXBuildFile; fileRef = 0236961E28F9A2F600EEF206 /* AuthEndpoint.swift */; };
		0236F3B728F4351E0050F09B /* CourseButton.swift in Sources */ = {isa = PBXBuildFile; fileRef = 0236F3B628F4351E0050F09B /* CourseButton.swift */; };
		023A1136291432B200D0D354 /* RegistrationTextField.swift in Sources */ = {isa = PBXBuildFile; fileRef = 023A1135291432B200D0D354 /* RegistrationTextField.swift */; };
		023A1138291432FD00D0D354 /* FieldConfiguration.swift in Sources */ = {isa = PBXBuildFile; fileRef = 023A1137291432FD00D0D354 /* FieldConfiguration.swift */; };
		023A4DD4299E66BD006C0E48 /* OfflineSnackBarView.swift in Sources */ = {isa = PBXBuildFile; fileRef = 023A4DD3299E66BD006C0E48 /* OfflineSnackBarView.swift */; };
		0241666B28F5A78B00082765 /* HTMLFormattedText.swift in Sources */ = {isa = PBXBuildFile; fileRef = 0241666A28F5A78B00082765 /* HTMLFormattedText.swift */; };
		0248C92329C075EF00DC8402 /* CourseBlockModel.swift in Sources */ = {isa = PBXBuildFile; fileRef = 0248C92229C075EF00DC8402 /* CourseBlockModel.swift */; };
		024BE3DF29B2615500BCDEE2 /* CGColorExtension.swift in Sources */ = {isa = PBXBuildFile; fileRef = 024BE3DE29B2615500BCDEE2 /* CGColorExtension.swift */; };
		024D723529C8BB1A006D36ED /* NavigationBar.swift in Sources */ = {isa = PBXBuildFile; fileRef = 024D723429C8BB1A006D36ED /* NavigationBar.swift */; };
		024FCD0028EF1CD300232339 /* WebBrowser.swift in Sources */ = {isa = PBXBuildFile; fileRef = 024FCCFF28EF1CD300232339 /* WebBrowser.swift */; };
		02512FF0299533DF0024D438 /* CoreDataHandlerProtocol.swift in Sources */ = {isa = PBXBuildFile; fileRef = 02512FEF299533DE0024D438 /* CoreDataHandlerProtocol.swift */; };
		0254D1912BCD699F000CDE89 /* RefreshProgressView.swift in Sources */ = {isa = PBXBuildFile; fileRef = 0254D1902BCD699F000CDE89 /* RefreshProgressView.swift */; };
		0255D5582936283A004DBC1A /* UploadBodyEncoding.swift in Sources */ = {isa = PBXBuildFile; fileRef = 0255D55729362839004DBC1A /* UploadBodyEncoding.swift */; };
		0259104A29C4A5B6004B5A55 /* UserSettings.swift in Sources */ = {isa = PBXBuildFile; fileRef = 0259104929C4A5B6004B5A55 /* UserSettings.swift */; };
		025B36752A13B7D5001A640E /* UnitButtonView.swift in Sources */ = {isa = PBXBuildFile; fileRef = 025B36742A13B7D5001A640E /* UnitButtonView.swift */; };
		025EF2F62971740000B838AB /* YouTubePlayerKit in Frameworks */ = {isa = PBXBuildFile; productRef = 025EF2F52971740000B838AB /* YouTubePlayerKit */; };
		0260E58028FD792800BBBE18 /* WebUnitViewModel.swift in Sources */ = {isa = PBXBuildFile; fileRef = 0260E57F28FD792800BBBE18 /* WebUnitViewModel.swift */; };
		027BD3922907D88F00392132 /* Data_RegistrationFields.swift in Sources */ = {isa = PBXBuildFile; fileRef = 027BD3912907D88F00392132 /* Data_RegistrationFields.swift */; };
		027BD39C2908810C00392132 /* RegisterUser.swift in Sources */ = {isa = PBXBuildFile; fileRef = 027BD39B2908810C00392132 /* RegisterUser.swift */; };
		027BD3A82909474200392132 /* KeyboardAvoidingViewController.swift in Sources */ = {isa = PBXBuildFile; fileRef = 027BD3A62909474100392132 /* KeyboardAvoidingViewController.swift */; };
		027BD3A92909474200392132 /* KeyboardAvoidingViewControllerRepr.swift in Sources */ = {isa = PBXBuildFile; fileRef = 027BD3A72909474100392132 /* KeyboardAvoidingViewControllerRepr.swift */; };
		027BD3AD2909475000392132 /* KeyboardScroller.swift in Sources */ = {isa = PBXBuildFile; fileRef = 027BD3AA2909474F00392132 /* KeyboardScroller.swift */; };
		027BD3AE2909475000392132 /* KeyboardScrollerOptions.swift in Sources */ = {isa = PBXBuildFile; fileRef = 027BD3AB2909474F00392132 /* KeyboardScrollerOptions.swift */; };
		027BD3AF2909475000392132 /* DismissKeyboardTapHandler.swift in Sources */ = {isa = PBXBuildFile; fileRef = 027BD3AC2909475000392132 /* DismissKeyboardTapHandler.swift */; };
		027BD3B32909475900392132 /* Publishers+KeyboardState.swift in Sources */ = {isa = PBXBuildFile; fileRef = 027BD3B02909475800392132 /* Publishers+KeyboardState.swift */; };
		027BD3B42909475900392132 /* KeyboardState.swift in Sources */ = {isa = PBXBuildFile; fileRef = 027BD3B12909475800392132 /* KeyboardState.swift */; };
		027BD3B52909475900392132 /* KeyboardStateObserver.swift in Sources */ = {isa = PBXBuildFile; fileRef = 027BD3B22909475900392132 /* KeyboardStateObserver.swift */; };
		027BD3B82909476200392132 /* DismissKeyboardTapViewModifier.swift in Sources */ = {isa = PBXBuildFile; fileRef = 027BD3B62909476200392132 /* DismissKeyboardTapViewModifier.swift */; };
		027BD3B92909476200392132 /* KeyboardAvoidingModifier.swift in Sources */ = {isa = PBXBuildFile; fileRef = 027BD3B72909476200392132 /* KeyboardAvoidingModifier.swift */; };
		027BD3BD2909478B00392132 /* UIView+EnclosingScrollView.swift in Sources */ = {isa = PBXBuildFile; fileRef = 027BD3BA2909478B00392132 /* UIView+EnclosingScrollView.swift */; };
		027BD3BE2909478B00392132 /* UIResponder+CurrentResponder.swift in Sources */ = {isa = PBXBuildFile; fileRef = 027BD3BB2909478B00392132 /* UIResponder+CurrentResponder.swift */; };
		027BD3C52909707700392132 /* Shake.swift in Sources */ = {isa = PBXBuildFile; fileRef = 027BD3C42909707700392132 /* Shake.swift */; };
		0282DA7328F98CC9003C3F07 /* WebUnitView.swift in Sources */ = {isa = PBXBuildFile; fileRef = 0282DA7228F98CC9003C3F07 /* WebUnitView.swift */; };
		0283347D28D4D3DE00C828FC /* Data_Discovery.swift in Sources */ = {isa = PBXBuildFile; fileRef = 0283347C28D4D3DE00C828FC /* Data_Discovery.swift */; };
		0283348028D4DCD200C828FC /* ViewExtension.swift in Sources */ = {isa = PBXBuildFile; fileRef = 0283347F28D4DCD200C828FC /* ViewExtension.swift */; };
		0284DBFE28D48C5300830893 /* CourseItem.swift in Sources */ = {isa = PBXBuildFile; fileRef = 0284DBFD28D48C5300830893 /* CourseItem.swift */; };
		028CE96929858ECC00B6B1C3 /* FlexibleKeyboardInputView.swift in Sources */ = {isa = PBXBuildFile; fileRef = 028CE96829858ECC00B6B1C3 /* FlexibleKeyboardInputView.swift */; };
		028F9F37293A44C700DE65D0 /* Data_ResetPassword.swift in Sources */ = {isa = PBXBuildFile; fileRef = 028F9F36293A44C700DE65D0 /* Data_ResetPassword.swift */; };
		028F9F39293A452B00DE65D0 /* ResetPassword.swift in Sources */ = {isa = PBXBuildFile; fileRef = 028F9F38293A452B00DE65D0 /* ResetPassword.swift */; };
		0295C885299B99DD00ABE571 /* RefreshableScrollView.swift in Sources */ = {isa = PBXBuildFile; fileRef = 0295C884299B99DD00ABE571 /* RefreshableScrollView.swift */; };
		02A463112AEA966C00331037 /* AppReviewView.swift in Sources */ = {isa = PBXBuildFile; fileRef = 02A463102AEA966C00331037 /* AppReviewView.swift */; };
		02A4833529B8A73400D33F33 /* CorePersistenceProtocol.swift in Sources */ = {isa = PBXBuildFile; fileRef = 02A4833429B8A73400D33F33 /* CorePersistenceProtocol.swift */; };
		02A4833829B8A8F900D33F33 /* CoreDataModel.xcdatamodeld in Sources */ = {isa = PBXBuildFile; fileRef = 02A4833629B8A8F800D33F33 /* CoreDataModel.xcdatamodeld */; };
		02A4833A29B8A9AB00D33F33 /* DownloadManager.swift in Sources */ = {isa = PBXBuildFile; fileRef = 02A4833929B8A9AB00D33F33 /* DownloadManager.swift */; };
		02A4833C29B8C57800D33F33 /* DownloadView.swift in Sources */ = {isa = PBXBuildFile; fileRef = 02A4833B29B8C57800D33F33 /* DownloadView.swift */; };
		02AFCC182AEFDB24000360F0 /* ThirdPartyMailClient.swift in Sources */ = {isa = PBXBuildFile; fileRef = 02AFCC172AEFDB24000360F0 /* ThirdPartyMailClient.swift */; };
		02AFCC1A2AEFDC18000360F0 /* ThirdPartyMailer.swift in Sources */ = {isa = PBXBuildFile; fileRef = 02AFCC192AEFDC18000360F0 /* ThirdPartyMailer.swift */; };
		02B2B594295C5C7A00914876 /* Thread.swift in Sources */ = {isa = PBXBuildFile; fileRef = 02B2B593295C5C7A00914876 /* Thread.swift */; };
		02B3E3B32930198600A50475 /* AVPlayerViewControllerExtension.swift in Sources */ = {isa = PBXBuildFile; fileRef = 02B3E3B22930198600A50475 /* AVPlayerViewControllerExtension.swift */; };
		02B3F16E2AB489A400DDDD4E /* RefreshableScrollViewCompat.swift in Sources */ = {isa = PBXBuildFile; fileRef = 02B3F16D2AB489A400DDDD4E /* RefreshableScrollViewCompat.swift */; };
		02C917F029CDA99E00DBB8BD /* Data_Dashboard.swift in Sources */ = {isa = PBXBuildFile; fileRef = 02C917EF29CDA99E00DBB8BD /* Data_Dashboard.swift */; };
		02CF46C829546AA200A698EE /* NoCachedDataError.swift in Sources */ = {isa = PBXBuildFile; fileRef = 02CF46C729546AA200A698EE /* NoCachedDataError.swift */; };
		02D400612B0678190029D168 /* SKStoreReviewControllerExtension.swift in Sources */ = {isa = PBXBuildFile; fileRef = 02D400602B0678190029D168 /* SKStoreReviewControllerExtension.swift */; };
		02D800CC29348F460099CF16 /* ImagePicker.swift in Sources */ = {isa = PBXBuildFile; fileRef = 02D800CB29348F460099CF16 /* ImagePicker.swift */; };
		02E224DB2BB76B3E00EF1ADB /* ResponsiveView.swift in Sources */ = {isa = PBXBuildFile; fileRef = 02E224DA2BB76B3E00EF1ADB /* ResponsiveView.swift */; };
		02E225B0291D29EB0067769A /* UrlExtension.swift in Sources */ = {isa = PBXBuildFile; fileRef = 02E225AF291D29EB0067769A /* UrlExtension.swift */; };
		02E93F852AEBAEBC006C4750 /* AppReviewViewModel.swift in Sources */ = {isa = PBXBuildFile; fileRef = 02E93F842AEBAEBC006C4750 /* AppReviewViewModel.swift */; };
		02F164372902A9EB0090DDEF /* StringExtension.swift in Sources */ = {isa = PBXBuildFile; fileRef = 02F164362902A9EB0090DDEF /* StringExtension.swift */; };
		02F6EF3B28D9B8EC00835477 /* CourseCellView.swift in Sources */ = {isa = PBXBuildFile; fileRef = 02F6EF3A28D9B8EC00835477 /* CourseCellView.swift */; };
		02F6EF4A28D9F0A700835477 /* DateExtension.swift in Sources */ = {isa = PBXBuildFile; fileRef = 02F6EF4928D9F0A700835477 /* DateExtension.swift */; };
		02F98A7F28F81EE900DE94C0 /* Container+App.swift in Sources */ = {isa = PBXBuildFile; fileRef = 02F98A7E28F81EE900DE94C0 /* Container+App.swift */; };
		0604C9AA2B22FACF00AD5DBF /* UIComponentsConfig.swift in Sources */ = {isa = PBXBuildFile; fileRef = 0604C9A92B22FACF00AD5DBF /* UIComponentsConfig.swift */; };
		06078B702BA49C3100576798 /* Dictionary+JSON.swift in Sources */ = {isa = PBXBuildFile; fileRef = 06078B6E2BA49C3100576798 /* Dictionary+JSON.swift */; };
		06078B712BA49C3100576798 /* String+JSON.swift in Sources */ = {isa = PBXBuildFile; fileRef = 06078B6F2BA49C3100576798 /* String+JSON.swift */; };
		064987932B4D69FF0071642A /* DragAndDropCssInjection.swift in Sources */ = {isa = PBXBuildFile; fileRef = 0649878A2B4D69FE0071642A /* DragAndDropCssInjection.swift */; };
		064987942B4D69FF0071642A /* WebviewInjection.swift in Sources */ = {isa = PBXBuildFile; fileRef = 0649878B2B4D69FE0071642A /* WebviewInjection.swift */; };
		064987952B4D69FF0071642A /* SurveyCssInjection.swift in Sources */ = {isa = PBXBuildFile; fileRef = 0649878C2B4D69FE0071642A /* SurveyCssInjection.swift */; };
		064987962B4D69FF0071642A /* WebviewMessage.swift in Sources */ = {isa = PBXBuildFile; fileRef = 0649878D2B4D69FE0071642A /* WebviewMessage.swift */; };
		064987972B4D69FF0071642A /* WebView.swift in Sources */ = {isa = PBXBuildFile; fileRef = 0649878E2B4D69FE0071642A /* WebView.swift */; };
		064987982B4D69FF0071642A /* CSSInjectionProtocol.swift in Sources */ = {isa = PBXBuildFile; fileRef = 064987902B4D69FE0071642A /* CSSInjectionProtocol.swift */; };
		064987992B4D69FF0071642A /* WebViewScriptInjectionProtocol.swift in Sources */ = {isa = PBXBuildFile; fileRef = 064987912B4D69FE0071642A /* WebViewScriptInjectionProtocol.swift */; };
		0649879A2B4D69FF0071642A /* WebViewHTML.swift in Sources */ = {isa = PBXBuildFile; fileRef = 064987922B4D69FE0071642A /* WebViewHTML.swift */; };
		06619EAA2B8F2936001FAADE /* ReadabilityModifier.swift in Sources */ = {isa = PBXBuildFile; fileRef = 06619EA92B8F2936001FAADE /* ReadabilityModifier.swift */; };
		06619EAD2B90918B001FAADE /* ReadabilityInjection.swift in Sources */ = {isa = PBXBuildFile; fileRef = 06619EAC2B90918B001FAADE /* ReadabilityInjection.swift */; };
		06619EAF2B973B25001FAADE /* AccessibilityInjection.swift in Sources */ = {isa = PBXBuildFile; fileRef = 06619EAE2B973B25001FAADE /* AccessibilityInjection.swift */; };
		06BEEA0E2B6A55C500D25A97 /* ColorInversionInjection.swift in Sources */ = {isa = PBXBuildFile; fileRef = 06BEEA0D2B6A55C500D25A97 /* ColorInversionInjection.swift */; };
		06DEA4A32BBD66A700110D20 /* BackNavigationButton.swift in Sources */ = {isa = PBXBuildFile; fileRef = 06DEA4A22BBD66A700110D20 /* BackNavigationButton.swift */; };
		06DEA4A52BBD66D700110D20 /* BackNavigationButtonViewModel.swift in Sources */ = {isa = PBXBuildFile; fileRef = 06DEA4A42BBD66D700110D20 /* BackNavigationButtonViewModel.swift */; };
		070019A528F6F17900D5FC78 /* Data_Media.swift in Sources */ = {isa = PBXBuildFile; fileRef = 070019A428F6F17900D5FC78 /* Data_Media.swift */; };
		070019AC28F6FD0100D5FC78 /* CourseDetailBlock.swift in Sources */ = {isa = PBXBuildFile; fileRef = 070019AB28F6FD0100D5FC78 /* CourseDetailBlock.swift */; };
		070019AE28F701B200D5FC78 /* Certificate.swift in Sources */ = {isa = PBXBuildFile; fileRef = 070019AD28F701B200D5FC78 /* Certificate.swift */; };
		071009C428D1C9D000344290 /* StyledButton.swift in Sources */ = {isa = PBXBuildFile; fileRef = 071009C328D1C9D000344290 /* StyledButton.swift */; };
		071009D028D1E3A600344290 /* Constants.swift in Sources */ = {isa = PBXBuildFile; fileRef = 071009CF28D1E3A600344290 /* Constants.swift */; };
		0716946D296D996900E3DED6 /* Core.framework in Frameworks */ = {isa = PBXBuildFile; fileRef = 0770DE0828D07831006D8A5D /* Core.framework */; platformFilter = ios; };
		0727877028D23411002E9142 /* Config.swift in Sources */ = {isa = PBXBuildFile; fileRef = 0727876F28D23411002E9142 /* Config.swift */; };
		0727877728D23847002E9142 /* DataLayer.swift in Sources */ = {isa = PBXBuildFile; fileRef = 0727877628D23847002E9142 /* DataLayer.swift */; };
		0727877928D23BE0002E9142 /* RequestInterceptor.swift in Sources */ = {isa = PBXBuildFile; fileRef = 0727877828D23BE0002E9142 /* RequestInterceptor.swift */; };
		0727877B28D24A1D002E9142 /* HeadersRedirectHandler.swift in Sources */ = {isa = PBXBuildFile; fileRef = 0727877A28D24A1D002E9142 /* HeadersRedirectHandler.swift */; };
		0727877D28D25212002E9142 /* ProgressBar.swift in Sources */ = {isa = PBXBuildFile; fileRef = 0727877C28D25212002E9142 /* ProgressBar.swift */; };
		0727877F28D25B24002E9142 /* Alamofire+Error.swift in Sources */ = {isa = PBXBuildFile; fileRef = 0727877E28D25B24002E9142 /* Alamofire+Error.swift */; };
		0727878128D25EFD002E9142 /* SnackBarView.swift in Sources */ = {isa = PBXBuildFile; fileRef = 0727878028D25EFD002E9142 /* SnackBarView.swift */; };
		0727878328D31287002E9142 /* DispatchQueue+App.swift in Sources */ = {isa = PBXBuildFile; fileRef = 0727878228D31287002E9142 /* DispatchQueue+App.swift */; };
		0727878528D31657002E9142 /* Data_User.swift in Sources */ = {isa = PBXBuildFile; fileRef = 0727878428D31657002E9142 /* Data_User.swift */; };
		0727878928D31734002E9142 /* User.swift in Sources */ = {isa = PBXBuildFile; fileRef = 0727878828D31734002E9142 /* User.swift */; };
		072787B628D37A0E002E9142 /* Validator.swift in Sources */ = {isa = PBXBuildFile; fileRef = 072787B528D37A0E002E9142 /* Validator.swift */; };
		07460FE1294B706200F70538 /* CollectionExtension.swift in Sources */ = {isa = PBXBuildFile; fileRef = 07460FE0294B706200F70538 /* CollectionExtension.swift */; };
		07460FE3294B72D700F70538 /* Notification.swift in Sources */ = {isa = PBXBuildFile; fileRef = 07460FE2294B72D700F70538 /* Notification.swift */; };
		076F297F2A1F80C800967E7D /* Pagination.swift in Sources */ = {isa = PBXBuildFile; fileRef = 076F297E2A1F80C800967E7D /* Pagination.swift */; };
		0770DE1928D0847D006D8A5D /* BaseRouter.swift in Sources */ = {isa = PBXBuildFile; fileRef = 0770DE1828D0847D006D8A5D /* BaseRouter.swift */; };
		0770DE2528D08FBA006D8A5D /* CoreStorage.swift in Sources */ = {isa = PBXBuildFile; fileRef = 0770DE2428D08FBA006D8A5D /* CoreStorage.swift */; };
		0770DE2A28D0929E006D8A5D /* HTTPTask.swift in Sources */ = {isa = PBXBuildFile; fileRef = 0770DE2928D0929E006D8A5D /* HTTPTask.swift */; };
		0770DE2C28D092B3006D8A5D /* NetworkLogger.swift in Sources */ = {isa = PBXBuildFile; fileRef = 0770DE2B28D092B3006D8A5D /* NetworkLogger.swift */; };
		0770DE2E28D09743006D8A5D /* API.swift in Sources */ = {isa = PBXBuildFile; fileRef = 0770DE2D28D09743006D8A5D /* API.swift */; };
		0770DE3028D09793006D8A5D /* EndPointType.swift in Sources */ = {isa = PBXBuildFile; fileRef = 0770DE2F28D09793006D8A5D /* EndPointType.swift */; };
		0770DE5228D0ADFF006D8A5D /* Assets.xcassets in Resources */ = {isa = PBXBuildFile; fileRef = 0770DE5128D0ADFF006D8A5D /* Assets.xcassets */; };
		0770DE5428D0B00C006D8A5D /* swiftgen.yml in Resources */ = {isa = PBXBuildFile; fileRef = 0770DE5328D0B00C006D8A5D /* swiftgen.yml */; };
		0770DE5B28D0B209006D8A5D /* Localizable.strings in Resources */ = {isa = PBXBuildFile; fileRef = 0770DE5D28D0B209006D8A5D /* Localizable.strings */; };
		0770DE5F28D0B22C006D8A5D /* Strings.swift in Sources */ = {isa = PBXBuildFile; fileRef = 0770DE5E28D0B22C006D8A5D /* Strings.swift */; };
		0770DE6128D0B2CB006D8A5D /* Assets.swift in Sources */ = {isa = PBXBuildFile; fileRef = 0770DE6028D0B2CB006D8A5D /* Assets.swift */; };
		07DDFCBD29A780BB00572595 /* UINavigationController+Animation.swift in Sources */ = {isa = PBXBuildFile; fileRef = 07DDFCBC29A780BB00572595 /* UINavigationController+Animation.swift */; };
		07E0939F2B308D2800F1E4B2 /* Data_Certificate.swift in Sources */ = {isa = PBXBuildFile; fileRef = 07E0939E2B308D2800F1E4B2 /* Data_Certificate.swift */; };
		141F1D302B7328D4009E81EB /* WebviewCookiesUpdateProtocol.swift in Sources */ = {isa = PBXBuildFile; fileRef = 141F1D2F2B7328D4009E81EB /* WebviewCookiesUpdateProtocol.swift */; };
		142EDD6C2B831D1400F9F320 /* BranchSDK in Frameworks */ = {isa = PBXBuildFile; productRef = 142EDD6B2B831D1400F9F320 /* BranchSDK */; };
		14769D3C2B9822EE00AB36D4 /* CoreAnalytics.swift in Sources */ = {isa = PBXBuildFile; fileRef = 14769D3B2B9822EE00AB36D4 /* CoreAnalytics.swift */; };
		A51CDBE72B6D21F2009B6D4E /* SegmentConfig.swift in Sources */ = {isa = PBXBuildFile; fileRef = A51CDBE62B6D21F2009B6D4E /* SegmentConfig.swift */; };
		A53A32352B233DEC005FE38A /* ThemeConfig.swift in Sources */ = {isa = PBXBuildFile; fileRef = A53A32342B233DEC005FE38A /* ThemeConfig.swift */; };
		A595689B2B6173DF00ED4F90 /* BranchConfig.swift in Sources */ = {isa = PBXBuildFile; fileRef = A595689A2B6173DF00ED4F90 /* BranchConfig.swift */; };
		A5F4E7B52B61544A00ACD166 /* BrazeConfig.swift in Sources */ = {isa = PBXBuildFile; fileRef = A5F4E7B42B61544A00ACD166 /* BrazeConfig.swift */; };
		BA30427F2B20B320009B64B7 /* SocialAuthError.swift in Sources */ = {isa = PBXBuildFile; fileRef = BA30427D2B20B299009B64B7 /* SocialAuthError.swift */; };
		BA4AFB422B5A7A0900A21367 /* VideoDownloadQualityView.swift in Sources */ = {isa = PBXBuildFile; fileRef = BA4AFB412B5A7A0900A21367 /* VideoDownloadQualityView.swift */; };
		BA4AFB442B6A5AF100A21367 /* CheckBoxView.swift in Sources */ = {isa = PBXBuildFile; fileRef = BA4AFB432B6A5AF100A21367 /* CheckBoxView.swift */; };
		BA593F1C2AF8E498009ADB51 /* ScrollSlidingTabBar.swift in Sources */ = {isa = PBXBuildFile; fileRef = BA593F1B2AF8E498009ADB51 /* ScrollSlidingTabBar.swift */; };
		BA593F1E2AF8E4A0009ADB51 /* FrameReader.swift in Sources */ = {isa = PBXBuildFile; fileRef = BA593F1D2AF8E4A0009ADB51 /* FrameReader.swift */; };
		BA76135C2B21BC7300B599B7 /* SocialAuthResponse.swift in Sources */ = {isa = PBXBuildFile; fileRef = BA76135B2B21BC7300B599B7 /* SocialAuthResponse.swift */; };
		BA8B3A2F2AD546A700D25EF5 /* DebugLog.swift in Sources */ = {isa = PBXBuildFile; fileRef = BA8B3A2E2AD546A700D25EF5 /* DebugLog.swift */; };
		BA8FA6612AD5974300EA029A /* AppleAuthProvider.swift in Sources */ = {isa = PBXBuildFile; fileRef = BA8FA6602AD5974300EA029A /* AppleAuthProvider.swift */; };
		BA8FA6682AD59A5700EA029A /* SocialAuthButton.swift in Sources */ = {isa = PBXBuildFile; fileRef = BA8FA6672AD59A5700EA029A /* SocialAuthButton.swift */; };
		BA8FA66A2AD59B5500EA029A /* GoogleAuthProvider.swift in Sources */ = {isa = PBXBuildFile; fileRef = BA8FA6692AD59B5500EA029A /* GoogleAuthProvider.swift */; };
		BA8FA66C2AD59BBC00EA029A /* GoogleSignIn in Frameworks */ = {isa = PBXBuildFile; productRef = BA8FA66B2AD59BBC00EA029A /* GoogleSignIn */; };
		BA8FA66E2AD59E7D00EA029A /* FacebookAuthProvider.swift in Sources */ = {isa = PBXBuildFile; fileRef = BA8FA66D2AD59E7D00EA029A /* FacebookAuthProvider.swift */; };
		BA8FA6702AD59EA300EA029A /* MicrosoftAuthProvider.swift in Sources */ = {isa = PBXBuildFile; fileRef = BA8FA66F2AD59EA300EA029A /* MicrosoftAuthProvider.swift */; };
		BA981BCE2B8F5C49005707C2 /* Sequence+Extensions.swift in Sources */ = {isa = PBXBuildFile; fileRef = BA981BCD2B8F5C49005707C2 /* Sequence+Extensions.swift */; };
		BA981BD02B91ED50005707C2 /* FullScreenProgressView.swift in Sources */ = {isa = PBXBuildFile; fileRef = BA981BCF2B91ED50005707C2 /* FullScreenProgressView.swift */; };
		BAAD62C62AFCF00B000E6103 /* CustomDisclosureGroup.swift in Sources */ = {isa = PBXBuildFile; fileRef = BAAD62C52AFCF00B000E6103 /* CustomDisclosureGroup.swift */; };
		BAD9CA2F2B289B3500DE790A /* ajaxHandler.js in Resources */ = {isa = PBXBuildFile; fileRef = BAD9CA2E2B289B3500DE790A /* ajaxHandler.js */; };
		BAD9CA332B28A8F300DE790A /* AjaxProvider.swift in Sources */ = {isa = PBXBuildFile; fileRef = BAD9CA322B28A8F300DE790A /* AjaxProvider.swift */; };
		BAD9CA422B2B140100DE790A /* AgreementConfigTests.swift in Sources */ = {isa = PBXBuildFile; fileRef = BAD9CA412B2B140100DE790A /* AgreementConfigTests.swift */; };
		BADB3F5B2AD6EC56004D5CFA /* ResultExtension.swift in Sources */ = {isa = PBXBuildFile; fileRef = BADB3F5A2AD6EC56004D5CFA /* ResultExtension.swift */; };
		BAF0D4CB2AD6AE14007AC334 /* FacebookLogin in Frameworks */ = {isa = PBXBuildFile; productRef = BAF0D4CA2AD6AE14007AC334 /* FacebookLogin */; };
		BAFB99822B0E2354007D09F9 /* FacebookConfig.swift in Sources */ = {isa = PBXBuildFile; fileRef = BAFB99812B0E2354007D09F9 /* FacebookConfig.swift */; };
		BAFB99842B0E282E007D09F9 /* MicrosoftConfig.swift in Sources */ = {isa = PBXBuildFile; fileRef = BAFB99832B0E282E007D09F9 /* MicrosoftConfig.swift */; };
		BAFB99902B14B377007D09F9 /* GoogleConfig.swift in Sources */ = {isa = PBXBuildFile; fileRef = BAFB998F2B14B377007D09F9 /* GoogleConfig.swift */; };
		BAFB99922B14E23D007D09F9 /* AppleSignInConfig.swift in Sources */ = {isa = PBXBuildFile; fileRef = BAFB99912B14E23D007D09F9 /* AppleSignInConfig.swift */; };
		C8C446EF233F81B9FABB77D2 /* Pods_App_Core.framework in Frameworks */ = {isa = PBXBuildFile; fileRef = 349B90CD6579F7B8D257E515 /* Pods_App_Core.framework */; };
		CFC84952299F8B890055E497 /* Debounce.swift in Sources */ = {isa = PBXBuildFile; fileRef = CFC84951299F8B890055E497 /* Debounce.swift */; };
		DBF6F2412B014ADA0098414B /* FirebaseConfig.swift in Sources */ = {isa = PBXBuildFile; fileRef = DBF6F2402B014ADA0098414B /* FirebaseConfig.swift */; };
		DBF6F2462B01DAFE0098414B /* AgreementConfig.swift in Sources */ = {isa = PBXBuildFile; fileRef = DBF6F2452B01DAFE0098414B /* AgreementConfig.swift */; };
		DBF6F24A2B0380E00098414B /* FeaturesConfig.swift in Sources */ = {isa = PBXBuildFile; fileRef = DBF6F2492B0380E00098414B /* FeaturesConfig.swift */; };
		E055A5392B18DC95008D9E5E /* Theme.framework in Frameworks */ = {isa = PBXBuildFile; fileRef = E055A5382B18DC95008D9E5E /* Theme.framework */; };
		E09179FD2B0F204E002AB695 /* ConfigTests.swift in Sources */ = {isa = PBXBuildFile; fileRef = E09179FC2B0F204D002AB695 /* ConfigTests.swift */; };
		E0D5861A2B2FF74C009B4BA7 /* DiscoveryConfig.swift in Sources */ = {isa = PBXBuildFile; fileRef = E0D586192B2FF74C009B4BA7 /* DiscoveryConfig.swift */; };
		E0D5861C2B2FF85B009B4BA7 /* RawStringExtactable.swift in Sources */ = {isa = PBXBuildFile; fileRef = E0D5861B2B2FF85B009B4BA7 /* RawStringExtactable.swift */; };
		E0D586362B314CD3009B4BA7 /* LogistrationBottomView.swift in Sources */ = {isa = PBXBuildFile; fileRef = E0D586352B314CD3009B4BA7 /* LogistrationBottomView.swift */; };
/* End PBXBuildFile section */

/* Begin PBXContainerItemProxy section */
		0716946E296D996900E3DED6 /* PBXContainerItemProxy */ = {
			isa = PBXContainerItemProxy;
			containerPortal = 0770DDFF28D07831006D8A5D /* Project object */;
			proxyType = 1;
			remoteGlobalIDString = 0770DE0728D07831006D8A5D;
			remoteInfo = Core;
		};
/* End PBXContainerItemProxy section */

/* Begin PBXFileReference section */
		020306CB2932C0C4000949EA /* PickerView.swift */ = {isa = PBXFileReference; lastKnownFileType = sourcecode.swift; path = PickerView.swift; sourceTree = "<group>"; };
		02066B472906F73400F4307E /* PickerMenu.swift */ = {isa = PBXFileReference; lastKnownFileType = sourcecode.swift; path = PickerMenu.swift; sourceTree = "<group>"; };
		020C31C8290AC3F700D6DEA2 /* PickerFields.swift */ = {isa = PBXFileReference; lastKnownFileType = sourcecode.swift; path = PickerFields.swift; sourceTree = "<group>"; };
		020D72F32BB76DFE00773319 /* VisualEffectView.swift */ = {isa = PBXFileReference; lastKnownFileType = sourcecode.swift; path = VisualEffectView.swift; sourceTree = "<group>"; };
		021D924728DC860C00ACC565 /* Data_UserProfile.swift */ = {isa = PBXFileReference; lastKnownFileType = sourcecode.swift; path = Data_UserProfile.swift; sourceTree = "<group>"; };
		021D924F28DC89D100ACC565 /* UserProfile.swift */ = {isa = PBXFileReference; lastKnownFileType = sourcecode.swift; path = UserProfile.swift; sourceTree = "<group>"; };
		021D925628DCF12900ACC565 /* AlertView.swift */ = {isa = PBXFileReference; lastKnownFileType = sourcecode.swift; path = AlertView.swift; sourceTree = "<group>"; };
		02280F5A294B4E6F0032823A /* Connectivity.swift */ = {isa = PBXFileReference; lastKnownFileType = sourcecode.swift; path = Connectivity.swift; sourceTree = "<group>"; };
		02284C172A3B1AE00007117F /* UIApplicationExtension.swift */ = {isa = PBXFileReference; lastKnownFileType = sourcecode.swift; path = UIApplicationExtension.swift; sourceTree = "<group>"; };
		022C64E329AE0191000F532B /* TextWithUrls.swift */ = {isa = PBXFileReference; lastKnownFileType = sourcecode.swift; path = TextWithUrls.swift; sourceTree = "<group>"; };
		0231CDBD2922422D00032416 /* CSSInjector.swift */ = {isa = PBXFileReference; lastKnownFileType = sourcecode.swift; path = CSSInjector.swift; sourceTree = "<group>"; };
		0233D56E2AF13EB200BAC8BD /* StarRatingView.swift */ = {isa = PBXFileReference; lastKnownFileType = sourcecode.swift; path = StarRatingView.swift; sourceTree = "<group>"; };
		0233D5702AF13EC800BAC8BD /* SelectMailClientView.swift */ = {isa = PBXFileReference; lastKnownFileType = sourcecode.swift; path = SelectMailClientView.swift; sourceTree = "<group>"; };
		0233D5722AF13EEE00BAC8BD /* AppReviewButton.swift */ = {isa = PBXFileReference; lastKnownFileType = sourcecode.swift; path = AppReviewButton.swift; sourceTree = "<group>"; };
		0236961828F9A26900EEF206 /* AuthRepository.swift */ = {isa = PBXFileReference; lastKnownFileType = sourcecode.swift; path = AuthRepository.swift; sourceTree = "<group>"; };
		0236961A28F9A28B00EEF206 /* AuthInteractor.swift */ = {isa = PBXFileReference; lastKnownFileType = sourcecode.swift; path = AuthInteractor.swift; sourceTree = "<group>"; };
		0236961C28F9A2D200EEF206 /* Data_AuthResponse.swift */ = {isa = PBXFileReference; lastKnownFileType = sourcecode.swift; path = Data_AuthResponse.swift; sourceTree = "<group>"; };
		0236961E28F9A2F600EEF206 /* AuthEndpoint.swift */ = {isa = PBXFileReference; lastKnownFileType = sourcecode.swift; path = AuthEndpoint.swift; sourceTree = "<group>"; };
		0236F3B628F4351E0050F09B /* CourseButton.swift */ = {isa = PBXFileReference; lastKnownFileType = sourcecode.swift; path = CourseButton.swift; sourceTree = "<group>"; };
		023A1135291432B200D0D354 /* RegistrationTextField.swift */ = {isa = PBXFileReference; lastKnownFileType = sourcecode.swift; path = RegistrationTextField.swift; sourceTree = "<group>"; };
		023A1137291432FD00D0D354 /* FieldConfiguration.swift */ = {isa = PBXFileReference; lastKnownFileType = sourcecode.swift; path = FieldConfiguration.swift; sourceTree = "<group>"; };
		023A4DD3299E66BD006C0E48 /* OfflineSnackBarView.swift */ = {isa = PBXFileReference; lastKnownFileType = sourcecode.swift; path = OfflineSnackBarView.swift; sourceTree = "<group>"; };
		0241666A28F5A78B00082765 /* HTMLFormattedText.swift */ = {isa = PBXFileReference; lastKnownFileType = sourcecode.swift; path = HTMLFormattedText.swift; sourceTree = "<group>"; };
		0248C92229C075EF00DC8402 /* CourseBlockModel.swift */ = {isa = PBXFileReference; lastKnownFileType = sourcecode.swift; path = CourseBlockModel.swift; sourceTree = "<group>"; };
		024BE3DE29B2615500BCDEE2 /* CGColorExtension.swift */ = {isa = PBXFileReference; lastKnownFileType = sourcecode.swift; path = CGColorExtension.swift; sourceTree = "<group>"; };
		024D723429C8BB1A006D36ED /* NavigationBar.swift */ = {isa = PBXFileReference; lastKnownFileType = sourcecode.swift; path = NavigationBar.swift; sourceTree = "<group>"; };
		024FCCFF28EF1CD300232339 /* WebBrowser.swift */ = {isa = PBXFileReference; lastKnownFileType = sourcecode.swift; path = WebBrowser.swift; sourceTree = "<group>"; };
		02512FEF299533DE0024D438 /* CoreDataHandlerProtocol.swift */ = {isa = PBXFileReference; lastKnownFileType = sourcecode.swift; path = CoreDataHandlerProtocol.swift; sourceTree = "<group>"; };
		0254D1902BCD699F000CDE89 /* RefreshProgressView.swift */ = {isa = PBXFileReference; lastKnownFileType = sourcecode.swift; path = RefreshProgressView.swift; sourceTree = "<group>"; };
		0255D55729362839004DBC1A /* UploadBodyEncoding.swift */ = {isa = PBXFileReference; lastKnownFileType = sourcecode.swift; path = UploadBodyEncoding.swift; sourceTree = "<group>"; };
		0259104929C4A5B6004B5A55 /* UserSettings.swift */ = {isa = PBXFileReference; lastKnownFileType = sourcecode.swift; path = UserSettings.swift; sourceTree = "<group>"; };
		025B36742A13B7D5001A640E /* UnitButtonView.swift */ = {isa = PBXFileReference; lastKnownFileType = sourcecode.swift; path = UnitButtonView.swift; sourceTree = "<group>"; };
		0260E57F28FD792800BBBE18 /* WebUnitViewModel.swift */ = {isa = PBXFileReference; lastKnownFileType = sourcecode.swift; path = WebUnitViewModel.swift; sourceTree = "<group>"; };
		027BD3912907D88F00392132 /* Data_RegistrationFields.swift */ = {isa = PBXFileReference; lastKnownFileType = sourcecode.swift; path = Data_RegistrationFields.swift; sourceTree = "<group>"; };
		027BD39B2908810C00392132 /* RegisterUser.swift */ = {isa = PBXFileReference; lastKnownFileType = sourcecode.swift; path = RegisterUser.swift; sourceTree = "<group>"; };
		027BD3A62909474100392132 /* KeyboardAvoidingViewController.swift */ = {isa = PBXFileReference; fileEncoding = 4; lastKnownFileType = sourcecode.swift; path = KeyboardAvoidingViewController.swift; sourceTree = "<group>"; };
		027BD3A72909474100392132 /* KeyboardAvoidingViewControllerRepr.swift */ = {isa = PBXFileReference; fileEncoding = 4; lastKnownFileType = sourcecode.swift; path = KeyboardAvoidingViewControllerRepr.swift; sourceTree = "<group>"; };
		027BD3AA2909474F00392132 /* KeyboardScroller.swift */ = {isa = PBXFileReference; fileEncoding = 4; lastKnownFileType = sourcecode.swift; path = KeyboardScroller.swift; sourceTree = "<group>"; };
		027BD3AB2909474F00392132 /* KeyboardScrollerOptions.swift */ = {isa = PBXFileReference; fileEncoding = 4; lastKnownFileType = sourcecode.swift; path = KeyboardScrollerOptions.swift; sourceTree = "<group>"; };
		027BD3AC2909475000392132 /* DismissKeyboardTapHandler.swift */ = {isa = PBXFileReference; fileEncoding = 4; lastKnownFileType = sourcecode.swift; path = DismissKeyboardTapHandler.swift; sourceTree = "<group>"; };
		027BD3B02909475800392132 /* Publishers+KeyboardState.swift */ = {isa = PBXFileReference; fileEncoding = 4; lastKnownFileType = sourcecode.swift; path = "Publishers+KeyboardState.swift"; sourceTree = "<group>"; };
		027BD3B12909475800392132 /* KeyboardState.swift */ = {isa = PBXFileReference; fileEncoding = 4; lastKnownFileType = sourcecode.swift; path = KeyboardState.swift; sourceTree = "<group>"; };
		027BD3B22909475900392132 /* KeyboardStateObserver.swift */ = {isa = PBXFileReference; fileEncoding = 4; lastKnownFileType = sourcecode.swift; path = KeyboardStateObserver.swift; sourceTree = "<group>"; };
		027BD3B62909476200392132 /* DismissKeyboardTapViewModifier.swift */ = {isa = PBXFileReference; fileEncoding = 4; lastKnownFileType = sourcecode.swift; path = DismissKeyboardTapViewModifier.swift; sourceTree = "<group>"; };
		027BD3B72909476200392132 /* KeyboardAvoidingModifier.swift */ = {isa = PBXFileReference; fileEncoding = 4; lastKnownFileType = sourcecode.swift; path = KeyboardAvoidingModifier.swift; sourceTree = "<group>"; };
		027BD3BA2909478B00392132 /* UIView+EnclosingScrollView.swift */ = {isa = PBXFileReference; fileEncoding = 4; lastKnownFileType = sourcecode.swift; path = "UIView+EnclosingScrollView.swift"; sourceTree = "<group>"; };
		027BD3BB2909478B00392132 /* UIResponder+CurrentResponder.swift */ = {isa = PBXFileReference; fileEncoding = 4; lastKnownFileType = sourcecode.swift; path = "UIResponder+CurrentResponder.swift"; sourceTree = "<group>"; };
		027BD3C42909707700392132 /* Shake.swift */ = {isa = PBXFileReference; lastKnownFileType = sourcecode.swift; path = Shake.swift; sourceTree = "<group>"; };
		0282DA7228F98CC9003C3F07 /* WebUnitView.swift */ = {isa = PBXFileReference; lastKnownFileType = sourcecode.swift; path = WebUnitView.swift; sourceTree = "<group>"; };
		0283347C28D4D3DE00C828FC /* Data_Discovery.swift */ = {isa = PBXFileReference; lastKnownFileType = sourcecode.swift; path = Data_Discovery.swift; sourceTree = "<group>"; };
		0283347F28D4DCD200C828FC /* ViewExtension.swift */ = {isa = PBXFileReference; lastKnownFileType = sourcecode.swift; path = ViewExtension.swift; sourceTree = "<group>"; };
		0284DBFD28D48C5300830893 /* CourseItem.swift */ = {isa = PBXFileReference; lastKnownFileType = sourcecode.swift; path = CourseItem.swift; sourceTree = "<group>"; };
		028CE96829858ECC00B6B1C3 /* FlexibleKeyboardInputView.swift */ = {isa = PBXFileReference; lastKnownFileType = sourcecode.swift; path = FlexibleKeyboardInputView.swift; sourceTree = "<group>"; };
		028F9F36293A44C700DE65D0 /* Data_ResetPassword.swift */ = {isa = PBXFileReference; lastKnownFileType = sourcecode.swift; path = Data_ResetPassword.swift; sourceTree = "<group>"; };
		028F9F38293A452B00DE65D0 /* ResetPassword.swift */ = {isa = PBXFileReference; lastKnownFileType = sourcecode.swift; path = ResetPassword.swift; sourceTree = "<group>"; };
		0295C884299B99DD00ABE571 /* RefreshableScrollView.swift */ = {isa = PBXFileReference; lastKnownFileType = sourcecode.swift; path = RefreshableScrollView.swift; sourceTree = "<group>"; };
		02A463102AEA966C00331037 /* AppReviewView.swift */ = {isa = PBXFileReference; lastKnownFileType = sourcecode.swift; path = AppReviewView.swift; sourceTree = "<group>"; };
		02A4833429B8A73400D33F33 /* CorePersistenceProtocol.swift */ = {isa = PBXFileReference; lastKnownFileType = sourcecode.swift; path = CorePersistenceProtocol.swift; sourceTree = "<group>"; };
		02A4833729B8A8F800D33F33 /* CoreDataModel.xcdatamodel */ = {isa = PBXFileReference; lastKnownFileType = wrapper.xcdatamodel; path = CoreDataModel.xcdatamodel; sourceTree = "<group>"; };
		02A4833929B8A9AB00D33F33 /* DownloadManager.swift */ = {isa = PBXFileReference; lastKnownFileType = sourcecode.swift; path = DownloadManager.swift; sourceTree = "<group>"; };
		02A4833B29B8C57800D33F33 /* DownloadView.swift */ = {isa = PBXFileReference; lastKnownFileType = sourcecode.swift; path = DownloadView.swift; sourceTree = "<group>"; };
		02AFCC172AEFDB24000360F0 /* ThirdPartyMailClient.swift */ = {isa = PBXFileReference; lastKnownFileType = sourcecode.swift; path = ThirdPartyMailClient.swift; sourceTree = "<group>"; };
		02AFCC192AEFDC18000360F0 /* ThirdPartyMailer.swift */ = {isa = PBXFileReference; lastKnownFileType = sourcecode.swift; path = ThirdPartyMailer.swift; sourceTree = "<group>"; };
		02B2B593295C5C7A00914876 /* Thread.swift */ = {isa = PBXFileReference; lastKnownFileType = sourcecode.swift; path = Thread.swift; sourceTree = "<group>"; };
		02B3E3B22930198600A50475 /* AVPlayerViewControllerExtension.swift */ = {isa = PBXFileReference; lastKnownFileType = sourcecode.swift; path = AVPlayerViewControllerExtension.swift; sourceTree = "<group>"; };
		02B3F16D2AB489A400DDDD4E /* RefreshableScrollViewCompat.swift */ = {isa = PBXFileReference; lastKnownFileType = sourcecode.swift; path = RefreshableScrollViewCompat.swift; sourceTree = "<group>"; };
		02C917EF29CDA99E00DBB8BD /* Data_Dashboard.swift */ = {isa = PBXFileReference; lastKnownFileType = sourcecode.swift; path = Data_Dashboard.swift; sourceTree = "<group>"; };
		02CF46C729546AA200A698EE /* NoCachedDataError.swift */ = {isa = PBXFileReference; lastKnownFileType = sourcecode.swift; path = NoCachedDataError.swift; sourceTree = "<group>"; };
		02D400602B0678190029D168 /* SKStoreReviewControllerExtension.swift */ = {isa = PBXFileReference; lastKnownFileType = sourcecode.swift; path = SKStoreReviewControllerExtension.swift; sourceTree = "<group>"; };
		02D800CB29348F460099CF16 /* ImagePicker.swift */ = {isa = PBXFileReference; lastKnownFileType = sourcecode.swift; path = ImagePicker.swift; sourceTree = "<group>"; };
		02E224DA2BB76B3E00EF1ADB /* ResponsiveView.swift */ = {isa = PBXFileReference; lastKnownFileType = sourcecode.swift; path = ResponsiveView.swift; sourceTree = "<group>"; };
		02E225AF291D29EB0067769A /* UrlExtension.swift */ = {isa = PBXFileReference; lastKnownFileType = sourcecode.swift; path = UrlExtension.swift; sourceTree = "<group>"; };
		02E93F842AEBAEBC006C4750 /* AppReviewViewModel.swift */ = {isa = PBXFileReference; lastKnownFileType = sourcecode.swift; path = AppReviewViewModel.swift; sourceTree = "<group>"; };
		02ED50CB29A64B84008341CD /* uk */ = {isa = PBXFileReference; lastKnownFileType = text.plist.strings; name = uk; path = uk.lproj/Localizable.strings; sourceTree = "<group>"; };
		02F164362902A9EB0090DDEF /* StringExtension.swift */ = {isa = PBXFileReference; fileEncoding = 4; lastKnownFileType = sourcecode.swift; path = StringExtension.swift; sourceTree = "<group>"; };
		02F6EF3A28D9B8EC00835477 /* CourseCellView.swift */ = {isa = PBXFileReference; lastKnownFileType = sourcecode.swift; path = CourseCellView.swift; sourceTree = "<group>"; };
		02F6EF4928D9F0A700835477 /* DateExtension.swift */ = {isa = PBXFileReference; lastKnownFileType = sourcecode.swift; path = DateExtension.swift; sourceTree = "<group>"; };
		02F98A7E28F81EE900DE94C0 /* Container+App.swift */ = {isa = PBXFileReference; lastKnownFileType = sourcecode.swift; path = "Container+App.swift"; sourceTree = "<group>"; };
		0604C9A92B22FACF00AD5DBF /* UIComponentsConfig.swift */ = {isa = PBXFileReference; fileEncoding = 4; lastKnownFileType = sourcecode.swift; path = UIComponentsConfig.swift; sourceTree = "<group>"; };
		06078B6E2BA49C3100576798 /* Dictionary+JSON.swift */ = {isa = PBXFileReference; fileEncoding = 4; lastKnownFileType = sourcecode.swift; path = "Dictionary+JSON.swift"; sourceTree = "<group>"; };
		06078B6F2BA49C3100576798 /* String+JSON.swift */ = {isa = PBXFileReference; fileEncoding = 4; lastKnownFileType = sourcecode.swift; path = "String+JSON.swift"; sourceTree = "<group>"; };
		0649878A2B4D69FE0071642A /* DragAndDropCssInjection.swift */ = {isa = PBXFileReference; fileEncoding = 4; lastKnownFileType = sourcecode.swift; path = DragAndDropCssInjection.swift; sourceTree = "<group>"; };
		0649878B2B4D69FE0071642A /* WebviewInjection.swift */ = {isa = PBXFileReference; fileEncoding = 4; lastKnownFileType = sourcecode.swift; path = WebviewInjection.swift; sourceTree = "<group>"; };
		0649878C2B4D69FE0071642A /* SurveyCssInjection.swift */ = {isa = PBXFileReference; fileEncoding = 4; lastKnownFileType = sourcecode.swift; path = SurveyCssInjection.swift; sourceTree = "<group>"; };
		0649878D2B4D69FE0071642A /* WebviewMessage.swift */ = {isa = PBXFileReference; fileEncoding = 4; lastKnownFileType = sourcecode.swift; path = WebviewMessage.swift; sourceTree = "<group>"; };
		0649878E2B4D69FE0071642A /* WebView.swift */ = {isa = PBXFileReference; fileEncoding = 4; lastKnownFileType = sourcecode.swift; path = WebView.swift; sourceTree = "<group>"; };
		064987902B4D69FE0071642A /* CSSInjectionProtocol.swift */ = {isa = PBXFileReference; fileEncoding = 4; lastKnownFileType = sourcecode.swift; path = CSSInjectionProtocol.swift; sourceTree = "<group>"; };
		064987912B4D69FE0071642A /* WebViewScriptInjectionProtocol.swift */ = {isa = PBXFileReference; fileEncoding = 4; lastKnownFileType = sourcecode.swift; path = WebViewScriptInjectionProtocol.swift; sourceTree = "<group>"; };
		064987922B4D69FE0071642A /* WebViewHTML.swift */ = {isa = PBXFileReference; fileEncoding = 4; lastKnownFileType = sourcecode.swift; path = WebViewHTML.swift; sourceTree = "<group>"; };
		06619EA92B8F2936001FAADE /* ReadabilityModifier.swift */ = {isa = PBXFileReference; lastKnownFileType = sourcecode.swift; path = ReadabilityModifier.swift; sourceTree = "<group>"; };
		06619EAC2B90918B001FAADE /* ReadabilityInjection.swift */ = {isa = PBXFileReference; lastKnownFileType = sourcecode.swift; path = ReadabilityInjection.swift; sourceTree = "<group>"; };
		06619EAE2B973B25001FAADE /* AccessibilityInjection.swift */ = {isa = PBXFileReference; lastKnownFileType = sourcecode.swift; path = AccessibilityInjection.swift; sourceTree = "<group>"; };
		06BEEA0D2B6A55C500D25A97 /* ColorInversionInjection.swift */ = {isa = PBXFileReference; lastKnownFileType = sourcecode.swift; path = ColorInversionInjection.swift; sourceTree = "<group>"; };
		06DEA4A22BBD66A700110D20 /* BackNavigationButton.swift */ = {isa = PBXFileReference; lastKnownFileType = sourcecode.swift; path = BackNavigationButton.swift; sourceTree = "<group>"; };
		06DEA4A42BBD66D700110D20 /* BackNavigationButtonViewModel.swift */ = {isa = PBXFileReference; lastKnownFileType = sourcecode.swift; path = BackNavigationButtonViewModel.swift; sourceTree = "<group>"; };
		070019A428F6F17900D5FC78 /* Data_Media.swift */ = {isa = PBXFileReference; lastKnownFileType = sourcecode.swift; path = Data_Media.swift; sourceTree = "<group>"; };
		070019AB28F6FD0100D5FC78 /* CourseDetailBlock.swift */ = {isa = PBXFileReference; lastKnownFileType = sourcecode.swift; path = CourseDetailBlock.swift; sourceTree = "<group>"; };
		070019AD28F701B200D5FC78 /* Certificate.swift */ = {isa = PBXFileReference; lastKnownFileType = sourcecode.swift; path = Certificate.swift; sourceTree = "<group>"; };
		071009C328D1C9D000344290 /* StyledButton.swift */ = {isa = PBXFileReference; lastKnownFileType = sourcecode.swift; path = StyledButton.swift; sourceTree = "<group>"; };
		071009CF28D1E3A600344290 /* Constants.swift */ = {isa = PBXFileReference; lastKnownFileType = sourcecode.swift; path = Constants.swift; sourceTree = "<group>"; };
		07169469296D996900E3DED6 /* CoreTests.xctest */ = {isa = PBXFileReference; explicitFileType = wrapper.cfbundle; includeInIndex = 0; path = CoreTests.xctest; sourceTree = BUILT_PRODUCTS_DIR; };
		0727876F28D23411002E9142 /* Config.swift */ = {isa = PBXFileReference; lastKnownFileType = sourcecode.swift; path = Config.swift; sourceTree = "<group>"; };
		0727877628D23847002E9142 /* DataLayer.swift */ = {isa = PBXFileReference; lastKnownFileType = sourcecode.swift; path = DataLayer.swift; sourceTree = "<group>"; };
		0727877828D23BE0002E9142 /* RequestInterceptor.swift */ = {isa = PBXFileReference; lastKnownFileType = sourcecode.swift; path = RequestInterceptor.swift; sourceTree = "<group>"; };
		0727877A28D24A1D002E9142 /* HeadersRedirectHandler.swift */ = {isa = PBXFileReference; lastKnownFileType = sourcecode.swift; path = HeadersRedirectHandler.swift; sourceTree = "<group>"; };
		0727877C28D25212002E9142 /* ProgressBar.swift */ = {isa = PBXFileReference; lastKnownFileType = sourcecode.swift; path = ProgressBar.swift; sourceTree = "<group>"; };
		0727877E28D25B24002E9142 /* Alamofire+Error.swift */ = {isa = PBXFileReference; lastKnownFileType = sourcecode.swift; path = "Alamofire+Error.swift"; sourceTree = "<group>"; };
		0727878028D25EFD002E9142 /* SnackBarView.swift */ = {isa = PBXFileReference; lastKnownFileType = sourcecode.swift; path = SnackBarView.swift; sourceTree = "<group>"; };
		0727878228D31287002E9142 /* DispatchQueue+App.swift */ = {isa = PBXFileReference; lastKnownFileType = sourcecode.swift; path = "DispatchQueue+App.swift"; sourceTree = "<group>"; };
		0727878428D31657002E9142 /* Data_User.swift */ = {isa = PBXFileReference; lastKnownFileType = sourcecode.swift; path = Data_User.swift; sourceTree = "<group>"; };
		0727878828D31734002E9142 /* User.swift */ = {isa = PBXFileReference; lastKnownFileType = sourcecode.swift; path = User.swift; sourceTree = "<group>"; };
		072787B528D37A0E002E9142 /* Validator.swift */ = {isa = PBXFileReference; lastKnownFileType = sourcecode.swift; path = Validator.swift; sourceTree = "<group>"; };
		07460FE0294B706200F70538 /* CollectionExtension.swift */ = {isa = PBXFileReference; lastKnownFileType = sourcecode.swift; path = CollectionExtension.swift; sourceTree = "<group>"; };
		07460FE2294B72D700F70538 /* Notification.swift */ = {isa = PBXFileReference; lastKnownFileType = sourcecode.swift; path = Notification.swift; sourceTree = "<group>"; };
		0754BB7841E3C0F8D6464951 /* Pods-App-Core.releasestage.xcconfig */ = {isa = PBXFileReference; includeInIndex = 1; lastKnownFileType = text.xcconfig; name = "Pods-App-Core.releasestage.xcconfig"; path = "Target Support Files/Pods-App-Core/Pods-App-Core.releasestage.xcconfig"; sourceTree = "<group>"; };
		076F297E2A1F80C800967E7D /* Pagination.swift */ = {isa = PBXFileReference; lastKnownFileType = sourcecode.swift; path = Pagination.swift; sourceTree = "<group>"; };
		0770DE0828D07831006D8A5D /* Core.framework */ = {isa = PBXFileReference; explicitFileType = wrapper.framework; includeInIndex = 0; path = Core.framework; sourceTree = BUILT_PRODUCTS_DIR; };
		0770DE1828D0847D006D8A5D /* BaseRouter.swift */ = {isa = PBXFileReference; lastKnownFileType = sourcecode.swift; path = BaseRouter.swift; sourceTree = "<group>"; };
		0770DE2428D08FBA006D8A5D /* CoreStorage.swift */ = {isa = PBXFileReference; lastKnownFileType = sourcecode.swift; path = CoreStorage.swift; sourceTree = "<group>"; };
		0770DE2928D0929E006D8A5D /* HTTPTask.swift */ = {isa = PBXFileReference; lastKnownFileType = sourcecode.swift; path = HTTPTask.swift; sourceTree = "<group>"; };
		0770DE2B28D092B3006D8A5D /* NetworkLogger.swift */ = {isa = PBXFileReference; lastKnownFileType = sourcecode.swift; path = NetworkLogger.swift; sourceTree = "<group>"; };
		0770DE2D28D09743006D8A5D /* API.swift */ = {isa = PBXFileReference; lastKnownFileType = sourcecode.swift; path = API.swift; sourceTree = "<group>"; };
		0770DE2F28D09793006D8A5D /* EndPointType.swift */ = {isa = PBXFileReference; lastKnownFileType = sourcecode.swift; path = EndPointType.swift; sourceTree = "<group>"; };
		0770DE5128D0ADFF006D8A5D /* Assets.xcassets */ = {isa = PBXFileReference; lastKnownFileType = folder.assetcatalog; path = Assets.xcassets; sourceTree = "<group>"; };
		0770DE5328D0B00C006D8A5D /* swiftgen.yml */ = {isa = PBXFileReference; fileEncoding = 4; lastKnownFileType = text.yaml; path = swiftgen.yml; sourceTree = "<group>"; };
		0770DE5C28D0B209006D8A5D /* en */ = {isa = PBXFileReference; lastKnownFileType = text.plist.strings; name = en; path = en.lproj/Localizable.strings; sourceTree = "<group>"; };
		0770DE5E28D0B22C006D8A5D /* Strings.swift */ = {isa = PBXFileReference; fileEncoding = 4; lastKnownFileType = sourcecode.swift; path = Strings.swift; sourceTree = "<group>"; };
		0770DE6028D0B2CB006D8A5D /* Assets.swift */ = {isa = PBXFileReference; fileEncoding = 4; lastKnownFileType = sourcecode.swift; path = Assets.swift; sourceTree = "<group>"; };
		07DDFCBC29A780BB00572595 /* UINavigationController+Animation.swift */ = {isa = PBXFileReference; lastKnownFileType = sourcecode.swift; path = "UINavigationController+Animation.swift"; sourceTree = "<group>"; };
		07E0939E2B308D2800F1E4B2 /* Data_Certificate.swift */ = {isa = PBXFileReference; lastKnownFileType = sourcecode.swift; path = Data_Certificate.swift; sourceTree = "<group>"; };
		0E13E9173C9C4CFC19F8B6F2 /* Pods-App-Core.debugstage.xcconfig */ = {isa = PBXFileReference; includeInIndex = 1; lastKnownFileType = text.xcconfig; name = "Pods-App-Core.debugstage.xcconfig"; path = "Target Support Files/Pods-App-Core/Pods-App-Core.debugstage.xcconfig"; sourceTree = "<group>"; };
		141F1D2F2B7328D4009E81EB /* WebviewCookiesUpdateProtocol.swift */ = {isa = PBXFileReference; lastKnownFileType = sourcecode.swift; path = WebviewCookiesUpdateProtocol.swift; sourceTree = "<group>"; };
		14769D3B2B9822EE00AB36D4 /* CoreAnalytics.swift */ = {isa = PBXFileReference; lastKnownFileType = sourcecode.swift; path = CoreAnalytics.swift; sourceTree = "<group>"; };
		1A154A95AF4EE85A4A1C083B /* Pods-App-Core.releasedev.xcconfig */ = {isa = PBXFileReference; includeInIndex = 1; lastKnownFileType = text.xcconfig; name = "Pods-App-Core.releasedev.xcconfig"; path = "Target Support Files/Pods-App-Core/Pods-App-Core.releasedev.xcconfig"; sourceTree = "<group>"; };
		2B7E6FE7843FC4CF2BFA712D /* Pods-App-Core.debug.xcconfig */ = {isa = PBXFileReference; includeInIndex = 1; lastKnownFileType = text.xcconfig; name = "Pods-App-Core.debug.xcconfig"; path = "Target Support Files/Pods-App-Core/Pods-App-Core.debug.xcconfig"; sourceTree = "<group>"; };
		349B90CD6579F7B8D257E515 /* Pods_App_Core.framework */ = {isa = PBXFileReference; explicitFileType = wrapper.framework; includeInIndex = 0; path = Pods_App_Core.framework; sourceTree = BUILT_PRODUCTS_DIR; };
		3B74C6685E416657F3C5F5A8 /* Pods-App-Core.releaseprod.xcconfig */ = {isa = PBXFileReference; includeInIndex = 1; lastKnownFileType = text.xcconfig; name = "Pods-App-Core.releaseprod.xcconfig"; path = "Target Support Files/Pods-App-Core/Pods-App-Core.releaseprod.xcconfig"; sourceTree = "<group>"; };
		60153262DBC2F9E660D7E11B /* Pods-App-Core.release.xcconfig */ = {isa = PBXFileReference; includeInIndex = 1; lastKnownFileType = text.xcconfig; name = "Pods-App-Core.release.xcconfig"; path = "Target Support Files/Pods-App-Core/Pods-App-Core.release.xcconfig"; sourceTree = "<group>"; };
		9D5B06CAA99EA5CD49CBE2BB /* Pods-App-Core.debugdev.xcconfig */ = {isa = PBXFileReference; includeInIndex = 1; lastKnownFileType = text.xcconfig; name = "Pods-App-Core.debugdev.xcconfig"; path = "Target Support Files/Pods-App-Core/Pods-App-Core.debugdev.xcconfig"; sourceTree = "<group>"; };
		A51CDBE62B6D21F2009B6D4E /* SegmentConfig.swift */ = {isa = PBXFileReference; lastKnownFileType = sourcecode.swift; path = SegmentConfig.swift; sourceTree = "<group>"; };
		A53A32342B233DEC005FE38A /* ThemeConfig.swift */ = {isa = PBXFileReference; fileEncoding = 4; lastKnownFileType = sourcecode.swift; path = ThemeConfig.swift; sourceTree = "<group>"; };
		A595689A2B6173DF00ED4F90 /* BranchConfig.swift */ = {isa = PBXFileReference; lastKnownFileType = sourcecode.swift; path = BranchConfig.swift; sourceTree = "<group>"; };
		A5F4E7B42B61544A00ACD166 /* BrazeConfig.swift */ = {isa = PBXFileReference; fileEncoding = 4; lastKnownFileType = sourcecode.swift; path = BrazeConfig.swift; sourceTree = "<group>"; };
		BA30427D2B20B299009B64B7 /* SocialAuthError.swift */ = {isa = PBXFileReference; fileEncoding = 4; lastKnownFileType = sourcecode.swift; path = SocialAuthError.swift; sourceTree = "<group>"; };
		BA4AFB412B5A7A0900A21367 /* VideoDownloadQualityView.swift */ = {isa = PBXFileReference; lastKnownFileType = sourcecode.swift; path = VideoDownloadQualityView.swift; sourceTree = "<group>"; };
		BA4AFB432B6A5AF100A21367 /* CheckBoxView.swift */ = {isa = PBXFileReference; lastKnownFileType = sourcecode.swift; path = CheckBoxView.swift; sourceTree = "<group>"; };
		BA593F1B2AF8E498009ADB51 /* ScrollSlidingTabBar.swift */ = {isa = PBXFileReference; fileEncoding = 4; lastKnownFileType = sourcecode.swift; path = ScrollSlidingTabBar.swift; sourceTree = "<group>"; };
		BA593F1D2AF8E4A0009ADB51 /* FrameReader.swift */ = {isa = PBXFileReference; fileEncoding = 4; lastKnownFileType = sourcecode.swift; path = FrameReader.swift; sourceTree = "<group>"; };
		BA76135B2B21BC7300B599B7 /* SocialAuthResponse.swift */ = {isa = PBXFileReference; lastKnownFileType = sourcecode.swift; path = SocialAuthResponse.swift; sourceTree = "<group>"; };
		BA8B3A2E2AD546A700D25EF5 /* DebugLog.swift */ = {isa = PBXFileReference; lastKnownFileType = sourcecode.swift; path = DebugLog.swift; sourceTree = "<group>"; };
		BA8FA6602AD5974300EA029A /* AppleAuthProvider.swift */ = {isa = PBXFileReference; lastKnownFileType = sourcecode.swift; path = AppleAuthProvider.swift; sourceTree = "<group>"; };
		BA8FA6672AD59A5700EA029A /* SocialAuthButton.swift */ = {isa = PBXFileReference; lastKnownFileType = sourcecode.swift; path = SocialAuthButton.swift; sourceTree = "<group>"; };
		BA8FA6692AD59B5500EA029A /* GoogleAuthProvider.swift */ = {isa = PBXFileReference; lastKnownFileType = sourcecode.swift; path = GoogleAuthProvider.swift; sourceTree = "<group>"; };
		BA8FA66D2AD59E7D00EA029A /* FacebookAuthProvider.swift */ = {isa = PBXFileReference; lastKnownFileType = sourcecode.swift; path = FacebookAuthProvider.swift; sourceTree = "<group>"; };
		BA8FA66F2AD59EA300EA029A /* MicrosoftAuthProvider.swift */ = {isa = PBXFileReference; lastKnownFileType = sourcecode.swift; path = MicrosoftAuthProvider.swift; sourceTree = "<group>"; };
		BA981BCD2B8F5C49005707C2 /* Sequence+Extensions.swift */ = {isa = PBXFileReference; lastKnownFileType = sourcecode.swift; path = "Sequence+Extensions.swift"; sourceTree = "<group>"; };
		BA981BCF2B91ED50005707C2 /* FullScreenProgressView.swift */ = {isa = PBXFileReference; lastKnownFileType = sourcecode.swift; path = FullScreenProgressView.swift; sourceTree = "<group>"; };
		BAAD62C52AFCF00B000E6103 /* CustomDisclosureGroup.swift */ = {isa = PBXFileReference; lastKnownFileType = sourcecode.swift; path = CustomDisclosureGroup.swift; sourceTree = "<group>"; };
		BAD9CA2E2B289B3500DE790A /* ajaxHandler.js */ = {isa = PBXFileReference; lastKnownFileType = sourcecode.javascript; path = ajaxHandler.js; sourceTree = "<group>"; };
		BAD9CA322B28A8F300DE790A /* AjaxProvider.swift */ = {isa = PBXFileReference; lastKnownFileType = sourcecode.swift; path = AjaxProvider.swift; sourceTree = "<group>"; };
		BAD9CA412B2B140100DE790A /* AgreementConfigTests.swift */ = {isa = PBXFileReference; lastKnownFileType = sourcecode.swift; path = AgreementConfigTests.swift; sourceTree = "<group>"; };
		BADB3F5A2AD6EC56004D5CFA /* ResultExtension.swift */ = {isa = PBXFileReference; lastKnownFileType = sourcecode.swift; path = ResultExtension.swift; sourceTree = "<group>"; };
		BAFB99812B0E2354007D09F9 /* FacebookConfig.swift */ = {isa = PBXFileReference; lastKnownFileType = sourcecode.swift; path = FacebookConfig.swift; sourceTree = "<group>"; };
		BAFB99832B0E282E007D09F9 /* MicrosoftConfig.swift */ = {isa = PBXFileReference; lastKnownFileType = sourcecode.swift; path = MicrosoftConfig.swift; sourceTree = "<group>"; };
		BAFB998F2B14B377007D09F9 /* GoogleConfig.swift */ = {isa = PBXFileReference; lastKnownFileType = sourcecode.swift; path = GoogleConfig.swift; sourceTree = "<group>"; };
		BAFB99912B14E23D007D09F9 /* AppleSignInConfig.swift */ = {isa = PBXFileReference; lastKnownFileType = sourcecode.swift; path = AppleSignInConfig.swift; sourceTree = "<group>"; };
		C7E5BCE79CE297B20777B27A /* Pods-App-Core.debugprod.xcconfig */ = {isa = PBXFileReference; includeInIndex = 1; lastKnownFileType = text.xcconfig; name = "Pods-App-Core.debugprod.xcconfig"; path = "Target Support Files/Pods-App-Core/Pods-App-Core.debugprod.xcconfig"; sourceTree = "<group>"; };
		CFC84951299F8B890055E497 /* Debounce.swift */ = {isa = PBXFileReference; lastKnownFileType = sourcecode.swift; path = Debounce.swift; sourceTree = "<group>"; };
		DBF6F2402B014ADA0098414B /* FirebaseConfig.swift */ = {isa = PBXFileReference; lastKnownFileType = sourcecode.swift; path = FirebaseConfig.swift; sourceTree = "<group>"; };
		DBF6F2452B01DAFE0098414B /* AgreementConfig.swift */ = {isa = PBXFileReference; lastKnownFileType = sourcecode.swift; path = AgreementConfig.swift; sourceTree = "<group>"; };
		DBF6F2492B0380E00098414B /* FeaturesConfig.swift */ = {isa = PBXFileReference; lastKnownFileType = sourcecode.swift; path = FeaturesConfig.swift; sourceTree = "<group>"; };
		E055A5382B18DC95008D9E5E /* Theme.framework */ = {isa = PBXFileReference; explicitFileType = wrapper.framework; path = Theme.framework; sourceTree = BUILT_PRODUCTS_DIR; };
		E09179FC2B0F204D002AB695 /* ConfigTests.swift */ = {isa = PBXFileReference; fileEncoding = 4; lastKnownFileType = sourcecode.swift; path = ConfigTests.swift; sourceTree = "<group>"; };
		E0D586192B2FF74C009B4BA7 /* DiscoveryConfig.swift */ = {isa = PBXFileReference; lastKnownFileType = sourcecode.swift; path = DiscoveryConfig.swift; sourceTree = "<group>"; };
		E0D5861B2B2FF85B009B4BA7 /* RawStringExtactable.swift */ = {isa = PBXFileReference; lastKnownFileType = sourcecode.swift; path = RawStringExtactable.swift; sourceTree = "<group>"; };
		E0D586352B314CD3009B4BA7 /* LogistrationBottomView.swift */ = {isa = PBXFileReference; fileEncoding = 4; lastKnownFileType = sourcecode.swift; path = LogistrationBottomView.swift; sourceTree = "<group>"; };
/* End PBXFileReference section */

/* Begin PBXFrameworksBuildPhase section */
		07169466296D996800E3DED6 /* Frameworks */ = {
			isa = PBXFrameworksBuildPhase;
			buildActionMask = 2147483647;
			files = (
				0716946D296D996900E3DED6 /* Core.framework in Frameworks */,
			);
			runOnlyForDeploymentPostprocessing = 0;
		};
		0770DE0528D07831006D8A5D /* Frameworks */ = {
			isa = PBXFrameworksBuildPhase;
			buildActionMask = 2147483647;
			files = (
				BAF0D4CB2AD6AE14007AC334 /* FacebookLogin in Frameworks */,
				025EF2F62971740000B838AB /* YouTubePlayerKit in Frameworks */,
				C8C446EF233F81B9FABB77D2 /* Pods_App_Core.framework in Frameworks */,
				142EDD6C2B831D1400F9F320 /* BranchSDK in Frameworks */,
				BA8FA66C2AD59BBC00EA029A /* GoogleSignIn in Frameworks */,
				E055A5392B18DC95008D9E5E /* Theme.framework in Frameworks */,
			);
			runOnlyForDeploymentPostprocessing = 0;
		};
/* End PBXFrameworksBuildPhase section */

/* Begin PBXGroup section */
		0233D56D2AF13EA400BAC8BD /* Elements */ = {
			isa = PBXGroup;
			children = (
				0233D56E2AF13EB200BAC8BD /* StarRatingView.swift */,
				0233D5702AF13EC800BAC8BD /* SelectMailClientView.swift */,
				0233D5722AF13EEE00BAC8BD /* AppReviewButton.swift */,
			);
			path = Elements;
			sourceTree = "<group>";
		};
		0236961728F9A21600EEF206 /* Repository */ = {
			isa = PBXGroup;
			children = (
				0236961828F9A26900EEF206 /* AuthRepository.swift */,
			);
			path = Repository;
			sourceTree = "<group>";
		};
		027BD3A12909470F00392132 /* AvoidingHelpers */ = {
			isa = PBXGroup;
			children = (
				027BD3A22909471900392132 /* Avoider */,
				027BD3A32909471F00392132 /* Scroller */,
				027BD3A42909472500392132 /* State */,
				027BD3A52909472B00392132 /* ViewModifiers */,
			);
			path = AvoidingHelpers;
			sourceTree = "<group>";
		};
		027BD3A22909471900392132 /* Avoider */ = {
			isa = PBXGroup;
			children = (
				027BD3A62909474100392132 /* KeyboardAvoidingViewController.swift */,
				027BD3A72909474100392132 /* KeyboardAvoidingViewControllerRepr.swift */,
			);
			path = Avoider;
			sourceTree = "<group>";
		};
		027BD3A32909471F00392132 /* Scroller */ = {
			isa = PBXGroup;
			children = (
				027BD3AC2909475000392132 /* DismissKeyboardTapHandler.swift */,
				027BD3AA2909474F00392132 /* KeyboardScroller.swift */,
				027BD3AB2909474F00392132 /* KeyboardScrollerOptions.swift */,
			);
			path = Scroller;
			sourceTree = "<group>";
		};
		027BD3A42909472500392132 /* State */ = {
			isa = PBXGroup;
			children = (
				027BD3B12909475800392132 /* KeyboardState.swift */,
				027BD3B22909475900392132 /* KeyboardStateObserver.swift */,
				027BD3B02909475800392132 /* Publishers+KeyboardState.swift */,
			);
			path = State;
			sourceTree = "<group>";
		};
		027BD3A52909472B00392132 /* ViewModifiers */ = {
			isa = PBXGroup;
			children = (
				027BD3B62909476200392132 /* DismissKeyboardTapViewModifier.swift */,
				027BD3B72909476200392132 /* KeyboardAvoidingModifier.swift */,
				06619EA92B8F2936001FAADE /* ReadabilityModifier.swift */,
			);
			path = ViewModifiers;
			sourceTree = "<group>";
		};
		0283347E28D4DCC100C828FC /* Extensions */ = {
			isa = PBXGroup;
			children = (
				06078B6E2BA49C3100576798 /* Dictionary+JSON.swift */,
				06078B6F2BA49C3100576798 /* String+JSON.swift */,
				02F164362902A9EB0090DDEF /* StringExtension.swift */,
				024BE3DE29B2615500BCDEE2 /* CGColorExtension.swift */,
				0283347F28D4DCD200C828FC /* ViewExtension.swift */,
				02F6EF4928D9F0A700835477 /* DateExtension.swift */,
				02F98A7E28F81EE900DE94C0 /* Container+App.swift */,
				027BD3BB2909478B00392132 /* UIResponder+CurrentResponder.swift */,
				027BD3BA2909478B00392132 /* UIView+EnclosingScrollView.swift */,
				02E225AF291D29EB0067769A /* UrlExtension.swift */,
				02B3E3B22930198600A50475 /* AVPlayerViewControllerExtension.swift */,
				07460FE0294B706200F70538 /* CollectionExtension.swift */,
				07460FE2294B72D700F70538 /* Notification.swift */,
				02B2B593295C5C7A00914876 /* Thread.swift */,
				0727878228D31287002E9142 /* DispatchQueue+App.swift */,
				07DDFCBC29A780BB00572595 /* UINavigationController+Animation.swift */,
				02284C172A3B1AE00007117F /* UIApplicationExtension.swift */,
				BA8B3A2E2AD546A700D25EF5 /* DebugLog.swift */,
				BADB3F5A2AD6EC56004D5CFA /* ResultExtension.swift */,
				02D400602B0678190029D168 /* SKStoreReviewControllerExtension.swift */,
				E0D5861B2B2FF85B009B4BA7 /* RawStringExtactable.swift */,
				BA981BCD2B8F5C49005707C2 /* Sequence+Extensions.swift */,
			);
			path = Extensions;
			sourceTree = "<group>";
		};
		02AFCC162AEFDB0F000360F0 /* ThirdPartyMailer */ = {
			isa = PBXGroup;
			children = (
				02AFCC172AEFDB24000360F0 /* ThirdPartyMailClient.swift */,
				02AFCC192AEFDC18000360F0 /* ThirdPartyMailer.swift */,
			);
			path = ThirdPartyMailer;
			sourceTree = "<group>";
		};
		02CF46C92954A42100A698EE /* Persistence */ = {
			isa = PBXGroup;
			children = (
				02A4833629B8A8F800D33F33 /* CoreDataModel.xcdatamodeld */,
				02A4833429B8A73400D33F33 /* CorePersistenceProtocol.swift */,
				02CF46C729546AA200A698EE /* NoCachedDataError.swift */,
			);
			path = Persistence;
			sourceTree = "<group>";
		};
		02E93F862AEBAED4006C4750 /* AppReview */ = {
			isa = PBXGroup;
			children = (
				0233D56D2AF13EA400BAC8BD /* Elements */,
				02AFCC162AEFDB0F000360F0 /* ThirdPartyMailer */,
				02A463102AEA966C00331037 /* AppReviewView.swift */,
				02E93F842AEBAEBC006C4750 /* AppReviewViewModel.swift */,
			);
			path = AppReview;
			sourceTree = "<group>";
		};
		064987882B4D69FE0071642A /* Webview */ = {
			isa = PBXGroup;
			children = (
				064987892B4D69FE0071642A /* Models */,
				0649878E2B4D69FE0071642A /* WebView.swift */,
				0649878F2B4D69FE0071642A /* Protocols */,
				064987922B4D69FE0071642A /* WebViewHTML.swift */,
				141F1D2F2B7328D4009E81EB /* WebviewCookiesUpdateProtocol.swift */,
			);
			path = Webview;
			sourceTree = "<group>";
		};
		064987892B4D69FE0071642A /* Models */ = {
			isa = PBXGroup;
			children = (
				0649878A2B4D69FE0071642A /* DragAndDropCssInjection.swift */,
				0649878B2B4D69FE0071642A /* WebviewInjection.swift */,
				0649878C2B4D69FE0071642A /* SurveyCssInjection.swift */,
				0649878D2B4D69FE0071642A /* WebviewMessage.swift */,
				06BEEA0D2B6A55C500D25A97 /* ColorInversionInjection.swift */,
				06619EAC2B90918B001FAADE /* ReadabilityInjection.swift */,
				06619EAE2B973B25001FAADE /* AccessibilityInjection.swift */,
			);
			path = Models;
			sourceTree = "<group>";
		};
		0649878F2B4D69FE0071642A /* Protocols */ = {
			isa = PBXGroup;
			children = (
				064987902B4D69FE0071642A /* CSSInjectionProtocol.swift */,
				064987912B4D69FE0071642A /* WebViewScriptInjectionProtocol.swift */,
			);
			path = Protocols;
			sourceTree = "<group>";
		};
		0727876E28D233EC002E9142 /* Configuration */ = {
			isa = PBXGroup;
			children = (
				DBF6F2422B014AF30098414B /* Config */,
				CFC84955299FAC4D0055E497 /* Combine */,
				0770DE1828D0847D006D8A5D /* BaseRouter.swift */,
				0231CDBD2922422D00032416 /* CSSInjector.swift */,
				02280F5A294B4E6F0032823A /* Connectivity.swift */,
			);
			path = Configuration;
			sourceTree = "<group>";
		};
		0727877428D23838002E9142 /* Data */ = {
			isa = PBXGroup;
			children = (
				02CF46C92954A42100A698EE /* Persistence */,
				0236961728F9A21600EEF206 /* Repository */,
				0727877528D2383C002E9142 /* Model */,
				0770DE2428D08FBA006D8A5D /* CoreStorage.swift */,
				02512FEF299533DE0024D438 /* CoreDataHandlerProtocol.swift */,
			);
			path = Data;
			sourceTree = "<group>";
		};
		0727877528D2383C002E9142 /* Model */ = {
			isa = PBXGroup;
			children = (
				0727877628D23847002E9142 /* DataLayer.swift */,
				0727878428D31657002E9142 /* Data_User.swift */,
				0283347C28D4D3DE00C828FC /* Data_Discovery.swift */,
				02C917EF29CDA99E00DBB8BD /* Data_Dashboard.swift */,
				021D924728DC860C00ACC565 /* Data_UserProfile.swift */,
				0259104929C4A5B6004B5A55 /* UserSettings.swift */,
				070019A428F6F17900D5FC78 /* Data_Media.swift */,
				0236961C28F9A2D200EEF206 /* Data_AuthResponse.swift */,
				027BD3912907D88F00392132 /* Data_RegistrationFields.swift */,
				028F9F36293A44C700DE65D0 /* Data_ResetPassword.swift */,
				07E0939E2B308D2800F1E4B2 /* Data_Certificate.swift */,
			);
			path = Model;
			sourceTree = "<group>";
		};
		0727878628D3171E002E9142 /* Domain */ = {
			isa = PBXGroup;
			children = (
				0727878728D3172D002E9142 /* Model */,
				0236961A28F9A28B00EEF206 /* AuthInteractor.swift */,
			);
			path = Domain;
			sourceTree = "<group>";
		};
		0727878728D3172D002E9142 /* Model */ = {
			isa = PBXGroup;
			children = (
				0727878828D31734002E9142 /* User.swift */,
				0284DBFD28D48C5300830893 /* CourseItem.swift */,
				021D924F28DC89D100ACC565 /* UserProfile.swift */,
				070019AB28F6FD0100D5FC78 /* CourseDetailBlock.swift */,
				0248C92229C075EF00DC8402 /* CourseBlockModel.swift */,
				070019AD28F701B200D5FC78 /* Certificate.swift */,
				027BD39B2908810C00392132 /* RegisterUser.swift */,
				028F9F38293A452B00DE65D0 /* ResetPassword.swift */,
				020C31C8290AC3F700D6DEA2 /* PickerFields.swift */,
				076F297E2A1F80C800967E7D /* Pagination.swift */,
			);
			path = Model;
			sourceTree = "<group>";
		};
		0770DDFE28D07831006D8A5D = {
			isa = PBXGroup;
			children = (
				0770DE5328D0B00C006D8A5D /* swiftgen.yml */,
				0770DE0A28D07831006D8A5D /* Core */,
				E09179FA2B0F204D002AB695 /* CoreTests */,
				0770DE0928D07831006D8A5D /* Products */,
				C9DFE47E699CFFA85A77AF2C /* Pods */,
				F1620A3A2C8B0699EAA61B57 /* Frameworks */,
			);
			sourceTree = "<group>";
		};
		0770DE0928D07831006D8A5D /* Products */ = {
			isa = PBXGroup;
			children = (
				0770DE0828D07831006D8A5D /* Core.framework */,
				07169469296D996900E3DED6 /* CoreTests.xctest */,
			);
			name = Products;
			sourceTree = "<group>";
		};
		0770DE0A28D07831006D8A5D /* Core */ = {
			isa = PBXGroup;
			children = (
				14769D3A2B9822D900AB36D4 /* Analytics */,
				BA8FA65F2AD5973500EA029A /* Providers */,
				027BD3A12909470F00392132 /* AvoidingHelpers */,
				0770DE5528D0B142006D8A5D /* SwiftGen */,
				0283347E28D4DCC100C828FC /* Extensions */,
				0727877428D23838002E9142 /* Data */,
				0727878628D3171E002E9142 /* Domain */,
				0727876E28D233EC002E9142 /* Configuration */,
				0770DE2828D0928B006D8A5D /* Network */,
				0770DE7628D0C491006D8A5D /* View */,
				0770DE5D28D0B209006D8A5D /* Localizable.strings */,
				0770DE5128D0ADFF006D8A5D /* Assets.xcassets */,
				071009CF28D1E3A600344290 /* Constants.swift */,
			);
			path = Core;
			sourceTree = "<group>";
		};
		0770DE2828D0928B006D8A5D /* Network */ = {
			isa = PBXGroup;
			children = (
				0770DE2928D0929E006D8A5D /* HTTPTask.swift */,
				0770DE2B28D092B3006D8A5D /* NetworkLogger.swift */,
				0770DE2D28D09743006D8A5D /* API.swift */,
				0770DE2F28D09793006D8A5D /* EndPointType.swift */,
				0727877828D23BE0002E9142 /* RequestInterceptor.swift */,
				0727877A28D24A1D002E9142 /* HeadersRedirectHandler.swift */,
				0727877E28D25B24002E9142 /* Alamofire+Error.swift */,
				0236961E28F9A2F600EEF206 /* AuthEndpoint.swift */,
				0255D55729362839004DBC1A /* UploadBodyEncoding.swift */,
				02A4833929B8A9AB00D33F33 /* DownloadManager.swift */,
			);
			path = Network;
			sourceTree = "<group>";
		};
		0770DE5528D0B142006D8A5D /* SwiftGen */ = {
			isa = PBXGroup;
			children = (
				0770DE6028D0B2CB006D8A5D /* Assets.swift */,
				0770DE5E28D0B22C006D8A5D /* Strings.swift */,
			);
			path = SwiftGen;
			sourceTree = "<group>";
		};
		0770DE7628D0C491006D8A5D /* View */ = {
			isa = PBXGroup;
			children = (
				0770DE7728D0C49E006D8A5D /* Base */,
				072787B528D37A0E002E9142 /* Validator.swift */,
			);
			path = View;
			sourceTree = "<group>";
		};
		0770DE7728D0C49E006D8A5D /* Base */ = {
			isa = PBXGroup;
			children = (
				064987882B4D69FE0071642A /* Webview */,
				E0D586352B314CD3009B4BA7 /* LogistrationBottomView.swift */,
				02A4833B29B8C57800D33F33 /* DownloadView.swift */,
				02D800CB29348F460099CF16 /* ImagePicker.swift */,
				024D723429C8BB1A006D36ED /* NavigationBar.swift */,
				071009C328D1C9D000344290 /* StyledButton.swift */,
				025B36742A13B7D5001A640E /* UnitButtonView.swift */,
				0727877C28D25212002E9142 /* ProgressBar.swift */,
				022C64E329AE0191000F532B /* TextWithUrls.swift */,
				0727878028D25EFD002E9142 /* SnackBarView.swift */,
				02F6EF3A28D9B8EC00835477 /* CourseCellView.swift */,
				024FCCFF28EF1CD300232339 /* WebBrowser.swift */,
				028CE96829858ECC00B6B1C3 /* FlexibleKeyboardInputView.swift */,
				023A4DD3299E66BD006C0E48 /* OfflineSnackBarView.swift */,
				021D925628DCF12900ACC565 /* AlertView.swift */,
				0295C884299B99DD00ABE571 /* RefreshableScrollView.swift */,
				02B3F16D2AB489A400DDDD4E /* RefreshableScrollViewCompat.swift */,
				0236F3B628F4351E0050F09B /* CourseButton.swift */,
				0241666A28F5A78B00082765 /* HTMLFormattedText.swift */,
				0282DA7228F98CC9003C3F07 /* WebUnitView.swift */,
				0260E57F28FD792800BBBE18 /* WebUnitViewModel.swift */,
				02066B472906F73400F4307E /* PickerMenu.swift */,
				020306CB2932C0C4000949EA /* PickerView.swift */,
				027BD3C42909707700392132 /* Shake.swift */,
				023A1135291432B200D0D354 /* RegistrationTextField.swift */,
				BA4AFB432B6A5AF100A21367 /* CheckBoxView.swift */,
				023A1137291432FD00D0D354 /* FieldConfiguration.swift */,
				BA4AFB412B5A7A0900A21367 /* VideoDownloadQualityView.swift */,
				BA593F1A2AF8E487009ADB51 /* ScrollSlidingTabBar */,
				BAAD62C52AFCF00B000E6103 /* CustomDisclosureGroup.swift */,
				BA8FA6672AD59A5700EA029A /* SocialAuthButton.swift */,
				02E93F862AEBAED4006C4750 /* AppReview */,
				BA981BCF2B91ED50005707C2 /* FullScreenProgressView.swift */,
<<<<<<< HEAD
				02E224DA2BB76B3E00EF1ADB /* ResponsiveView.swift */,
				0254D1902BCD699F000CDE89 /* RefreshProgressView.swift */,
				020D72F32BB76DFE00773319 /* VisualEffectView.swift */,
=======
				06DEA4A22BBD66A700110D20 /* BackNavigationButton.swift */,
				06DEA4A42BBD66D700110D20 /* BackNavigationButtonViewModel.swift */,
>>>>>>> 0858f81c
			);
			path = Base;
			sourceTree = "<group>";
		};
		14769D3A2B9822D900AB36D4 /* Analytics */ = {
			isa = PBXGroup;
			children = (
				14769D3B2B9822EE00AB36D4 /* CoreAnalytics.swift */,
			);
			path = Analytics;
			sourceTree = "<group>";
		};
		BA30427C2B20B235009B64B7 /* SocialAuth */ = {
			isa = PBXGroup;
			children = (
				BA30427E2B20B299009B64B7 /* Error */,
				BA8FA6602AD5974300EA029A /* AppleAuthProvider.swift */,
				BA8FA6692AD59B5500EA029A /* GoogleAuthProvider.swift */,
				BA8FA66D2AD59E7D00EA029A /* FacebookAuthProvider.swift */,
				BA8FA66F2AD59EA300EA029A /* MicrosoftAuthProvider.swift */,
				BA76135B2B21BC7300B599B7 /* SocialAuthResponse.swift */,
			);
			path = SocialAuth;
			sourceTree = "<group>";
		};
		BA30427E2B20B299009B64B7 /* Error */ = {
			isa = PBXGroup;
			children = (
				BA30427D2B20B299009B64B7 /* SocialAuthError.swift */,
			);
			path = Error;
			sourceTree = "<group>";
		};
		BA593F1A2AF8E487009ADB51 /* ScrollSlidingTabBar */ = {
			isa = PBXGroup;
			children = (
				BA593F1D2AF8E4A0009ADB51 /* FrameReader.swift */,
				BA593F1B2AF8E498009ADB51 /* ScrollSlidingTabBar.swift */,
			);
			path = ScrollSlidingTabBar;
			sourceTree = "<group>";
		};
		BA8FA65F2AD5973500EA029A /* Providers */ = {
			isa = PBXGroup;
			children = (
				BA30427C2B20B235009B64B7 /* SocialAuth */,
				BAD9CA3D2B29BB1A00DE790A /* Ajax */,
			);
			path = Providers;
			sourceTree = "<group>";
		};
		BAD9CA3D2B29BB1A00DE790A /* Ajax */ = {
			isa = PBXGroup;
			children = (
				BAD9CA322B28A8F300DE790A /* AjaxProvider.swift */,
				BAD9CA2E2B289B3500DE790A /* ajaxHandler.js */,
			);
			path = Ajax;
			sourceTree = "<group>";
		};
		C9DFE47E699CFFA85A77AF2C /* Pods */ = {
			isa = PBXGroup;
			children = (
				2B7E6FE7843FC4CF2BFA712D /* Pods-App-Core.debug.xcconfig */,
				60153262DBC2F9E660D7E11B /* Pods-App-Core.release.xcconfig */,
				C7E5BCE79CE297B20777B27A /* Pods-App-Core.debugprod.xcconfig */,
				9D5B06CAA99EA5CD49CBE2BB /* Pods-App-Core.debugdev.xcconfig */,
				3B74C6685E416657F3C5F5A8 /* Pods-App-Core.releaseprod.xcconfig */,
				1A154A95AF4EE85A4A1C083B /* Pods-App-Core.releasedev.xcconfig */,
				0E13E9173C9C4CFC19F8B6F2 /* Pods-App-Core.debugstage.xcconfig */,
				0754BB7841E3C0F8D6464951 /* Pods-App-Core.releasestage.xcconfig */,
			);
			name = Pods;
			path = ../Pods;
			sourceTree = "<group>";
		};
		CFC84955299FAC4D0055E497 /* Combine */ = {
			isa = PBXGroup;
			children = (
				CFC84951299F8B890055E497 /* Debounce.swift */,
			);
			path = Combine;
			sourceTree = "<group>";
		};
		DBF6F2422B014AF30098414B /* Config */ = {
			isa = PBXGroup;
			children = (
				0604C9A92B22FACF00AD5DBF /* UIComponentsConfig.swift */,
				0727876F28D23411002E9142 /* Config.swift */,
				DBF6F2402B014ADA0098414B /* FirebaseConfig.swift */,
				A5F4E7B42B61544A00ACD166 /* BrazeConfig.swift */,
				A595689A2B6173DF00ED4F90 /* BranchConfig.swift */,
				A51CDBE62B6D21F2009B6D4E /* SegmentConfig.swift */,
				DBF6F2492B0380E00098414B /* FeaturesConfig.swift */,
				DBF6F2452B01DAFE0098414B /* AgreementConfig.swift */,
				BAFB99812B0E2354007D09F9 /* FacebookConfig.swift */,
				BAFB99832B0E282E007D09F9 /* MicrosoftConfig.swift */,
				BAFB998F2B14B377007D09F9 /* GoogleConfig.swift */,
				BAFB99912B14E23D007D09F9 /* AppleSignInConfig.swift */,
				A53A32342B233DEC005FE38A /* ThemeConfig.swift */,
				E0D586192B2FF74C009B4BA7 /* DiscoveryConfig.swift */,
			);
			path = Config;
			sourceTree = "<group>";
		};
		E09179FA2B0F204D002AB695 /* CoreTests */ = {
			isa = PBXGroup;
			children = (
				E09179FB2B0F204D002AB695 /* Configuration */,
			);
			path = CoreTests;
			sourceTree = "<group>";
		};
		E09179FB2B0F204D002AB695 /* Configuration */ = {
			isa = PBXGroup;
			children = (
				E09179FC2B0F204D002AB695 /* ConfigTests.swift */,
				BAD9CA412B2B140100DE790A /* AgreementConfigTests.swift */,
			);
			path = Configuration;
			sourceTree = "<group>";
		};
		F1620A3A2C8B0699EAA61B57 /* Frameworks */ = {
			isa = PBXGroup;
			children = (
				E055A5382B18DC95008D9E5E /* Theme.framework */,
				349B90CD6579F7B8D257E515 /* Pods_App_Core.framework */,
			);
			name = Frameworks;
			sourceTree = "<group>";
		};
/* End PBXGroup section */

/* Begin PBXHeadersBuildPhase section */
		0770DE0328D07831006D8A5D /* Headers */ = {
			isa = PBXHeadersBuildPhase;
			buildActionMask = 2147483647;
			files = (
			);
			runOnlyForDeploymentPostprocessing = 0;
		};
/* End PBXHeadersBuildPhase section */

/* Begin PBXNativeTarget section */
		07169468296D996800E3DED6 /* CoreTests */ = {
			isa = PBXNativeTarget;
			buildConfigurationList = 07169476296D996900E3DED6 /* Build configuration list for PBXNativeTarget "CoreTests" */;
			buildPhases = (
				07169465296D996800E3DED6 /* Sources */,
				07169466296D996800E3DED6 /* Frameworks */,
				07169467296D996800E3DED6 /* Resources */,
			);
			buildRules = (
			);
			dependencies = (
				0716946F296D996900E3DED6 /* PBXTargetDependency */,
			);
			name = CoreTests;
			productName = CoreTests;
			productReference = 07169469296D996900E3DED6 /* CoreTests.xctest */;
			productType = "com.apple.product-type.bundle.unit-test";
		};
		0770DE0728D07831006D8A5D /* Core */ = {
			isa = PBXNativeTarget;
			buildConfigurationList = 0770DE0F28D07831006D8A5D /* Build configuration list for PBXNativeTarget "Core" */;
			buildPhases = (
				ED83AD5255805030E042D62A /* [CP] Check Pods Manifest.lock */,
				0770DE5A28D0B1E5006D8A5D /* SwiftGen */,
				0770DE0328D07831006D8A5D /* Headers */,
				0770DE0428D07831006D8A5D /* Sources */,
				0770DE0528D07831006D8A5D /* Frameworks */,
				0770DE0628D07831006D8A5D /* Resources */,
			);
			buildRules = (
			);
			dependencies = (
			);
			name = Core;
			packageProductDependencies = (
				025EF2F52971740000B838AB /* YouTubePlayerKit */,
				BA8FA66B2AD59BBC00EA029A /* GoogleSignIn */,
				BAF0D4CA2AD6AE14007AC334 /* FacebookLogin */,
				142EDD6B2B831D1400F9F320 /* BranchSDK */,
			);
			productName = Core;
			productReference = 0770DE0828D07831006D8A5D /* Core.framework */;
			productType = "com.apple.product-type.framework";
		};
/* End PBXNativeTarget section */

/* Begin PBXProject section */
		0770DDFF28D07831006D8A5D /* Project object */ = {
			isa = PBXProject;
			attributes = {
				BuildIndependentTargetsInParallel = 1;
				LastSwiftUpdateCheck = 1420;
				LastUpgradeCheck = 1400;
				TargetAttributes = {
					07169468296D996800E3DED6 = {
						CreatedOnToolsVersion = 14.2;
						LastSwiftMigration = 1500;
					};
					0770DE0728D07831006D8A5D = {
						CreatedOnToolsVersion = 14.0;
						LastSwiftMigration = 1400;
					};
				};
			};
			buildConfigurationList = 0770DE0228D07831006D8A5D /* Build configuration list for PBXProject "Core" */;
			compatibilityVersion = "Xcode 13.0";
			developmentRegion = en;
			hasScannedForEncodings = 0;
			knownRegions = (
				en,
				Base,
				uk,
			);
			mainGroup = 0770DDFE28D07831006D8A5D;
			packageReferences = (
				025EF2F42971740000B838AB /* XCRemoteSwiftPackageReference "YouTubePlayerKit" */,
				BA8FA65E2AD574D700EA029A /* XCRemoteSwiftPackageReference "GoogleSignIn-iOS" */,
				BA8FA6712AD6ABA300EA029A /* XCRemoteSwiftPackageReference "facebook-ios-sdk" */,
				142EDD6A2B831D1400F9F320 /* XCRemoteSwiftPackageReference "ios-branch-sdk-spm" */,
			);
			productRefGroup = 0770DE0928D07831006D8A5D /* Products */;
			projectDirPath = "";
			projectRoot = "";
			targets = (
				0770DE0728D07831006D8A5D /* Core */,
				07169468296D996800E3DED6 /* CoreTests */,
			);
		};
/* End PBXProject section */

/* Begin PBXResourcesBuildPhase section */
		07169467296D996800E3DED6 /* Resources */ = {
			isa = PBXResourcesBuildPhase;
			buildActionMask = 2147483647;
			files = (
			);
			runOnlyForDeploymentPostprocessing = 0;
		};
		0770DE0628D07831006D8A5D /* Resources */ = {
			isa = PBXResourcesBuildPhase;
			buildActionMask = 2147483647;
			files = (
				0770DE5228D0ADFF006D8A5D /* Assets.xcassets in Resources */,
				0770DE5B28D0B209006D8A5D /* Localizable.strings in Resources */,
				0770DE5428D0B00C006D8A5D /* swiftgen.yml in Resources */,
				BAD9CA2F2B289B3500DE790A /* ajaxHandler.js in Resources */,
			);
			runOnlyForDeploymentPostprocessing = 0;
		};
/* End PBXResourcesBuildPhase section */

/* Begin PBXShellScriptBuildPhase section */
		0770DE5A28D0B1E5006D8A5D /* SwiftGen */ = {
			isa = PBXShellScriptBuildPhase;
			alwaysOutOfDate = 1;
			buildActionMask = 2147483647;
			files = (
			);
			inputFileListPaths = (
			);
			inputPaths = (
			);
			name = SwiftGen;
			outputFileListPaths = (
			);
			outputPaths = (
			);
			runOnlyForDeploymentPostprocessing = 0;
			shellPath = /bin/sh;
			shellScript = "if [[ -f \"${PODS_ROOT}/SwiftGen/bin/swiftgen\" ]]; then\n  \"${PODS_ROOT}/SwiftGen/bin/swiftgen\"\nelse\n  echo \"warning: SwiftGen is not installed. Run 'pod install --repo-update' to install it.\"\nfi\n";
		};
		ED83AD5255805030E042D62A /* [CP] Check Pods Manifest.lock */ = {
			isa = PBXShellScriptBuildPhase;
			buildActionMask = 2147483647;
			files = (
			);
			inputFileListPaths = (
			);
			inputPaths = (
				"${PODS_PODFILE_DIR_PATH}/Podfile.lock",
				"${PODS_ROOT}/Manifest.lock",
			);
			name = "[CP] Check Pods Manifest.lock";
			outputFileListPaths = (
			);
			outputPaths = (
				"$(DERIVED_FILE_DIR)/Pods-App-Core-checkManifestLockResult.txt",
			);
			runOnlyForDeploymentPostprocessing = 0;
			shellPath = /bin/sh;
			shellScript = "diff \"${PODS_PODFILE_DIR_PATH}/Podfile.lock\" \"${PODS_ROOT}/Manifest.lock\" > /dev/null\nif [ $? != 0 ] ; then\n    # print error to STDERR\n    echo \"error: The sandbox is not in sync with the Podfile.lock. Run 'pod install' or update your CocoaPods installation.\" >&2\n    exit 1\nfi\n# This output is used by Xcode 'outputs' to avoid re-running this script phase.\necho \"SUCCESS\" > \"${SCRIPT_OUTPUT_FILE_0}\"\n";
			showEnvVarsInLog = 0;
		};
/* End PBXShellScriptBuildPhase section */

/* Begin PBXSourcesBuildPhase section */
		07169465296D996800E3DED6 /* Sources */ = {
			isa = PBXSourcesBuildPhase;
			buildActionMask = 2147483647;
			files = (
				BAD9CA422B2B140100DE790A /* AgreementConfigTests.swift in Sources */,
				E09179FD2B0F204E002AB695 /* ConfigTests.swift in Sources */,
			);
			runOnlyForDeploymentPostprocessing = 0;
		};
		0770DE0428D07831006D8A5D /* Sources */ = {
			isa = PBXSourcesBuildPhase;
			buildActionMask = 2147483647;
			files = (
				0727878528D31657002E9142 /* Data_User.swift in Sources */,
				064987942B4D69FF0071642A /* WebviewInjection.swift in Sources */,
				02F6EF4A28D9F0A700835477 /* DateExtension.swift in Sources */,
				DBF6F2462B01DAFE0098414B /* AgreementConfig.swift in Sources */,
				027BD3AF2909475000392132 /* DismissKeyboardTapHandler.swift in Sources */,
				06619EAA2B8F2936001FAADE /* ReadabilityModifier.swift in Sources */,
				BAFB99902B14B377007D09F9 /* GoogleConfig.swift in Sources */,
				02E225B0291D29EB0067769A /* UrlExtension.swift in Sources */,
				02CF46C829546AA200A698EE /* NoCachedDataError.swift in Sources */,
				0727877728D23847002E9142 /* DataLayer.swift in Sources */,
				0241666B28F5A78B00082765 /* HTMLFormattedText.swift in Sources */,
				02D800CC29348F460099CF16 /* ImagePicker.swift in Sources */,
				027BD3B92909476200392132 /* KeyboardAvoidingModifier.swift in Sources */,
				BA4AFB422B5A7A0900A21367 /* VideoDownloadQualityView.swift in Sources */,
				0770DE2C28D092B3006D8A5D /* NetworkLogger.swift in Sources */,
				06BEEA0E2B6A55C500D25A97 /* ColorInversionInjection.swift in Sources */,
				064987972B4D69FF0071642A /* WebView.swift in Sources */,
				0770DE2A28D0929E006D8A5D /* HTTPTask.swift in Sources */,
				06619EAD2B90918B001FAADE /* ReadabilityInjection.swift in Sources */,
				02284C182A3B1AE00007117F /* UIApplicationExtension.swift in Sources */,
				0255D5582936283A004DBC1A /* UploadBodyEncoding.swift in Sources */,
				06619EAF2B973B25001FAADE /* AccessibilityInjection.swift in Sources */,
				BAFB99822B0E2354007D09F9 /* FacebookConfig.swift in Sources */,
				027BD3B32909475900392132 /* Publishers+KeyboardState.swift in Sources */,
				06DEA4A32BBD66A700110D20 /* BackNavigationButton.swift in Sources */,
				0727877D28D25212002E9142 /* ProgressBar.swift in Sources */,
				BA981BD02B91ED50005707C2 /* FullScreenProgressView.swift in Sources */,
				0236961F28F9A2F600EEF206 /* AuthEndpoint.swift in Sources */,
				02B3E3B32930198600A50475 /* AVPlayerViewControllerExtension.swift in Sources */,
				BAD9CA332B28A8F300DE790A /* AjaxProvider.swift in Sources */,
				0295C885299B99DD00ABE571 /* RefreshableScrollView.swift in Sources */,
				A51CDBE72B6D21F2009B6D4E /* SegmentConfig.swift in Sources */,
				0282DA7328F98CC9003C3F07 /* WebUnitView.swift in Sources */,
				E0D586362B314CD3009B4BA7 /* LogistrationBottomView.swift in Sources */,
				0727878128D25EFD002E9142 /* SnackBarView.swift in Sources */,
				021D924828DC860C00ACC565 /* Data_UserProfile.swift in Sources */,
				BA593F1C2AF8E498009ADB51 /* ScrollSlidingTabBar.swift in Sources */,
				070019AC28F6FD0100D5FC78 /* CourseDetailBlock.swift in Sources */,
				BA593F1E2AF8E4A0009ADB51 /* FrameReader.swift in Sources */,
				0727877028D23411002E9142 /* Config.swift in Sources */,
				CFC84952299F8B890055E497 /* Debounce.swift in Sources */,
				0236F3B728F4351E0050F09B /* CourseButton.swift in Sources */,
				0727878328D31287002E9142 /* DispatchQueue+App.swift in Sources */,
				028F9F37293A44C700DE65D0 /* Data_ResetPassword.swift in Sources */,
				022C64E429AE0191000F532B /* TextWithUrls.swift in Sources */,
				0283348028D4DCD200C828FC /* ViewExtension.swift in Sources */,
				BA8FA66A2AD59B5500EA029A /* GoogleAuthProvider.swift in Sources */,
				02A4833529B8A73400D33F33 /* CorePersistenceProtocol.swift in Sources */,
				06078B712BA49C3100576798 /* String+JSON.swift in Sources */,
				0233D5732AF13EEE00BAC8BD /* AppReviewButton.swift in Sources */,
				02512FF0299533DF0024D438 /* CoreDataHandlerProtocol.swift in Sources */,
				0260E58028FD792800BBBE18 /* WebUnitViewModel.swift in Sources */,
				02A4833A29B8A9AB00D33F33 /* DownloadManager.swift in Sources */,
				06078B702BA49C3100576798 /* Dictionary+JSON.swift in Sources */,
				027BD3AE2909475000392132 /* KeyboardScrollerOptions.swift in Sources */,
				BAFB99922B14E23D007D09F9 /* AppleSignInConfig.swift in Sources */,
				141F1D302B7328D4009E81EB /* WebviewCookiesUpdateProtocol.swift in Sources */,
				064987992B4D69FF0071642A /* WebViewScriptInjectionProtocol.swift in Sources */,
				027BD3BE2909478B00392132 /* UIResponder+CurrentResponder.swift in Sources */,
				070019AE28F701B200D5FC78 /* Certificate.swift in Sources */,
				BA4AFB442B6A5AF100A21367 /* CheckBoxView.swift in Sources */,
				076F297F2A1F80C800967E7D /* Pagination.swift in Sources */,
				14769D3C2B9822EE00AB36D4 /* CoreAnalytics.swift in Sources */,
				02AFCC1A2AEFDC18000360F0 /* ThirdPartyMailer.swift in Sources */,
				0770DE5F28D0B22C006D8A5D /* Strings.swift in Sources */,
				BA981BCE2B8F5C49005707C2 /* Sequence+Extensions.swift in Sources */,
				02C917F029CDA99E00DBB8BD /* Data_Dashboard.swift in Sources */,
				024FCD0028EF1CD300232339 /* WebBrowser.swift in Sources */,
				027BD3B52909475900392132 /* KeyboardStateObserver.swift in Sources */,
				0283347D28D4D3DE00C828FC /* Data_Discovery.swift in Sources */,
				064987962B4D69FF0071642A /* WebviewMessage.swift in Sources */,
				07DDFCBD29A780BB00572595 /* UINavigationController+Animation.swift in Sources */,
				023A4DD4299E66BD006C0E48 /* OfflineSnackBarView.swift in Sources */,
				021D925728DCF12900ACC565 /* AlertView.swift in Sources */,
				027BD3A82909474200392132 /* KeyboardAvoidingViewController.swift in Sources */,
				02E93F852AEBAEBC006C4750 /* AppReviewViewModel.swift in Sources */,
				A595689B2B6173DF00ED4F90 /* BranchConfig.swift in Sources */,
				0770DE2528D08FBA006D8A5D /* CoreStorage.swift in Sources */,
				BA8FA6612AD5974300EA029A /* AppleAuthProvider.swift in Sources */,
				BA8FA6702AD59EA300EA029A /* MicrosoftAuthProvider.swift in Sources */,
				BA76135C2B21BC7300B599B7 /* SocialAuthResponse.swift in Sources */,
				020306CC2932C0C4000949EA /* PickerView.swift in Sources */,
				027BD3C52909707700392132 /* Shake.swift in Sources */,
				027BD39C2908810C00392132 /* RegisterUser.swift in Sources */,
				071009C428D1C9D000344290 /* StyledButton.swift in Sources */,
				07460FE1294B706200F70538 /* CollectionExtension.swift in Sources */,
				064987932B4D69FF0071642A /* DragAndDropCssInjection.swift in Sources */,
				027BD3B42909475900392132 /* KeyboardState.swift in Sources */,
				027BD3922907D88F00392132 /* Data_RegistrationFields.swift in Sources */,
				07460FE3294B72D700F70538 /* Notification.swift in Sources */,
				0727877F28D25B24002E9142 /* Alamofire+Error.swift in Sources */,
				02A4833829B8A8F900D33F33 /* CoreDataModel.xcdatamodeld in Sources */,
				064987952B4D69FF0071642A /* SurveyCssInjection.swift in Sources */,
				02E224DB2BB76B3E00EF1ADB /* ResponsiveView.swift in Sources */,
				0259104A29C4A5B6004B5A55 /* UserSettings.swift in Sources */,
				021D925028DC89D100ACC565 /* UserProfile.swift in Sources */,
				071009D028D1E3A600344290 /* Constants.swift in Sources */,
				0770DE1928D0847D006D8A5D /* BaseRouter.swift in Sources */,
				BA30427F2B20B320009B64B7 /* SocialAuthError.swift in Sources */,
				0284DBFE28D48C5300830893 /* CourseItem.swift in Sources */,
				0248C92329C075EF00DC8402 /* CourseBlockModel.swift in Sources */,
				E0D5861A2B2FF74C009B4BA7 /* DiscoveryConfig.swift in Sources */,
				DBF6F2412B014ADA0098414B /* FirebaseConfig.swift in Sources */,
				072787B628D37A0E002E9142 /* Validator.swift in Sources */,
				0236961D28F9A2D200EEF206 /* Data_AuthResponse.swift in Sources */,
				A5F4E7B52B61544A00ACD166 /* BrazeConfig.swift in Sources */,
				06DEA4A52BBD66D700110D20 /* BackNavigationButtonViewModel.swift in Sources */,
				02AFCC182AEFDB24000360F0 /* ThirdPartyMailClient.swift in Sources */,
				0233D5712AF13EC800BAC8BD /* SelectMailClientView.swift in Sources */,
				BAFB99842B0E282E007D09F9 /* MicrosoftConfig.swift in Sources */,
				02B2B594295C5C7A00914876 /* Thread.swift in Sources */,
				E0D5861C2B2FF85B009B4BA7 /* RawStringExtactable.swift in Sources */,
				027BD3BD2909478B00392132 /* UIView+EnclosingScrollView.swift in Sources */,
				BA8FA6682AD59A5700EA029A /* SocialAuthButton.swift in Sources */,
				02D400612B0678190029D168 /* SKStoreReviewControllerExtension.swift in Sources */,
				02A4833C29B8C57800D33F33 /* DownloadView.swift in Sources */,
				027BD3AD2909475000392132 /* KeyboardScroller.swift in Sources */,
				070019A528F6F17900D5FC78 /* Data_Media.swift in Sources */,
				024D723529C8BB1A006D36ED /* NavigationBar.swift in Sources */,
				BA8B3A2F2AD546A700D25EF5 /* DebugLog.swift in Sources */,
				0727877928D23BE0002E9142 /* RequestInterceptor.swift in Sources */,
				BA8FA66E2AD59E7D00EA029A /* FacebookAuthProvider.swift in Sources */,
				0770DE2E28D09743006D8A5D /* API.swift in Sources */,
				028CE96929858ECC00B6B1C3 /* FlexibleKeyboardInputView.swift in Sources */,
				027BD3A92909474200392132 /* KeyboardAvoidingViewControllerRepr.swift in Sources */,
				02F98A7F28F81EE900DE94C0 /* Container+App.swift in Sources */,
				02B3F16E2AB489A400DDDD4E /* RefreshableScrollViewCompat.swift in Sources */,
				0649879A2B4D69FF0071642A /* WebViewHTML.swift in Sources */,
				0727877B28D24A1D002E9142 /* HeadersRedirectHandler.swift in Sources */,
				0236961B28F9A28B00EEF206 /* AuthInteractor.swift in Sources */,
				0770DE3028D09793006D8A5D /* EndPointType.swift in Sources */,
				020C31C9290AC3F700D6DEA2 /* PickerFields.swift in Sources */,
				02F6EF3B28D9B8EC00835477 /* CourseCellView.swift in Sources */,
				023A1138291432FD00D0D354 /* FieldConfiguration.swift in Sources */,
				DBF6F24A2B0380E00098414B /* FeaturesConfig.swift in Sources */,
				02F164372902A9EB0090DDEF /* StringExtension.swift in Sources */,
				0231CDBE2922422D00032416 /* CSSInjector.swift in Sources */,
				064987982B4D69FF0071642A /* CSSInjectionProtocol.swift in Sources */,
				BAAD62C62AFCF00B000E6103 /* CustomDisclosureGroup.swift in Sources */,
				BADB3F5B2AD6EC56004D5CFA /* ResultExtension.swift in Sources */,
				0236961928F9A26900EEF206 /* AuthRepository.swift in Sources */,
				023A1136291432B200D0D354 /* RegistrationTextField.swift in Sources */,
				02A463112AEA966C00331037 /* AppReviewView.swift in Sources */,
				025B36752A13B7D5001A640E /* UnitButtonView.swift in Sources */,
				028F9F39293A452B00DE65D0 /* ResetPassword.swift in Sources */,
				0233D56F2AF13EB200BAC8BD /* StarRatingView.swift in Sources */,
				0604C9AA2B22FACF00AD5DBF /* UIComponentsConfig.swift in Sources */,
				027BD3B82909476200392132 /* DismissKeyboardTapViewModifier.swift in Sources */,
				024BE3DF29B2615500BCDEE2 /* CGColorExtension.swift in Sources */,
				0770DE6128D0B2CB006D8A5D /* Assets.swift in Sources */,
				07E0939F2B308D2800F1E4B2 /* Data_Certificate.swift in Sources */,
				020D72F42BB76DFE00773319 /* VisualEffectView.swift in Sources */,
				0727878928D31734002E9142 /* User.swift in Sources */,
				A53A32352B233DEC005FE38A /* ThemeConfig.swift in Sources */,
				02280F5B294B4E6F0032823A /* Connectivity.swift in Sources */,
				0254D1912BCD699F000CDE89 /* RefreshProgressView.swift in Sources */,
				02066B482906F73400F4307E /* PickerMenu.swift in Sources */,
			);
			runOnlyForDeploymentPostprocessing = 0;
		};
/* End PBXSourcesBuildPhase section */

/* Begin PBXTargetDependency section */
		0716946F296D996900E3DED6 /* PBXTargetDependency */ = {
			isa = PBXTargetDependency;
			platformFilter = ios;
			target = 0770DE0728D07831006D8A5D /* Core */;
			targetProxy = 0716946E296D996900E3DED6 /* PBXContainerItemProxy */;
		};
/* End PBXTargetDependency section */

/* Begin PBXVariantGroup section */
		0770DE5D28D0B209006D8A5D /* Localizable.strings */ = {
			isa = PBXVariantGroup;
			children = (
				0770DE5C28D0B209006D8A5D /* en */,
				02ED50CB29A64B84008341CD /* uk */,
			);
			name = Localizable.strings;
			sourceTree = "<group>";
		};
/* End PBXVariantGroup section */

/* Begin XCBuildConfiguration section */
		02DD1C9929E80CE400F35DCE /* DebugStage */ = {
			isa = XCBuildConfiguration;
			buildSettings = {
				ALWAYS_SEARCH_USER_PATHS = NO;
				CLANG_ANALYZER_LOCALIZABILITY_NONLOCALIZED = YES;
				CLANG_ANALYZER_NONNULL = YES;
				CLANG_ANALYZER_NUMBER_OBJECT_CONVERSION = YES_AGGRESSIVE;
				CLANG_CXX_LANGUAGE_STANDARD = "gnu++20";
				CLANG_ENABLE_MODULES = YES;
				CLANG_ENABLE_OBJC_ARC = YES;
				CLANG_ENABLE_OBJC_WEAK = YES;
				CLANG_WARN_BLOCK_CAPTURE_AUTORELEASING = YES;
				CLANG_WARN_BOOL_CONVERSION = YES;
				CLANG_WARN_COMMA = YES;
				CLANG_WARN_CONSTANT_CONVERSION = YES;
				CLANG_WARN_DEPRECATED_OBJC_IMPLEMENTATIONS = YES;
				CLANG_WARN_DIRECT_OBJC_ISA_USAGE = YES_ERROR;
				CLANG_WARN_DOCUMENTATION_COMMENTS = YES;
				CLANG_WARN_EMPTY_BODY = YES;
				CLANG_WARN_ENUM_CONVERSION = YES;
				CLANG_WARN_INFINITE_RECURSION = YES;
				CLANG_WARN_INT_CONVERSION = YES;
				CLANG_WARN_NON_LITERAL_NULL_CONVERSION = YES;
				CLANG_WARN_OBJC_IMPLICIT_RETAIN_SELF = YES;
				CLANG_WARN_OBJC_LITERAL_CONVERSION = YES;
				CLANG_WARN_OBJC_ROOT_CLASS = YES_ERROR;
				CLANG_WARN_QUOTED_INCLUDE_IN_FRAMEWORK_HEADER = YES;
				CLANG_WARN_RANGE_LOOP_ANALYSIS = YES;
				CLANG_WARN_STRICT_PROTOTYPES = YES;
				CLANG_WARN_SUSPICIOUS_MOVE = YES;
				CLANG_WARN_UNGUARDED_AVAILABILITY = YES_AGGRESSIVE;
				CLANG_WARN_UNREACHABLE_CODE = YES;
				CLANG_WARN__DUPLICATE_METHOD_MATCH = YES;
				COPY_PHASE_STRIP = NO;
				CURRENT_PROJECT_VERSION = 1;
				DEBUG_INFORMATION_FORMAT = dwarf;
				ENABLE_STRICT_OBJC_MSGSEND = YES;
				ENABLE_TESTABILITY = YES;
				GCC_C_LANGUAGE_STANDARD = gnu11;
				GCC_DYNAMIC_NO_PIC = NO;
				GCC_NO_COMMON_BLOCKS = YES;
				GCC_OPTIMIZATION_LEVEL = 0;
				GCC_PREPROCESSOR_DEFINITIONS = (
					"DEBUG=1",
					"$(inherited)",
				);
				GCC_WARN_64_TO_32_BIT_CONVERSION = YES;
				GCC_WARN_ABOUT_RETURN_TYPE = YES_ERROR;
				GCC_WARN_UNDECLARED_SELECTOR = YES;
				GCC_WARN_UNINITIALIZED_AUTOS = YES_AGGRESSIVE;
				GCC_WARN_UNUSED_FUNCTION = YES;
				GCC_WARN_UNUSED_VARIABLE = YES;
				IPHONEOS_DEPLOYMENT_TARGET = 16.0;
				MTL_ENABLE_DEBUG_INFO = INCLUDE_SOURCE;
				MTL_FAST_MATH = YES;
				ONLY_ACTIVE_ARCH = YES;
				SDKROOT = iphoneos;
				SWIFT_ACTIVE_COMPILATION_CONDITIONS = DEBUG;
				SWIFT_OPTIMIZATION_LEVEL = "-Onone";
				VERSIONING_SYSTEM = "apple-generic";
				VERSION_INFO_PREFIX = "";
			};
			name = DebugStage;
		};
		02DD1C9A29E80CE400F35DCE /* DebugStage */ = {
			isa = XCBuildConfiguration;
			baseConfigurationReference = 0E13E9173C9C4CFC19F8B6F2 /* Pods-App-Core.debugstage.xcconfig */;
			buildSettings = {
				CLANG_ENABLE_MODULES = YES;
				CODE_SIGN_STYLE = Automatic;
				CURRENT_PROJECT_VERSION = 1;
				DEFINES_MODULE = YES;
				DEVELOPMENT_TEAM = L8PG7LC3Y3;
				DYLIB_COMPATIBILITY_VERSION = 1;
				DYLIB_CURRENT_VERSION = 1;
				DYLIB_INSTALL_NAME_BASE = "@rpath";
				GENERATE_INFOPLIST_FILE = YES;
				INFOPLIST_KEY_NSHumanReadableCopyright = "";
				INSTALL_PATH = "$(LOCAL_LIBRARY_DIR)/Frameworks";
				IPHONEOS_DEPLOYMENT_TARGET = 15.0;
				LD_RUNPATH_SEARCH_PATHS = (
					"$(inherited)",
					"@executable_path/Frameworks",
					"@loader_path/Frameworks",
				);
				MARKETING_VERSION = 1.0;
				PRODUCT_BUNDLE_IDENTIFIER = org.openedx.Core;
				PRODUCT_NAME = "$(TARGET_NAME:c99extidentifier)";
				SKIP_INSTALL = YES;
				SUPPORTED_PLATFORMS = "iphoneos iphonesimulator";
				SUPPORTS_MACCATALYST = NO;
				SUPPORTS_MAC_DESIGNED_FOR_IPHONE_IPAD = YES;
				SWIFT_EMIT_LOC_STRINGS = YES;
				SWIFT_OPTIMIZATION_LEVEL = "-Onone";
				SWIFT_VERSION = 5.0;
				TARGETED_DEVICE_FAMILY = "1,2";
			};
			name = DebugStage;
		};
		02DD1C9B29E80CE400F35DCE /* DebugStage */ = {
			isa = XCBuildConfiguration;
			buildSettings = {
				CLANG_ENABLE_MODULES = YES;
				CODE_SIGN_STYLE = Automatic;
				CURRENT_PROJECT_VERSION = 1;
				DEVELOPMENT_TEAM = L8PG7LC3Y3;
				GENERATE_INFOPLIST_FILE = YES;
				IPHONEOS_DEPLOYMENT_TARGET = 16.2;
				MARKETING_VERSION = 1.0;
				PRODUCT_BUNDLE_IDENTIFIER = org.openedx.CoreTests;
				PRODUCT_NAME = "$(TARGET_NAME)";
				SUPPORTED_PLATFORMS = "iphoneos iphonesimulator";
				SUPPORTS_MACCATALYST = NO;
				SUPPORTS_MAC_DESIGNED_FOR_IPHONE_IPAD = YES;
				SWIFT_EMIT_LOC_STRINGS = NO;
				SWIFT_OPTIMIZATION_LEVEL = "-Onone";
				SWIFT_VERSION = 5.0;
				TARGETED_DEVICE_FAMILY = "1,2";
			};
			name = DebugStage;
		};
		02DD1C9C29E80CED00F35DCE /* ReleaseStage */ = {
			isa = XCBuildConfiguration;
			buildSettings = {
				ALWAYS_SEARCH_USER_PATHS = NO;
				CLANG_ANALYZER_LOCALIZABILITY_NONLOCALIZED = YES;
				CLANG_ANALYZER_NONNULL = YES;
				CLANG_ANALYZER_NUMBER_OBJECT_CONVERSION = YES_AGGRESSIVE;
				CLANG_CXX_LANGUAGE_STANDARD = "gnu++20";
				CLANG_ENABLE_MODULES = YES;
				CLANG_ENABLE_OBJC_ARC = YES;
				CLANG_ENABLE_OBJC_WEAK = YES;
				CLANG_WARN_BLOCK_CAPTURE_AUTORELEASING = YES;
				CLANG_WARN_BOOL_CONVERSION = YES;
				CLANG_WARN_COMMA = YES;
				CLANG_WARN_CONSTANT_CONVERSION = YES;
				CLANG_WARN_DEPRECATED_OBJC_IMPLEMENTATIONS = YES;
				CLANG_WARN_DIRECT_OBJC_ISA_USAGE = YES_ERROR;
				CLANG_WARN_DOCUMENTATION_COMMENTS = YES;
				CLANG_WARN_EMPTY_BODY = YES;
				CLANG_WARN_ENUM_CONVERSION = YES;
				CLANG_WARN_INFINITE_RECURSION = YES;
				CLANG_WARN_INT_CONVERSION = YES;
				CLANG_WARN_NON_LITERAL_NULL_CONVERSION = YES;
				CLANG_WARN_OBJC_IMPLICIT_RETAIN_SELF = YES;
				CLANG_WARN_OBJC_LITERAL_CONVERSION = YES;
				CLANG_WARN_OBJC_ROOT_CLASS = YES_ERROR;
				CLANG_WARN_QUOTED_INCLUDE_IN_FRAMEWORK_HEADER = YES;
				CLANG_WARN_RANGE_LOOP_ANALYSIS = YES;
				CLANG_WARN_STRICT_PROTOTYPES = YES;
				CLANG_WARN_SUSPICIOUS_MOVE = YES;
				CLANG_WARN_UNGUARDED_AVAILABILITY = YES_AGGRESSIVE;
				CLANG_WARN_UNREACHABLE_CODE = YES;
				CLANG_WARN__DUPLICATE_METHOD_MATCH = YES;
				COPY_PHASE_STRIP = NO;
				CURRENT_PROJECT_VERSION = 1;
				DEBUG_INFORMATION_FORMAT = "dwarf-with-dsym";
				ENABLE_NS_ASSERTIONS = NO;
				ENABLE_STRICT_OBJC_MSGSEND = YES;
				GCC_C_LANGUAGE_STANDARD = gnu11;
				GCC_NO_COMMON_BLOCKS = YES;
				GCC_WARN_64_TO_32_BIT_CONVERSION = YES;
				GCC_WARN_ABOUT_RETURN_TYPE = YES_ERROR;
				GCC_WARN_UNDECLARED_SELECTOR = YES;
				GCC_WARN_UNINITIALIZED_AUTOS = YES_AGGRESSIVE;
				GCC_WARN_UNUSED_FUNCTION = YES;
				GCC_WARN_UNUSED_VARIABLE = YES;
				IPHONEOS_DEPLOYMENT_TARGET = 16.0;
				MTL_ENABLE_DEBUG_INFO = NO;
				MTL_FAST_MATH = YES;
				SDKROOT = iphoneos;
				SWIFT_COMPILATION_MODE = wholemodule;
				SWIFT_OPTIMIZATION_LEVEL = "-O";
				VALIDATE_PRODUCT = YES;
				VERSIONING_SYSTEM = "apple-generic";
				VERSION_INFO_PREFIX = "";
			};
			name = ReleaseStage;
		};
		02DD1C9D29E80CED00F35DCE /* ReleaseStage */ = {
			isa = XCBuildConfiguration;
			baseConfigurationReference = 0754BB7841E3C0F8D6464951 /* Pods-App-Core.releasestage.xcconfig */;
			buildSettings = {
				CLANG_ENABLE_MODULES = YES;
				CODE_SIGN_STYLE = Automatic;
				CURRENT_PROJECT_VERSION = 1;
				DEFINES_MODULE = YES;
				DEVELOPMENT_TEAM = L8PG7LC3Y3;
				DYLIB_COMPATIBILITY_VERSION = 1;
				DYLIB_CURRENT_VERSION = 1;
				DYLIB_INSTALL_NAME_BASE = "@rpath";
				GENERATE_INFOPLIST_FILE = YES;
				INFOPLIST_KEY_NSHumanReadableCopyright = "";
				INSTALL_PATH = "$(LOCAL_LIBRARY_DIR)/Frameworks";
				IPHONEOS_DEPLOYMENT_TARGET = 15.0;
				LD_RUNPATH_SEARCH_PATHS = (
					"$(inherited)",
					"@executable_path/Frameworks",
					"@loader_path/Frameworks",
				);
				MARKETING_VERSION = 1.0;
				PRODUCT_BUNDLE_IDENTIFIER = org.openedx.Core;
				PRODUCT_NAME = "$(TARGET_NAME:c99extidentifier)";
				SKIP_INSTALL = YES;
				SUPPORTED_PLATFORMS = "iphoneos iphonesimulator";
				SUPPORTS_MACCATALYST = NO;
				SUPPORTS_MAC_DESIGNED_FOR_IPHONE_IPAD = YES;
				SWIFT_EMIT_LOC_STRINGS = YES;
				SWIFT_VERSION = 5.0;
				TARGETED_DEVICE_FAMILY = "1,2";
			};
			name = ReleaseStage;
		};
		02DD1C9E29E80CED00F35DCE /* ReleaseStage */ = {
			isa = XCBuildConfiguration;
			buildSettings = {
				CLANG_ENABLE_MODULES = YES;
				CODE_SIGN_STYLE = Automatic;
				CURRENT_PROJECT_VERSION = 1;
				DEVELOPMENT_TEAM = L8PG7LC3Y3;
				GENERATE_INFOPLIST_FILE = YES;
				IPHONEOS_DEPLOYMENT_TARGET = 16.2;
				MARKETING_VERSION = 1.0;
				PRODUCT_BUNDLE_IDENTIFIER = org.openedx.CoreTests;
				PRODUCT_NAME = "$(TARGET_NAME)";
				SUPPORTED_PLATFORMS = "iphoneos iphonesimulator";
				SUPPORTS_MACCATALYST = NO;
				SUPPORTS_MAC_DESIGNED_FOR_IPHONE_IPAD = YES;
				SWIFT_EMIT_LOC_STRINGS = NO;
				SWIFT_VERSION = 5.0;
				TARGETED_DEVICE_FAMILY = "1,2";
			};
			name = ReleaseStage;
		};
		07169470296D996900E3DED6 /* Debug */ = {
			isa = XCBuildConfiguration;
			buildSettings = {
				CLANG_ENABLE_MODULES = YES;
				CODE_SIGN_STYLE = Automatic;
				CURRENT_PROJECT_VERSION = 1;
				DEVELOPMENT_TEAM = L8PG7LC3Y3;
				GENERATE_INFOPLIST_FILE = YES;
				IPHONEOS_DEPLOYMENT_TARGET = 16.2;
				MARKETING_VERSION = 1.0;
				PRODUCT_BUNDLE_IDENTIFIER = org.openedx.CoreTests;
				PRODUCT_NAME = "$(TARGET_NAME)";
				SUPPORTED_PLATFORMS = "iphoneos iphonesimulator";
				SUPPORTS_MACCATALYST = NO;
				SUPPORTS_MAC_DESIGNED_FOR_IPHONE_IPAD = YES;
				SWIFT_EMIT_LOC_STRINGS = NO;
				SWIFT_OPTIMIZATION_LEVEL = "-Onone";
				SWIFT_VERSION = 5.0;
				TARGETED_DEVICE_FAMILY = "1,2";
			};
			name = Debug;
		};
		07169471296D996900E3DED6 /* DebugProd */ = {
			isa = XCBuildConfiguration;
			buildSettings = {
				CLANG_ENABLE_MODULES = YES;
				CODE_SIGN_STYLE = Automatic;
				CURRENT_PROJECT_VERSION = 1;
				DEVELOPMENT_TEAM = L8PG7LC3Y3;
				GENERATE_INFOPLIST_FILE = YES;
				IPHONEOS_DEPLOYMENT_TARGET = 16.2;
				MARKETING_VERSION = 1.0;
				PRODUCT_BUNDLE_IDENTIFIER = org.openedx.CoreTests;
				PRODUCT_NAME = "$(TARGET_NAME)";
				SUPPORTED_PLATFORMS = "iphoneos iphonesimulator";
				SUPPORTS_MACCATALYST = NO;
				SUPPORTS_MAC_DESIGNED_FOR_IPHONE_IPAD = YES;
				SWIFT_EMIT_LOC_STRINGS = NO;
				SWIFT_OPTIMIZATION_LEVEL = "-Onone";
				SWIFT_VERSION = 5.0;
				TARGETED_DEVICE_FAMILY = "1,2";
			};
			name = DebugProd;
		};
		07169472296D996900E3DED6 /* DebugDev */ = {
			isa = XCBuildConfiguration;
			buildSettings = {
				CLANG_ENABLE_MODULES = YES;
				CODE_SIGN_STYLE = Automatic;
				CURRENT_PROJECT_VERSION = 1;
				DEVELOPMENT_TEAM = L8PG7LC3Y3;
				GENERATE_INFOPLIST_FILE = YES;
				IPHONEOS_DEPLOYMENT_TARGET = 16.2;
				MARKETING_VERSION = 1.0;
				PRODUCT_BUNDLE_IDENTIFIER = org.openedx.CoreTests;
				PRODUCT_NAME = "$(TARGET_NAME)";
				SUPPORTED_PLATFORMS = "iphoneos iphonesimulator";
				SUPPORTS_MACCATALYST = NO;
				SUPPORTS_MAC_DESIGNED_FOR_IPHONE_IPAD = YES;
				SWIFT_EMIT_LOC_STRINGS = NO;
				SWIFT_OPTIMIZATION_LEVEL = "-Onone";
				SWIFT_VERSION = 5.0;
				TARGETED_DEVICE_FAMILY = "1,2";
			};
			name = DebugDev;
		};
		07169473296D996900E3DED6 /* Release */ = {
			isa = XCBuildConfiguration;
			buildSettings = {
				CLANG_ENABLE_MODULES = YES;
				CODE_SIGN_STYLE = Automatic;
				CURRENT_PROJECT_VERSION = 1;
				DEVELOPMENT_TEAM = L8PG7LC3Y3;
				GENERATE_INFOPLIST_FILE = YES;
				IPHONEOS_DEPLOYMENT_TARGET = 16.2;
				MARKETING_VERSION = 1.0;
				PRODUCT_BUNDLE_IDENTIFIER = org.openedx.CoreTests;
				PRODUCT_NAME = "$(TARGET_NAME)";
				SUPPORTED_PLATFORMS = "iphoneos iphonesimulator";
				SUPPORTS_MACCATALYST = NO;
				SUPPORTS_MAC_DESIGNED_FOR_IPHONE_IPAD = YES;
				SWIFT_EMIT_LOC_STRINGS = NO;
				SWIFT_VERSION = 5.0;
				TARGETED_DEVICE_FAMILY = "1,2";
			};
			name = Release;
		};
		07169474296D996900E3DED6 /* ReleaseProd */ = {
			isa = XCBuildConfiguration;
			buildSettings = {
				CLANG_ENABLE_MODULES = YES;
				CODE_SIGN_STYLE = Automatic;
				CURRENT_PROJECT_VERSION = 1;
				DEVELOPMENT_TEAM = L8PG7LC3Y3;
				GENERATE_INFOPLIST_FILE = YES;
				IPHONEOS_DEPLOYMENT_TARGET = 16.2;
				MARKETING_VERSION = 1.0;
				PRODUCT_BUNDLE_IDENTIFIER = org.openedx.CoreTests;
				PRODUCT_NAME = "$(TARGET_NAME)";
				SUPPORTED_PLATFORMS = "iphoneos iphonesimulator";
				SUPPORTS_MACCATALYST = NO;
				SUPPORTS_MAC_DESIGNED_FOR_IPHONE_IPAD = YES;
				SWIFT_EMIT_LOC_STRINGS = NO;
				SWIFT_VERSION = 5.0;
				TARGETED_DEVICE_FAMILY = "1,2";
			};
			name = ReleaseProd;
		};
		07169475296D996900E3DED6 /* ReleaseDev */ = {
			isa = XCBuildConfiguration;
			buildSettings = {
				CLANG_ENABLE_MODULES = YES;
				CODE_SIGN_STYLE = Automatic;
				CURRENT_PROJECT_VERSION = 1;
				DEVELOPMENT_TEAM = L8PG7LC3Y3;
				GENERATE_INFOPLIST_FILE = YES;
				IPHONEOS_DEPLOYMENT_TARGET = 16.2;
				MARKETING_VERSION = 1.0;
				PRODUCT_BUNDLE_IDENTIFIER = org.openedx.CoreTests;
				PRODUCT_NAME = "$(TARGET_NAME)";
				SUPPORTED_PLATFORMS = "iphoneos iphonesimulator";
				SUPPORTS_MACCATALYST = NO;
				SUPPORTS_MAC_DESIGNED_FOR_IPHONE_IPAD = YES;
				SWIFT_EMIT_LOC_STRINGS = NO;
				SWIFT_VERSION = 5.0;
				TARGETED_DEVICE_FAMILY = "1,2";
			};
			name = ReleaseDev;
		};
		0727875C28D2326B002E9142 /* DebugDev */ = {
			isa = XCBuildConfiguration;
			buildSettings = {
				ALWAYS_SEARCH_USER_PATHS = NO;
				CLANG_ANALYZER_LOCALIZABILITY_NONLOCALIZED = YES;
				CLANG_ANALYZER_NONNULL = YES;
				CLANG_ANALYZER_NUMBER_OBJECT_CONVERSION = YES_AGGRESSIVE;
				CLANG_CXX_LANGUAGE_STANDARD = "gnu++20";
				CLANG_ENABLE_MODULES = YES;
				CLANG_ENABLE_OBJC_ARC = YES;
				CLANG_ENABLE_OBJC_WEAK = YES;
				CLANG_WARN_BLOCK_CAPTURE_AUTORELEASING = YES;
				CLANG_WARN_BOOL_CONVERSION = YES;
				CLANG_WARN_COMMA = YES;
				CLANG_WARN_CONSTANT_CONVERSION = YES;
				CLANG_WARN_DEPRECATED_OBJC_IMPLEMENTATIONS = YES;
				CLANG_WARN_DIRECT_OBJC_ISA_USAGE = YES_ERROR;
				CLANG_WARN_DOCUMENTATION_COMMENTS = YES;
				CLANG_WARN_EMPTY_BODY = YES;
				CLANG_WARN_ENUM_CONVERSION = YES;
				CLANG_WARN_INFINITE_RECURSION = YES;
				CLANG_WARN_INT_CONVERSION = YES;
				CLANG_WARN_NON_LITERAL_NULL_CONVERSION = YES;
				CLANG_WARN_OBJC_IMPLICIT_RETAIN_SELF = YES;
				CLANG_WARN_OBJC_LITERAL_CONVERSION = YES;
				CLANG_WARN_OBJC_ROOT_CLASS = YES_ERROR;
				CLANG_WARN_QUOTED_INCLUDE_IN_FRAMEWORK_HEADER = YES;
				CLANG_WARN_RANGE_LOOP_ANALYSIS = YES;
				CLANG_WARN_STRICT_PROTOTYPES = YES;
				CLANG_WARN_SUSPICIOUS_MOVE = YES;
				CLANG_WARN_UNGUARDED_AVAILABILITY = YES_AGGRESSIVE;
				CLANG_WARN_UNREACHABLE_CODE = YES;
				CLANG_WARN__DUPLICATE_METHOD_MATCH = YES;
				COPY_PHASE_STRIP = NO;
				CURRENT_PROJECT_VERSION = 1;
				DEBUG_INFORMATION_FORMAT = dwarf;
				ENABLE_STRICT_OBJC_MSGSEND = YES;
				ENABLE_TESTABILITY = YES;
				GCC_C_LANGUAGE_STANDARD = gnu11;
				GCC_DYNAMIC_NO_PIC = NO;
				GCC_NO_COMMON_BLOCKS = YES;
				GCC_OPTIMIZATION_LEVEL = 0;
				GCC_PREPROCESSOR_DEFINITIONS = (
					"DEBUG=1",
					"$(inherited)",
				);
				GCC_WARN_64_TO_32_BIT_CONVERSION = YES;
				GCC_WARN_ABOUT_RETURN_TYPE = YES_ERROR;
				GCC_WARN_UNDECLARED_SELECTOR = YES;
				GCC_WARN_UNINITIALIZED_AUTOS = YES_AGGRESSIVE;
				GCC_WARN_UNUSED_FUNCTION = YES;
				GCC_WARN_UNUSED_VARIABLE = YES;
				IPHONEOS_DEPLOYMENT_TARGET = 16.0;
				MTL_ENABLE_DEBUG_INFO = INCLUDE_SOURCE;
				MTL_FAST_MATH = YES;
				ONLY_ACTIVE_ARCH = YES;
				SDKROOT = iphoneos;
				SWIFT_ACTIVE_COMPILATION_CONDITIONS = DEBUG;
				SWIFT_OPTIMIZATION_LEVEL = "-Onone";
				VERSIONING_SYSTEM = "apple-generic";
				VERSION_INFO_PREFIX = "";
			};
			name = DebugDev;
		};
		0727875D28D2326B002E9142 /* DebugDev */ = {
			isa = XCBuildConfiguration;
			baseConfigurationReference = 9D5B06CAA99EA5CD49CBE2BB /* Pods-App-Core.debugdev.xcconfig */;
			buildSettings = {
				CLANG_ENABLE_MODULES = YES;
				CODE_SIGN_STYLE = Automatic;
				CURRENT_PROJECT_VERSION = 1;
				DEFINES_MODULE = YES;
				DEVELOPMENT_TEAM = L8PG7LC3Y3;
				DYLIB_COMPATIBILITY_VERSION = 1;
				DYLIB_CURRENT_VERSION = 1;
				DYLIB_INSTALL_NAME_BASE = "@rpath";
				GENERATE_INFOPLIST_FILE = YES;
				INFOPLIST_KEY_NSHumanReadableCopyright = "";
				INSTALL_PATH = "$(LOCAL_LIBRARY_DIR)/Frameworks";
				IPHONEOS_DEPLOYMENT_TARGET = 15.0;
				LD_RUNPATH_SEARCH_PATHS = (
					"$(inherited)",
					"@executable_path/Frameworks",
					"@loader_path/Frameworks",
				);
				MARKETING_VERSION = 1.0;
				PRODUCT_BUNDLE_IDENTIFIER = org.openedx.Core;
				PRODUCT_NAME = "$(TARGET_NAME:c99extidentifier)";
				SKIP_INSTALL = YES;
				SUPPORTED_PLATFORMS = "iphoneos iphonesimulator";
				SUPPORTS_MACCATALYST = NO;
				SUPPORTS_MAC_DESIGNED_FOR_IPHONE_IPAD = YES;
				SWIFT_EMIT_LOC_STRINGS = YES;
				SWIFT_OPTIMIZATION_LEVEL = "-Onone";
				SWIFT_VERSION = 5.0;
				TARGETED_DEVICE_FAMILY = "1,2";
			};
			name = DebugDev;
		};
		0727875E28D23272002E9142 /* ReleaseDev */ = {
			isa = XCBuildConfiguration;
			buildSettings = {
				ALWAYS_SEARCH_USER_PATHS = NO;
				CLANG_ANALYZER_LOCALIZABILITY_NONLOCALIZED = YES;
				CLANG_ANALYZER_NONNULL = YES;
				CLANG_ANALYZER_NUMBER_OBJECT_CONVERSION = YES_AGGRESSIVE;
				CLANG_CXX_LANGUAGE_STANDARD = "gnu++20";
				CLANG_ENABLE_MODULES = YES;
				CLANG_ENABLE_OBJC_ARC = YES;
				CLANG_ENABLE_OBJC_WEAK = YES;
				CLANG_WARN_BLOCK_CAPTURE_AUTORELEASING = YES;
				CLANG_WARN_BOOL_CONVERSION = YES;
				CLANG_WARN_COMMA = YES;
				CLANG_WARN_CONSTANT_CONVERSION = YES;
				CLANG_WARN_DEPRECATED_OBJC_IMPLEMENTATIONS = YES;
				CLANG_WARN_DIRECT_OBJC_ISA_USAGE = YES_ERROR;
				CLANG_WARN_DOCUMENTATION_COMMENTS = YES;
				CLANG_WARN_EMPTY_BODY = YES;
				CLANG_WARN_ENUM_CONVERSION = YES;
				CLANG_WARN_INFINITE_RECURSION = YES;
				CLANG_WARN_INT_CONVERSION = YES;
				CLANG_WARN_NON_LITERAL_NULL_CONVERSION = YES;
				CLANG_WARN_OBJC_IMPLICIT_RETAIN_SELF = YES;
				CLANG_WARN_OBJC_LITERAL_CONVERSION = YES;
				CLANG_WARN_OBJC_ROOT_CLASS = YES_ERROR;
				CLANG_WARN_QUOTED_INCLUDE_IN_FRAMEWORK_HEADER = YES;
				CLANG_WARN_RANGE_LOOP_ANALYSIS = YES;
				CLANG_WARN_STRICT_PROTOTYPES = YES;
				CLANG_WARN_SUSPICIOUS_MOVE = YES;
				CLANG_WARN_UNGUARDED_AVAILABILITY = YES_AGGRESSIVE;
				CLANG_WARN_UNREACHABLE_CODE = YES;
				CLANG_WARN__DUPLICATE_METHOD_MATCH = YES;
				COPY_PHASE_STRIP = NO;
				CURRENT_PROJECT_VERSION = 1;
				DEBUG_INFORMATION_FORMAT = "dwarf-with-dsym";
				ENABLE_NS_ASSERTIONS = NO;
				ENABLE_STRICT_OBJC_MSGSEND = YES;
				GCC_C_LANGUAGE_STANDARD = gnu11;
				GCC_NO_COMMON_BLOCKS = YES;
				GCC_WARN_64_TO_32_BIT_CONVERSION = YES;
				GCC_WARN_ABOUT_RETURN_TYPE = YES_ERROR;
				GCC_WARN_UNDECLARED_SELECTOR = YES;
				GCC_WARN_UNINITIALIZED_AUTOS = YES_AGGRESSIVE;
				GCC_WARN_UNUSED_FUNCTION = YES;
				GCC_WARN_UNUSED_VARIABLE = YES;
				IPHONEOS_DEPLOYMENT_TARGET = 16.0;
				MTL_ENABLE_DEBUG_INFO = NO;
				MTL_FAST_MATH = YES;
				SDKROOT = iphoneos;
				SWIFT_COMPILATION_MODE = wholemodule;
				SWIFT_OPTIMIZATION_LEVEL = "-O";
				VALIDATE_PRODUCT = YES;
				VERSIONING_SYSTEM = "apple-generic";
				VERSION_INFO_PREFIX = "";
			};
			name = ReleaseDev;
		};
		0727875F28D23272002E9142 /* ReleaseDev */ = {
			isa = XCBuildConfiguration;
			baseConfigurationReference = 1A154A95AF4EE85A4A1C083B /* Pods-App-Core.releasedev.xcconfig */;
			buildSettings = {
				CLANG_ENABLE_MODULES = YES;
				CODE_SIGN_STYLE = Automatic;
				CURRENT_PROJECT_VERSION = 1;
				DEFINES_MODULE = YES;
				DEVELOPMENT_TEAM = L8PG7LC3Y3;
				DYLIB_COMPATIBILITY_VERSION = 1;
				DYLIB_CURRENT_VERSION = 1;
				DYLIB_INSTALL_NAME_BASE = "@rpath";
				GENERATE_INFOPLIST_FILE = YES;
				INFOPLIST_KEY_NSHumanReadableCopyright = "";
				INSTALL_PATH = "$(LOCAL_LIBRARY_DIR)/Frameworks";
				IPHONEOS_DEPLOYMENT_TARGET = 15.0;
				LD_RUNPATH_SEARCH_PATHS = (
					"$(inherited)",
					"@executable_path/Frameworks",
					"@loader_path/Frameworks",
				);
				MARKETING_VERSION = 1.0;
				PRODUCT_BUNDLE_IDENTIFIER = org.openedx.Core;
				PRODUCT_NAME = "$(TARGET_NAME:c99extidentifier)";
				SKIP_INSTALL = YES;
				SUPPORTED_PLATFORMS = "iphoneos iphonesimulator";
				SUPPORTS_MACCATALYST = NO;
				SUPPORTS_MAC_DESIGNED_FOR_IPHONE_IPAD = YES;
				SWIFT_EMIT_LOC_STRINGS = YES;
				SWIFT_VERSION = 5.0;
				TARGETED_DEVICE_FAMILY = "1,2";
			};
			name = ReleaseDev;
		};
		0727876028D23277002E9142 /* DebugProd */ = {
			isa = XCBuildConfiguration;
			buildSettings = {
				ALWAYS_SEARCH_USER_PATHS = NO;
				CLANG_ANALYZER_LOCALIZABILITY_NONLOCALIZED = YES;
				CLANG_ANALYZER_NONNULL = YES;
				CLANG_ANALYZER_NUMBER_OBJECT_CONVERSION = YES_AGGRESSIVE;
				CLANG_CXX_LANGUAGE_STANDARD = "gnu++20";
				CLANG_ENABLE_MODULES = YES;
				CLANG_ENABLE_OBJC_ARC = YES;
				CLANG_ENABLE_OBJC_WEAK = YES;
				CLANG_WARN_BLOCK_CAPTURE_AUTORELEASING = YES;
				CLANG_WARN_BOOL_CONVERSION = YES;
				CLANG_WARN_COMMA = YES;
				CLANG_WARN_CONSTANT_CONVERSION = YES;
				CLANG_WARN_DEPRECATED_OBJC_IMPLEMENTATIONS = YES;
				CLANG_WARN_DIRECT_OBJC_ISA_USAGE = YES_ERROR;
				CLANG_WARN_DOCUMENTATION_COMMENTS = YES;
				CLANG_WARN_EMPTY_BODY = YES;
				CLANG_WARN_ENUM_CONVERSION = YES;
				CLANG_WARN_INFINITE_RECURSION = YES;
				CLANG_WARN_INT_CONVERSION = YES;
				CLANG_WARN_NON_LITERAL_NULL_CONVERSION = YES;
				CLANG_WARN_OBJC_IMPLICIT_RETAIN_SELF = YES;
				CLANG_WARN_OBJC_LITERAL_CONVERSION = YES;
				CLANG_WARN_OBJC_ROOT_CLASS = YES_ERROR;
				CLANG_WARN_QUOTED_INCLUDE_IN_FRAMEWORK_HEADER = YES;
				CLANG_WARN_RANGE_LOOP_ANALYSIS = YES;
				CLANG_WARN_STRICT_PROTOTYPES = YES;
				CLANG_WARN_SUSPICIOUS_MOVE = YES;
				CLANG_WARN_UNGUARDED_AVAILABILITY = YES_AGGRESSIVE;
				CLANG_WARN_UNREACHABLE_CODE = YES;
				CLANG_WARN__DUPLICATE_METHOD_MATCH = YES;
				COPY_PHASE_STRIP = NO;
				CURRENT_PROJECT_VERSION = 1;
				DEBUG_INFORMATION_FORMAT = dwarf;
				ENABLE_STRICT_OBJC_MSGSEND = YES;
				ENABLE_TESTABILITY = YES;
				GCC_C_LANGUAGE_STANDARD = gnu11;
				GCC_DYNAMIC_NO_PIC = NO;
				GCC_NO_COMMON_BLOCKS = YES;
				GCC_OPTIMIZATION_LEVEL = 0;
				GCC_PREPROCESSOR_DEFINITIONS = (
					"DEBUG=1",
					"$(inherited)",
				);
				GCC_WARN_64_TO_32_BIT_CONVERSION = YES;
				GCC_WARN_ABOUT_RETURN_TYPE = YES_ERROR;
				GCC_WARN_UNDECLARED_SELECTOR = YES;
				GCC_WARN_UNINITIALIZED_AUTOS = YES_AGGRESSIVE;
				GCC_WARN_UNUSED_FUNCTION = YES;
				GCC_WARN_UNUSED_VARIABLE = YES;
				IPHONEOS_DEPLOYMENT_TARGET = 16.0;
				MTL_ENABLE_DEBUG_INFO = INCLUDE_SOURCE;
				MTL_FAST_MATH = YES;
				ONLY_ACTIVE_ARCH = YES;
				SDKROOT = iphoneos;
				SWIFT_ACTIVE_COMPILATION_CONDITIONS = DEBUG;
				SWIFT_OPTIMIZATION_LEVEL = "-Onone";
				VERSIONING_SYSTEM = "apple-generic";
				VERSION_INFO_PREFIX = "";
			};
			name = DebugProd;
		};
		0727876128D23277002E9142 /* DebugProd */ = {
			isa = XCBuildConfiguration;
			baseConfigurationReference = C7E5BCE79CE297B20777B27A /* Pods-App-Core.debugprod.xcconfig */;
			buildSettings = {
				CLANG_ENABLE_MODULES = YES;
				CODE_SIGN_STYLE = Automatic;
				CURRENT_PROJECT_VERSION = 1;
				DEFINES_MODULE = YES;
				DEVELOPMENT_TEAM = L8PG7LC3Y3;
				DYLIB_COMPATIBILITY_VERSION = 1;
				DYLIB_CURRENT_VERSION = 1;
				DYLIB_INSTALL_NAME_BASE = "@rpath";
				GENERATE_INFOPLIST_FILE = YES;
				INFOPLIST_KEY_NSHumanReadableCopyright = "";
				INSTALL_PATH = "$(LOCAL_LIBRARY_DIR)/Frameworks";
				IPHONEOS_DEPLOYMENT_TARGET = 15.0;
				LD_RUNPATH_SEARCH_PATHS = (
					"$(inherited)",
					"@executable_path/Frameworks",
					"@loader_path/Frameworks",
				);
				MARKETING_VERSION = 1.0;
				PRODUCT_BUNDLE_IDENTIFIER = org.openedx.Core;
				PRODUCT_NAME = "$(TARGET_NAME:c99extidentifier)";
				SKIP_INSTALL = YES;
				SUPPORTED_PLATFORMS = "iphoneos iphonesimulator";
				SUPPORTS_MACCATALYST = NO;
				SUPPORTS_MAC_DESIGNED_FOR_IPHONE_IPAD = YES;
				SWIFT_EMIT_LOC_STRINGS = YES;
				SWIFT_OPTIMIZATION_LEVEL = "-Onone";
				SWIFT_VERSION = 5.0;
				TARGETED_DEVICE_FAMILY = "1,2";
			};
			name = DebugProd;
		};
		0727876228D2327C002E9142 /* ReleaseProd */ = {
			isa = XCBuildConfiguration;
			buildSettings = {
				ALWAYS_SEARCH_USER_PATHS = NO;
				CLANG_ANALYZER_LOCALIZABILITY_NONLOCALIZED = YES;
				CLANG_ANALYZER_NONNULL = YES;
				CLANG_ANALYZER_NUMBER_OBJECT_CONVERSION = YES_AGGRESSIVE;
				CLANG_CXX_LANGUAGE_STANDARD = "gnu++20";
				CLANG_ENABLE_MODULES = YES;
				CLANG_ENABLE_OBJC_ARC = YES;
				CLANG_ENABLE_OBJC_WEAK = YES;
				CLANG_WARN_BLOCK_CAPTURE_AUTORELEASING = YES;
				CLANG_WARN_BOOL_CONVERSION = YES;
				CLANG_WARN_COMMA = YES;
				CLANG_WARN_CONSTANT_CONVERSION = YES;
				CLANG_WARN_DEPRECATED_OBJC_IMPLEMENTATIONS = YES;
				CLANG_WARN_DIRECT_OBJC_ISA_USAGE = YES_ERROR;
				CLANG_WARN_DOCUMENTATION_COMMENTS = YES;
				CLANG_WARN_EMPTY_BODY = YES;
				CLANG_WARN_ENUM_CONVERSION = YES;
				CLANG_WARN_INFINITE_RECURSION = YES;
				CLANG_WARN_INT_CONVERSION = YES;
				CLANG_WARN_NON_LITERAL_NULL_CONVERSION = YES;
				CLANG_WARN_OBJC_IMPLICIT_RETAIN_SELF = YES;
				CLANG_WARN_OBJC_LITERAL_CONVERSION = YES;
				CLANG_WARN_OBJC_ROOT_CLASS = YES_ERROR;
				CLANG_WARN_QUOTED_INCLUDE_IN_FRAMEWORK_HEADER = YES;
				CLANG_WARN_RANGE_LOOP_ANALYSIS = YES;
				CLANG_WARN_STRICT_PROTOTYPES = YES;
				CLANG_WARN_SUSPICIOUS_MOVE = YES;
				CLANG_WARN_UNGUARDED_AVAILABILITY = YES_AGGRESSIVE;
				CLANG_WARN_UNREACHABLE_CODE = YES;
				CLANG_WARN__DUPLICATE_METHOD_MATCH = YES;
				COPY_PHASE_STRIP = NO;
				CURRENT_PROJECT_VERSION = 1;
				DEBUG_INFORMATION_FORMAT = "dwarf-with-dsym";
				ENABLE_NS_ASSERTIONS = NO;
				ENABLE_STRICT_OBJC_MSGSEND = YES;
				GCC_C_LANGUAGE_STANDARD = gnu11;
				GCC_NO_COMMON_BLOCKS = YES;
				GCC_WARN_64_TO_32_BIT_CONVERSION = YES;
				GCC_WARN_ABOUT_RETURN_TYPE = YES_ERROR;
				GCC_WARN_UNDECLARED_SELECTOR = YES;
				GCC_WARN_UNINITIALIZED_AUTOS = YES_AGGRESSIVE;
				GCC_WARN_UNUSED_FUNCTION = YES;
				GCC_WARN_UNUSED_VARIABLE = YES;
				IPHONEOS_DEPLOYMENT_TARGET = 16.0;
				MTL_ENABLE_DEBUG_INFO = NO;
				MTL_FAST_MATH = YES;
				SDKROOT = iphoneos;
				SWIFT_COMPILATION_MODE = wholemodule;
				SWIFT_OPTIMIZATION_LEVEL = "-O";
				VALIDATE_PRODUCT = YES;
				VERSIONING_SYSTEM = "apple-generic";
				VERSION_INFO_PREFIX = "";
			};
			name = ReleaseProd;
		};
		0727876328D2327C002E9142 /* ReleaseProd */ = {
			isa = XCBuildConfiguration;
			baseConfigurationReference = 3B74C6685E416657F3C5F5A8 /* Pods-App-Core.releaseprod.xcconfig */;
			buildSettings = {
				CLANG_ENABLE_MODULES = YES;
				CODE_SIGN_STYLE = Automatic;
				CURRENT_PROJECT_VERSION = 1;
				DEFINES_MODULE = YES;
				DEVELOPMENT_TEAM = L8PG7LC3Y3;
				DYLIB_COMPATIBILITY_VERSION = 1;
				DYLIB_CURRENT_VERSION = 1;
				DYLIB_INSTALL_NAME_BASE = "@rpath";
				GENERATE_INFOPLIST_FILE = YES;
				INFOPLIST_KEY_NSHumanReadableCopyright = "";
				INSTALL_PATH = "$(LOCAL_LIBRARY_DIR)/Frameworks";
				IPHONEOS_DEPLOYMENT_TARGET = 15.0;
				LD_RUNPATH_SEARCH_PATHS = (
					"$(inherited)",
					"@executable_path/Frameworks",
					"@loader_path/Frameworks",
				);
				MARKETING_VERSION = 1.0;
				PRODUCT_BUNDLE_IDENTIFIER = org.openedx.Core;
				PRODUCT_NAME = "$(TARGET_NAME:c99extidentifier)";
				SKIP_INSTALL = YES;
				SUPPORTED_PLATFORMS = "iphoneos iphonesimulator";
				SUPPORTS_MACCATALYST = NO;
				SUPPORTS_MAC_DESIGNED_FOR_IPHONE_IPAD = YES;
				SWIFT_EMIT_LOC_STRINGS = YES;
				SWIFT_VERSION = 5.0;
				TARGETED_DEVICE_FAMILY = "1,2";
			};
			name = ReleaseProd;
		};
		0770DE0D28D07831006D8A5D /* Debug */ = {
			isa = XCBuildConfiguration;
			buildSettings = {
				ALWAYS_SEARCH_USER_PATHS = NO;
				CLANG_ANALYZER_LOCALIZABILITY_NONLOCALIZED = YES;
				CLANG_ANALYZER_NONNULL = YES;
				CLANG_ANALYZER_NUMBER_OBJECT_CONVERSION = YES_AGGRESSIVE;
				CLANG_CXX_LANGUAGE_STANDARD = "gnu++20";
				CLANG_ENABLE_MODULES = YES;
				CLANG_ENABLE_OBJC_ARC = YES;
				CLANG_ENABLE_OBJC_WEAK = YES;
				CLANG_WARN_BLOCK_CAPTURE_AUTORELEASING = YES;
				CLANG_WARN_BOOL_CONVERSION = YES;
				CLANG_WARN_COMMA = YES;
				CLANG_WARN_CONSTANT_CONVERSION = YES;
				CLANG_WARN_DEPRECATED_OBJC_IMPLEMENTATIONS = YES;
				CLANG_WARN_DIRECT_OBJC_ISA_USAGE = YES_ERROR;
				CLANG_WARN_DOCUMENTATION_COMMENTS = YES;
				CLANG_WARN_EMPTY_BODY = YES;
				CLANG_WARN_ENUM_CONVERSION = YES;
				CLANG_WARN_INFINITE_RECURSION = YES;
				CLANG_WARN_INT_CONVERSION = YES;
				CLANG_WARN_NON_LITERAL_NULL_CONVERSION = YES;
				CLANG_WARN_OBJC_IMPLICIT_RETAIN_SELF = YES;
				CLANG_WARN_OBJC_LITERAL_CONVERSION = YES;
				CLANG_WARN_OBJC_ROOT_CLASS = YES_ERROR;
				CLANG_WARN_QUOTED_INCLUDE_IN_FRAMEWORK_HEADER = YES;
				CLANG_WARN_RANGE_LOOP_ANALYSIS = YES;
				CLANG_WARN_STRICT_PROTOTYPES = YES;
				CLANG_WARN_SUSPICIOUS_MOVE = YES;
				CLANG_WARN_UNGUARDED_AVAILABILITY = YES_AGGRESSIVE;
				CLANG_WARN_UNREACHABLE_CODE = YES;
				CLANG_WARN__DUPLICATE_METHOD_MATCH = YES;
				COPY_PHASE_STRIP = NO;
				CURRENT_PROJECT_VERSION = 1;
				DEBUG_INFORMATION_FORMAT = dwarf;
				ENABLE_STRICT_OBJC_MSGSEND = YES;
				ENABLE_TESTABILITY = YES;
				GCC_C_LANGUAGE_STANDARD = gnu11;
				GCC_DYNAMIC_NO_PIC = NO;
				GCC_NO_COMMON_BLOCKS = YES;
				GCC_OPTIMIZATION_LEVEL = 0;
				GCC_PREPROCESSOR_DEFINITIONS = (
					"DEBUG=1",
					"$(inherited)",
				);
				GCC_WARN_64_TO_32_BIT_CONVERSION = YES;
				GCC_WARN_ABOUT_RETURN_TYPE = YES_ERROR;
				GCC_WARN_UNDECLARED_SELECTOR = YES;
				GCC_WARN_UNINITIALIZED_AUTOS = YES_AGGRESSIVE;
				GCC_WARN_UNUSED_FUNCTION = YES;
				GCC_WARN_UNUSED_VARIABLE = YES;
				IPHONEOS_DEPLOYMENT_TARGET = 16.0;
				MTL_ENABLE_DEBUG_INFO = INCLUDE_SOURCE;
				MTL_FAST_MATH = YES;
				ONLY_ACTIVE_ARCH = YES;
				SDKROOT = iphoneos;
				SWIFT_ACTIVE_COMPILATION_CONDITIONS = DEBUG;
				SWIFT_OPTIMIZATION_LEVEL = "-Onone";
				VERSIONING_SYSTEM = "apple-generic";
				VERSION_INFO_PREFIX = "";
			};
			name = Debug;
		};
		0770DE0E28D07831006D8A5D /* Release */ = {
			isa = XCBuildConfiguration;
			buildSettings = {
				ALWAYS_SEARCH_USER_PATHS = NO;
				CLANG_ANALYZER_LOCALIZABILITY_NONLOCALIZED = YES;
				CLANG_ANALYZER_NONNULL = YES;
				CLANG_ANALYZER_NUMBER_OBJECT_CONVERSION = YES_AGGRESSIVE;
				CLANG_CXX_LANGUAGE_STANDARD = "gnu++20";
				CLANG_ENABLE_MODULES = YES;
				CLANG_ENABLE_OBJC_ARC = YES;
				CLANG_ENABLE_OBJC_WEAK = YES;
				CLANG_WARN_BLOCK_CAPTURE_AUTORELEASING = YES;
				CLANG_WARN_BOOL_CONVERSION = YES;
				CLANG_WARN_COMMA = YES;
				CLANG_WARN_CONSTANT_CONVERSION = YES;
				CLANG_WARN_DEPRECATED_OBJC_IMPLEMENTATIONS = YES;
				CLANG_WARN_DIRECT_OBJC_ISA_USAGE = YES_ERROR;
				CLANG_WARN_DOCUMENTATION_COMMENTS = YES;
				CLANG_WARN_EMPTY_BODY = YES;
				CLANG_WARN_ENUM_CONVERSION = YES;
				CLANG_WARN_INFINITE_RECURSION = YES;
				CLANG_WARN_INT_CONVERSION = YES;
				CLANG_WARN_NON_LITERAL_NULL_CONVERSION = YES;
				CLANG_WARN_OBJC_IMPLICIT_RETAIN_SELF = YES;
				CLANG_WARN_OBJC_LITERAL_CONVERSION = YES;
				CLANG_WARN_OBJC_ROOT_CLASS = YES_ERROR;
				CLANG_WARN_QUOTED_INCLUDE_IN_FRAMEWORK_HEADER = YES;
				CLANG_WARN_RANGE_LOOP_ANALYSIS = YES;
				CLANG_WARN_STRICT_PROTOTYPES = YES;
				CLANG_WARN_SUSPICIOUS_MOVE = YES;
				CLANG_WARN_UNGUARDED_AVAILABILITY = YES_AGGRESSIVE;
				CLANG_WARN_UNREACHABLE_CODE = YES;
				CLANG_WARN__DUPLICATE_METHOD_MATCH = YES;
				COPY_PHASE_STRIP = NO;
				CURRENT_PROJECT_VERSION = 1;
				DEBUG_INFORMATION_FORMAT = "dwarf-with-dsym";
				ENABLE_NS_ASSERTIONS = NO;
				ENABLE_STRICT_OBJC_MSGSEND = YES;
				GCC_C_LANGUAGE_STANDARD = gnu11;
				GCC_NO_COMMON_BLOCKS = YES;
				GCC_WARN_64_TO_32_BIT_CONVERSION = YES;
				GCC_WARN_ABOUT_RETURN_TYPE = YES_ERROR;
				GCC_WARN_UNDECLARED_SELECTOR = YES;
				GCC_WARN_UNINITIALIZED_AUTOS = YES_AGGRESSIVE;
				GCC_WARN_UNUSED_FUNCTION = YES;
				GCC_WARN_UNUSED_VARIABLE = YES;
				IPHONEOS_DEPLOYMENT_TARGET = 16.0;
				MTL_ENABLE_DEBUG_INFO = NO;
				MTL_FAST_MATH = YES;
				SDKROOT = iphoneos;
				SWIFT_COMPILATION_MODE = wholemodule;
				SWIFT_OPTIMIZATION_LEVEL = "-O";
				VALIDATE_PRODUCT = YES;
				VERSIONING_SYSTEM = "apple-generic";
				VERSION_INFO_PREFIX = "";
			};
			name = Release;
		};
		0770DE1028D07831006D8A5D /* Debug */ = {
			isa = XCBuildConfiguration;
			baseConfigurationReference = 2B7E6FE7843FC4CF2BFA712D /* Pods-App-Core.debug.xcconfig */;
			buildSettings = {
				CLANG_ENABLE_MODULES = YES;
				CODE_SIGN_STYLE = Automatic;
				CURRENT_PROJECT_VERSION = 1;
				DEFINES_MODULE = YES;
				DEVELOPMENT_TEAM = L8PG7LC3Y3;
				DYLIB_COMPATIBILITY_VERSION = 1;
				DYLIB_CURRENT_VERSION = 1;
				DYLIB_INSTALL_NAME_BASE = "@rpath";
				GENERATE_INFOPLIST_FILE = YES;
				INFOPLIST_KEY_NSHumanReadableCopyright = "";
				INSTALL_PATH = "$(LOCAL_LIBRARY_DIR)/Frameworks";
				IPHONEOS_DEPLOYMENT_TARGET = 15.0;
				LD_RUNPATH_SEARCH_PATHS = (
					"$(inherited)",
					"@executable_path/Frameworks",
					"@loader_path/Frameworks",
				);
				MARKETING_VERSION = 1.0;
				PRODUCT_BUNDLE_IDENTIFIER = org.openedx.Core;
				PRODUCT_NAME = "$(TARGET_NAME:c99extidentifier)";
				SKIP_INSTALL = YES;
				SUPPORTED_PLATFORMS = "iphoneos iphonesimulator";
				SUPPORTS_MACCATALYST = NO;
				SUPPORTS_MAC_DESIGNED_FOR_IPHONE_IPAD = YES;
				SWIFT_EMIT_LOC_STRINGS = YES;
				SWIFT_OPTIMIZATION_LEVEL = "-Onone";
				SWIFT_VERSION = 5.0;
				TARGETED_DEVICE_FAMILY = "1,2";
			};
			name = Debug;
		};
		0770DE1128D07831006D8A5D /* Release */ = {
			isa = XCBuildConfiguration;
			baseConfigurationReference = 60153262DBC2F9E660D7E11B /* Pods-App-Core.release.xcconfig */;
			buildSettings = {
				CLANG_ENABLE_MODULES = YES;
				CODE_SIGN_STYLE = Automatic;
				CURRENT_PROJECT_VERSION = 1;
				DEFINES_MODULE = YES;
				DEVELOPMENT_TEAM = L8PG7LC3Y3;
				DYLIB_COMPATIBILITY_VERSION = 1;
				DYLIB_CURRENT_VERSION = 1;
				DYLIB_INSTALL_NAME_BASE = "@rpath";
				GENERATE_INFOPLIST_FILE = YES;
				INFOPLIST_KEY_NSHumanReadableCopyright = "";
				INSTALL_PATH = "$(LOCAL_LIBRARY_DIR)/Frameworks";
				IPHONEOS_DEPLOYMENT_TARGET = 15.0;
				LD_RUNPATH_SEARCH_PATHS = (
					"$(inherited)",
					"@executable_path/Frameworks",
					"@loader_path/Frameworks",
				);
				MARKETING_VERSION = 1.0;
				PRODUCT_BUNDLE_IDENTIFIER = org.openedx.Core;
				PRODUCT_NAME = "$(TARGET_NAME:c99extidentifier)";
				SKIP_INSTALL = YES;
				SUPPORTED_PLATFORMS = "iphoneos iphonesimulator";
				SUPPORTS_MACCATALYST = NO;
				SUPPORTS_MAC_DESIGNED_FOR_IPHONE_IPAD = YES;
				SWIFT_EMIT_LOC_STRINGS = YES;
				SWIFT_VERSION = 5.0;
				TARGETED_DEVICE_FAMILY = "1,2";
			};
			name = Release;
		};
/* End XCBuildConfiguration section */

/* Begin XCConfigurationList section */
		07169476296D996900E3DED6 /* Build configuration list for PBXNativeTarget "CoreTests" */ = {
			isa = XCConfigurationList;
			buildConfigurations = (
				07169470296D996900E3DED6 /* Debug */,
				07169471296D996900E3DED6 /* DebugProd */,
				02DD1C9B29E80CE400F35DCE /* DebugStage */,
				07169472296D996900E3DED6 /* DebugDev */,
				07169473296D996900E3DED6 /* Release */,
				07169474296D996900E3DED6 /* ReleaseProd */,
				02DD1C9E29E80CED00F35DCE /* ReleaseStage */,
				07169475296D996900E3DED6 /* ReleaseDev */,
			);
			defaultConfigurationIsVisible = 0;
			defaultConfigurationName = Release;
		};
		0770DE0228D07831006D8A5D /* Build configuration list for PBXProject "Core" */ = {
			isa = XCConfigurationList;
			buildConfigurations = (
				0770DE0D28D07831006D8A5D /* Debug */,
				0727876028D23277002E9142 /* DebugProd */,
				02DD1C9929E80CE400F35DCE /* DebugStage */,
				0727875C28D2326B002E9142 /* DebugDev */,
				0770DE0E28D07831006D8A5D /* Release */,
				0727876228D2327C002E9142 /* ReleaseProd */,
				02DD1C9C29E80CED00F35DCE /* ReleaseStage */,
				0727875E28D23272002E9142 /* ReleaseDev */,
			);
			defaultConfigurationIsVisible = 0;
			defaultConfigurationName = Release;
		};
		0770DE0F28D07831006D8A5D /* Build configuration list for PBXNativeTarget "Core" */ = {
			isa = XCConfigurationList;
			buildConfigurations = (
				0770DE1028D07831006D8A5D /* Debug */,
				0727876128D23277002E9142 /* DebugProd */,
				02DD1C9A29E80CE400F35DCE /* DebugStage */,
				0727875D28D2326B002E9142 /* DebugDev */,
				0770DE1128D07831006D8A5D /* Release */,
				0727876328D2327C002E9142 /* ReleaseProd */,
				02DD1C9D29E80CED00F35DCE /* ReleaseStage */,
				0727875F28D23272002E9142 /* ReleaseDev */,
			);
			defaultConfigurationIsVisible = 0;
			defaultConfigurationName = Release;
		};
/* End XCConfigurationList section */

/* Begin XCRemoteSwiftPackageReference section */
		025EF2F42971740000B838AB /* XCRemoteSwiftPackageReference "YouTubePlayerKit" */ = {
			isa = XCRemoteSwiftPackageReference;
			repositoryURL = "https://github.com/SvenTiigi/YouTubePlayerKit";
			requirement = {
				kind = upToNextMajorVersion;
				minimumVersion = 1.5.0;
			};
		};
		142EDD6A2B831D1400F9F320 /* XCRemoteSwiftPackageReference "ios-branch-sdk-spm" */ = {
			isa = XCRemoteSwiftPackageReference;
			repositoryURL = "https://github.com/BranchMetrics/ios-branch-sdk-spm";
			requirement = {
				kind = upToNextMajorVersion;
				minimumVersion = 2.2.0;
			};
		};
		BA8FA65E2AD574D700EA029A /* XCRemoteSwiftPackageReference "GoogleSignIn-iOS" */ = {
			isa = XCRemoteSwiftPackageReference;
			repositoryURL = "https://github.com/google/GoogleSignIn-iOS";
			requirement = {
				kind = upToNextMajorVersion;
				minimumVersion = 7.0.0;
			};
		};
		BA8FA6712AD6ABA300EA029A /* XCRemoteSwiftPackageReference "facebook-ios-sdk" */ = {
			isa = XCRemoteSwiftPackageReference;
			repositoryURL = "https://github.com/facebook/facebook-ios-sdk";
			requirement = {
				kind = upToNextMajorVersion;
				minimumVersion = 14.1.0;
			};
		};
/* End XCRemoteSwiftPackageReference section */

/* Begin XCSwiftPackageProductDependency section */
		025EF2F52971740000B838AB /* YouTubePlayerKit */ = {
			isa = XCSwiftPackageProductDependency;
			package = 025EF2F42971740000B838AB /* XCRemoteSwiftPackageReference "YouTubePlayerKit" */;
			productName = YouTubePlayerKit;
		};
		142EDD6B2B831D1400F9F320 /* BranchSDK */ = {
			isa = XCSwiftPackageProductDependency;
			package = 142EDD6A2B831D1400F9F320 /* XCRemoteSwiftPackageReference "ios-branch-sdk-spm" */;
			productName = BranchSDK;
		};
		BA8FA66B2AD59BBC00EA029A /* GoogleSignIn */ = {
			isa = XCSwiftPackageProductDependency;
			package = BA8FA65E2AD574D700EA029A /* XCRemoteSwiftPackageReference "GoogleSignIn-iOS" */;
			productName = GoogleSignIn;
		};
		BAF0D4CA2AD6AE14007AC334 /* FacebookLogin */ = {
			isa = XCSwiftPackageProductDependency;
			package = BA8FA6712AD6ABA300EA029A /* XCRemoteSwiftPackageReference "facebook-ios-sdk" */;
			productName = FacebookLogin;
		};
/* End XCSwiftPackageProductDependency section */

/* Begin XCVersionGroup section */
		02A4833629B8A8F800D33F33 /* CoreDataModel.xcdatamodeld */ = {
			isa = XCVersionGroup;
			children = (
				02A4833729B8A8F800D33F33 /* CoreDataModel.xcdatamodel */,
			);
			currentVersion = 02A4833729B8A8F800D33F33 /* CoreDataModel.xcdatamodel */;
			path = CoreDataModel.xcdatamodeld;
			sourceTree = "<group>";
			versionGroupType = wrapper.xcdatamodel;
		};
/* End XCVersionGroup section */
	};
	rootObject = 0770DDFF28D07831006D8A5D /* Project object */;
}<|MERGE_RESOLUTION|>--- conflicted
+++ resolved
@@ -735,14 +735,11 @@
 				BA8FA6672AD59A5700EA029A /* SocialAuthButton.swift */,
 				02E93F862AEBAED4006C4750 /* AppReview */,
 				BA981BCF2B91ED50005707C2 /* FullScreenProgressView.swift */,
-<<<<<<< HEAD
 				02E224DA2BB76B3E00EF1ADB /* ResponsiveView.swift */,
 				0254D1902BCD699F000CDE89 /* RefreshProgressView.swift */,
 				020D72F32BB76DFE00773319 /* VisualEffectView.swift */,
-=======
 				06DEA4A22BBD66A700110D20 /* BackNavigationButton.swift */,
 				06DEA4A42BBD66D700110D20 /* BackNavigationButtonViewModel.swift */,
->>>>>>> 0858f81c
 			);
 			path = Base;
 			sourceTree = "<group>";
