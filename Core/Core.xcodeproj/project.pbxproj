--- conflicted
+++ resolved
@@ -14,11 +14,8 @@
 		021D924828DC860C00ACC565 /* Data_UserProfile.swift in Sources */ = {isa = PBXBuildFile; fileRef = 021D924728DC860C00ACC565 /* Data_UserProfile.swift */; };
 		021D925028DC89D100ACC565 /* UserProfile.swift in Sources */ = {isa = PBXBuildFile; fileRef = 021D924F28DC89D100ACC565 /* UserProfile.swift */; };
 		021D925728DCF12900ACC565 /* AlertView.swift in Sources */ = {isa = PBXBuildFile; fileRef = 021D925628DCF12900ACC565 /* AlertView.swift */; };
-<<<<<<< HEAD
 		02228B312C2232D2009A5F28 /* IntExtension.swift in Sources */ = {isa = PBXBuildFile; fileRef = 02228B302C2232D2009A5F28 /* IntExtension.swift */; };
-=======
 		022020462C11BB2200D15795 /* Data_CourseDates.swift in Sources */ = {isa = PBXBuildFile; fileRef = 022020452C11BB2200D15795 /* Data_CourseDates.swift */; };
->>>>>>> 9c18b308
 		02280F5B294B4E6F0032823A /* Connectivity.swift in Sources */ = {isa = PBXBuildFile; fileRef = 02280F5A294B4E6F0032823A /* Connectivity.swift */; };
 		02284C182A3B1AE00007117F /* UIApplicationExtension.swift in Sources */ = {isa = PBXBuildFile; fileRef = 02284C172A3B1AE00007117F /* UIApplicationExtension.swift */; };
 		02286D162C106393005EEC8D /* CourseDates.swift in Sources */ = {isa = PBXBuildFile; fileRef = 02286D152C106393005EEC8D /* CourseDates.swift */; };
@@ -86,11 +83,8 @@
 		02A4833829B8A8F900D33F33 /* CoreDataModel.xcdatamodeld in Sources */ = {isa = PBXBuildFile; fileRef = 02A4833629B8A8F800D33F33 /* CoreDataModel.xcdatamodeld */; };
 		02A4833A29B8A9AB00D33F33 /* DownloadManager.swift in Sources */ = {isa = PBXBuildFile; fileRef = 02A4833929B8A9AB00D33F33 /* DownloadManager.swift */; };
 		02A4833C29B8C57800D33F33 /* DownloadView.swift in Sources */ = {isa = PBXBuildFile; fileRef = 02A4833B29B8C57800D33F33 /* DownloadView.swift */; };
-<<<<<<< HEAD
 		02AA27942C2C1B88006F5B6A /* ZipArchive in Frameworks */ = {isa = PBXBuildFile; productRef = 02AA27932C2C1B88006F5B6A /* ZipArchive */; };
-=======
 		02A8C5812C05DBB4004B91FF /* Data_EnrollmentsStatus.swift in Sources */ = {isa = PBXBuildFile; fileRef = 02A8C5802C05DBB4004B91FF /* Data_EnrollmentsStatus.swift */; };
->>>>>>> 9c18b308
 		02AFCC182AEFDB24000360F0 /* ThirdPartyMailClient.swift in Sources */ = {isa = PBXBuildFile; fileRef = 02AFCC172AEFDB24000360F0 /* ThirdPartyMailClient.swift */; };
 		02AFCC1A2AEFDC18000360F0 /* ThirdPartyMailer.swift in Sources */ = {isa = PBXBuildFile; fileRef = 02AFCC192AEFDC18000360F0 /* ThirdPartyMailer.swift */; };
 		02B2B594295C5C7A00914876 /* Thread.swift in Sources */ = {isa = PBXBuildFile; fileRef = 02B2B593295C5C7A00914876 /* Thread.swift */; };
@@ -225,11 +219,8 @@
 		021D924728DC860C00ACC565 /* Data_UserProfile.swift */ = {isa = PBXFileReference; lastKnownFileType = sourcecode.swift; path = Data_UserProfile.swift; sourceTree = "<group>"; };
 		021D924F28DC89D100ACC565 /* UserProfile.swift */ = {isa = PBXFileReference; lastKnownFileType = sourcecode.swift; path = UserProfile.swift; sourceTree = "<group>"; };
 		021D925628DCF12900ACC565 /* AlertView.swift */ = {isa = PBXFileReference; lastKnownFileType = sourcecode.swift; path = AlertView.swift; sourceTree = "<group>"; };
-<<<<<<< HEAD
 		02228B302C2232D2009A5F28 /* IntExtension.swift */ = {isa = PBXFileReference; lastKnownFileType = sourcecode.swift; path = IntExtension.swift; sourceTree = "<group>"; };
-=======
 		022020452C11BB2200D15795 /* Data_CourseDates.swift */ = {isa = PBXFileReference; lastKnownFileType = sourcecode.swift; path = Data_CourseDates.swift; sourceTree = "<group>"; };
->>>>>>> 9c18b308
 		02280F5A294B4E6F0032823A /* Connectivity.swift */ = {isa = PBXFileReference; lastKnownFileType = sourcecode.swift; path = Connectivity.swift; sourceTree = "<group>"; };
 		02284C172A3B1AE00007117F /* UIApplicationExtension.swift */ = {isa = PBXFileReference; lastKnownFileType = sourcecode.swift; path = UIApplicationExtension.swift; sourceTree = "<group>"; };
 		02286D152C106393005EEC8D /* CourseDates.swift */ = {isa = PBXFileReference; lastKnownFileType = sourcecode.swift; path = CourseDates.swift; sourceTree = "<group>"; };
@@ -681,12 +672,9 @@
 				020C31C8290AC3F700D6DEA2 /* PickerFields.swift */,
 				02EBC75A2C19DE3D00BE182C /* CourseForSync.swift */,
 				076F297E2A1F80C800967E7D /* Pagination.swift */,
-<<<<<<< HEAD
 				029A13252C2457D9005FB830 /* OfflineProgress.swift */,
-=======
 				02286D152C106393005EEC8D /* CourseDates.swift */,
 				02EBC7562C19DCDB00BE182C /* SyncStatus.swift */,
->>>>>>> 9c18b308
 			);
 			path = Model;
 			sourceTree = "<group>";
