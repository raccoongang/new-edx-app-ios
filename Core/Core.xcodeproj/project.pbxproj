--- conflicted
+++ resolved
@@ -125,13 +125,10 @@
 		0770DE6128D0B2CB006D8A5D /* Assets.swift in Sources */ = {isa = PBXBuildFile; fileRef = 0770DE6028D0B2CB006D8A5D /* Assets.swift */; };
 		07DDFCBD29A780BB00572595 /* UINavigationController+Animation.swift in Sources */ = {isa = PBXBuildFile; fileRef = 07DDFCBC29A780BB00572595 /* UINavigationController+Animation.swift */; };
 		07E0939F2B308D2800F1E4B2 /* Data_Certificate.swift in Sources */ = {isa = PBXBuildFile; fileRef = 07E0939E2B308D2800F1E4B2 /* Data_Certificate.swift */; };
-<<<<<<< HEAD
 		A51188632B729647004E9F8E /* FirebaseAnalytics in Frameworks */ = {isa = PBXBuildFile; productRef = A51188622B729647004E9F8E /* FirebaseAnalytics */; };
 		A51188652B72964F004E9F8E /* FirebaseCrashlytics in Frameworks */ = {isa = PBXBuildFile; productRef = A51188642B72964F004E9F8E /* FirebaseCrashlytics */; };
 		A51CDBE72B6D21F2009B6D4E /* SegmentConfig.swift in Sources */ = {isa = PBXBuildFile; fileRef = A51CDBE62B6D21F2009B6D4E /* SegmentConfig.swift */; };
-=======
 		141F1D302B7328D4009E81EB /* WebviewCookiesUpdateProtocol.swift in Sources */ = {isa = PBXBuildFile; fileRef = 141F1D2F2B7328D4009E81EB /* WebviewCookiesUpdateProtocol.swift */; };
->>>>>>> c622576a
 		A53A32352B233DEC005FE38A /* ThemeConfig.swift in Sources */ = {isa = PBXBuildFile; fileRef = A53A32342B233DEC005FE38A /* ThemeConfig.swift */; };
 		A595689B2B6173DF00ED4F90 /* BranchConfig.swift in Sources */ = {isa = PBXBuildFile; fileRef = A595689A2B6173DF00ED4F90 /* BranchConfig.swift */; };
 		A5F4E7B52B61544A00ACD166 /* BrazeConfig.swift in Sources */ = {isa = PBXBuildFile; fileRef = A5F4E7B42B61544A00ACD166 /* BrazeConfig.swift */; };
@@ -790,10 +787,7 @@
 				DBF6F2402B014ADA0098414B /* FirebaseConfig.swift */,
 				A5F4E7B42B61544A00ACD166 /* BrazeConfig.swift */,
 				A595689A2B6173DF00ED4F90 /* BranchConfig.swift */,
-<<<<<<< HEAD
 				A51CDBE62B6D21F2009B6D4E /* SegmentConfig.swift */,
-=======
->>>>>>> c622576a
 				DBF6F2492B0380E00098414B /* FeaturesConfig.swift */,
 				DBF6F2452B01DAFE0098414B /* AgreementConfig.swift */,
 				BAFB99812B0E2354007D09F9 /* FacebookConfig.swift */,
