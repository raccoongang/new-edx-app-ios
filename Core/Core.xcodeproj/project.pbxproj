--- conflicted
+++ resolved
@@ -117,11 +117,8 @@
 		0770DE5F28D0B22C006D8A5D /* Strings.swift in Sources */ = {isa = PBXBuildFile; fileRef = 0770DE5E28D0B22C006D8A5D /* Strings.swift */; };
 		0770DE6128D0B2CB006D8A5D /* Assets.swift in Sources */ = {isa = PBXBuildFile; fileRef = 0770DE6028D0B2CB006D8A5D /* Assets.swift */; };
 		07DDFCBD29A780BB00572595 /* UINavigationController+Animation.swift in Sources */ = {isa = PBXBuildFile; fileRef = 07DDFCBC29A780BB00572595 /* UINavigationController+Animation.swift */; };
-<<<<<<< HEAD
 		07E0939F2B308D2800F1E4B2 /* Data_Certificate.swift in Sources */ = {isa = PBXBuildFile; fileRef = 07E0939E2B308D2800F1E4B2 /* Data_Certificate.swift */; };
-=======
 		A53A32352B233DEC005FE38A /* ThemeConfig.swift in Sources */ = {isa = PBXBuildFile; fileRef = A53A32342B233DEC005FE38A /* ThemeConfig.swift */; };
->>>>>>> 1bc4a75e
 		BA30427F2B20B320009B64B7 /* SocialAuthError.swift in Sources */ = {isa = PBXBuildFile; fileRef = BA30427D2B20B299009B64B7 /* SocialAuthError.swift */; };
 		BA76135C2B21BC7300B599B7 /* SocialAuthResponse.swift in Sources */ = {isa = PBXBuildFile; fileRef = BA76135B2B21BC7300B599B7 /* SocialAuthResponse.swift */; };
 		BA8B3A2F2AD546A700D25EF5 /* DebugLog.swift in Sources */ = {isa = PBXBuildFile; fileRef = BA8B3A2E2AD546A700D25EF5 /* DebugLog.swift */; };
