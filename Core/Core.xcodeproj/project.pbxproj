--- conflicted
+++ resolved
@@ -85,12 +85,6 @@
 		02F6EF4A28D9F0A700835477 /* DateExtension.swift in Sources */ = {isa = PBXBuildFile; fileRef = 02F6EF4928D9F0A700835477 /* DateExtension.swift */; };
 		02F98A7F28F81EE900DE94C0 /* Container+App.swift in Sources */ = {isa = PBXBuildFile; fileRef = 02F98A7E28F81EE900DE94C0 /* Container+App.swift */; };
 		0604C9AA2B22FACF00AD5DBF /* UIComponentsConfig.swift in Sources */ = {isa = PBXBuildFile; fileRef = 0604C9A92B22FACF00AD5DBF /* UIComponentsConfig.swift */; };
-		064987562B46D1A60071642A /* WebviewMessage.swift in Sources */ = {isa = PBXBuildFile; fileRef = 064987552B46D1A60071642A /* WebviewMessage.swift */; };
-		0649875A2B46D1E10071642A /* WebViewScriptInjectionProtocol.swift in Sources */ = {isa = PBXBuildFile; fileRef = 064987592B46D1E00071642A /* WebViewScriptInjectionProtocol.swift */; };
-		0649875C2B46D1FB0071642A /* WebviewInjection.swift in Sources */ = {isa = PBXBuildFile; fileRef = 0649875B2B46D1FB0071642A /* WebviewInjection.swift */; };
-		0649875E2B46D23B0071642A /* CSSInjectionProtocol.swift in Sources */ = {isa = PBXBuildFile; fileRef = 0649875D2B46D23B0071642A /* CSSInjectionProtocol.swift */; };
-		064987602B46D25A0071642A /* SurveyCssInjection.swift in Sources */ = {isa = PBXBuildFile; fileRef = 0649875F2B46D25A0071642A /* SurveyCssInjection.swift */; };
-		064987622B46D2760071642A /* DragAndDropCssInjection.swift in Sources */ = {isa = PBXBuildFile; fileRef = 064987612B46D2760071642A /* DragAndDropCssInjection.swift */; };
 		070019A528F6F17900D5FC78 /* Data_Media.swift in Sources */ = {isa = PBXBuildFile; fileRef = 070019A428F6F17900D5FC78 /* Data_Media.swift */; };
 		070019AC28F6FD0100D5FC78 /* CourseDetailBlock.swift in Sources */ = {isa = PBXBuildFile; fileRef = 070019AB28F6FD0100D5FC78 /* CourseDetailBlock.swift */; };
 		070019AE28F701B200D5FC78 /* Certificate.swift in Sources */ = {isa = PBXBuildFile; fileRef = 070019AD28F701B200D5FC78 /* Certificate.swift */; };
@@ -259,12 +253,6 @@
 		02F6EF4928D9F0A700835477 /* DateExtension.swift */ = {isa = PBXFileReference; lastKnownFileType = sourcecode.swift; path = DateExtension.swift; sourceTree = "<group>"; };
 		02F98A7E28F81EE900DE94C0 /* Container+App.swift */ = {isa = PBXFileReference; lastKnownFileType = sourcecode.swift; path = "Container+App.swift"; sourceTree = "<group>"; };
 		0604C9A92B22FACF00AD5DBF /* UIComponentsConfig.swift */ = {isa = PBXFileReference; fileEncoding = 4; lastKnownFileType = sourcecode.swift; path = UIComponentsConfig.swift; sourceTree = "<group>"; };
-		064987552B46D1A60071642A /* WebviewMessage.swift */ = {isa = PBXFileReference; lastKnownFileType = sourcecode.swift; path = WebviewMessage.swift; sourceTree = "<group>"; };
-		064987592B46D1E00071642A /* WebViewScriptInjectionProtocol.swift */ = {isa = PBXFileReference; lastKnownFileType = sourcecode.swift; path = WebViewScriptInjectionProtocol.swift; sourceTree = "<group>"; };
-		0649875B2B46D1FB0071642A /* WebviewInjection.swift */ = {isa = PBXFileReference; lastKnownFileType = sourcecode.swift; path = WebviewInjection.swift; sourceTree = "<group>"; };
-		0649875D2B46D23B0071642A /* CSSInjectionProtocol.swift */ = {isa = PBXFileReference; lastKnownFileType = sourcecode.swift; path = CSSInjectionProtocol.swift; sourceTree = "<group>"; };
-		0649875F2B46D25A0071642A /* SurveyCssInjection.swift */ = {isa = PBXFileReference; lastKnownFileType = sourcecode.swift; path = SurveyCssInjection.swift; sourceTree = "<group>"; };
-		064987612B46D2760071642A /* DragAndDropCssInjection.swift */ = {isa = PBXFileReference; lastKnownFileType = sourcecode.swift; path = DragAndDropCssInjection.swift; sourceTree = "<group>"; };
 		070019A428F6F17900D5FC78 /* Data_Media.swift */ = {isa = PBXFileReference; lastKnownFileType = sourcecode.swift; path = Data_Media.swift; sourceTree = "<group>"; };
 		070019AB28F6FD0100D5FC78 /* CourseDetailBlock.swift */ = {isa = PBXFileReference; lastKnownFileType = sourcecode.swift; path = CourseDetailBlock.swift; sourceTree = "<group>"; };
 		070019AD28F701B200D5FC78 /* Certificate.swift */ = {isa = PBXFileReference; lastKnownFileType = sourcecode.swift; path = Certificate.swift; sourceTree = "<group>"; };
@@ -482,37 +470,6 @@
 			path = AppReview;
 			sourceTree = "<group>";
 		};
-		064987542B46D1550071642A /* Webview */ = {
-			isa = PBXGroup;
-			children = (
-				064987582B46D1D00071642A /* Protocols */,
-				064987572B46D1BE0071642A /* Models */,
-				024D865D28F02C6B0077E0A0 /* WebView.swift */,
-				02C2DC0729B63D6200F4445D /* WebViewHTML.swift */,
-			);
-			path = Webview;
-			sourceTree = "<group>";
-		};
-		064987572B46D1BE0071642A /* Models */ = {
-			isa = PBXGroup;
-			children = (
-				064987552B46D1A60071642A /* WebviewMessage.swift */,
-				0649875B2B46D1FB0071642A /* WebviewInjection.swift */,
-				0649875F2B46D25A0071642A /* SurveyCssInjection.swift */,
-				064987612B46D2760071642A /* DragAndDropCssInjection.swift */,
-			);
-			path = Models;
-			sourceTree = "<group>";
-		};
-		064987582B46D1D00071642A /* Protocols */ = {
-			isa = PBXGroup;
-			children = (
-				064987592B46D1E00071642A /* WebViewScriptInjectionProtocol.swift */,
-				0649875D2B46D23B0071642A /* CSSInjectionProtocol.swift */,
-			);
-			path = Protocols;
-			sourceTree = "<group>";
-		};
 		0727876E28D233EC002E9142 /* Configuration */ = {
 			isa = PBXGroup;
 			children = (
@@ -659,7 +616,6 @@
 		0770DE7728D0C49E006D8A5D /* Base */ = {
 			isa = PBXGroup;
 			children = (
-				064987542B46D1550071642A /* Webview */,
 				E0D586352B314CD3009B4BA7 /* LogistrationBottomView.swift */,
 				02A4833B29B8C57800D33F33 /* DownloadView.swift */,
 				02D800CB29348F460099CF16 /* ImagePicker.swift */,
@@ -673,6 +629,8 @@
 				024FCCFF28EF1CD300232339 /* WebBrowser.swift */,
 				028CE96829858ECC00B6B1C3 /* FlexibleKeyboardInputView.swift */,
 				023A4DD3299E66BD006C0E48 /* OfflineSnackBarView.swift */,
+				024D865D28F02C6B0077E0A0 /* WebView.swift */,
+				02C2DC0729B63D6200F4445D /* WebViewHTML.swift */,
 				021D925628DCF12900ACC565 /* AlertView.swift */,
 				0295C884299B99DD00ABE571 /* RefreshableScrollView.swift */,
 				02B3F16D2AB489A400DDDD4E /* RefreshableScrollViewCompat.swift */,
@@ -1005,11 +963,7 @@
 				021D924828DC860C00ACC565 /* Data_UserProfile.swift in Sources */,
 				BA593F1C2AF8E498009ADB51 /* ScrollSlidingTabBar.swift in Sources */,
 				070019AC28F6FD0100D5FC78 /* CourseDetailBlock.swift in Sources */,
-<<<<<<< HEAD
-				064987622B46D2760071642A /* DragAndDropCssInjection.swift in Sources */,
-=======
 				BA593F1E2AF8E4A0009ADB51 /* FrameReader.swift in Sources */,
->>>>>>> b0b829be
 				0727877028D23411002E9142 /* Config.swift in Sources */,
 				CFC84952299F8B890055E497 /* Debounce.swift in Sources */,
 				0236F3B728F4351E0050F09B /* CourseButton.swift in Sources */,
@@ -1023,10 +977,8 @@
 				02512FF0299533DF0024D438 /* CoreDataHandlerProtocol.swift in Sources */,
 				0260E58028FD792800BBBE18 /* WebUnitViewModel.swift in Sources */,
 				02A4833A29B8A9AB00D33F33 /* DownloadManager.swift in Sources */,
-				064987602B46D25A0071642A /* SurveyCssInjection.swift in Sources */,
 				027BD3AE2909475000392132 /* KeyboardScrollerOptions.swift in Sources */,
 				BAFB99922B14E23D007D09F9 /* AppleSignInConfig.swift in Sources */,
-				0649875E2B46D23B0071642A /* CSSInjectionProtocol.swift in Sources */,
 				027BD3BE2909478B00392132 /* UIResponder+CurrentResponder.swift in Sources */,
 				070019AE28F701B200D5FC78 /* Certificate.swift in Sources */,
 				076F297F2A1F80C800967E7D /* Pagination.swift in Sources */,
@@ -1045,7 +997,6 @@
 				BA8FA6612AD5974300EA029A /* AppleAuthProvider.swift in Sources */,
 				BA8FA6702AD59EA300EA029A /* MicrosoftAuthProvider.swift in Sources */,
 				BA76135C2B21BC7300B599B7 /* SocialAuthResponse.swift in Sources */,
-				064987562B46D1A60071642A /* WebviewMessage.swift in Sources */,
 				020306CC2932C0C4000949EA /* PickerView.swift in Sources */,
 				027BD3C52909707700392132 /* Shake.swift in Sources */,
 				027BD39C2908810C00392132 /* RegisterUser.swift in Sources */,
@@ -1094,14 +1045,12 @@
 				024D865E28F02C6B0077E0A0 /* WebView.swift in Sources */,
 				DBF6F24A2B0380E00098414B /* FeaturesConfig.swift in Sources */,
 				02F164372902A9EB0090DDEF /* StringExtension.swift in Sources */,
-				0649875C2B46D1FB0071642A /* WebviewInjection.swift in Sources */,
 				0231CDBE2922422D00032416 /* CSSInjector.swift in Sources */,
 				BAAD62C62AFCF00B000E6103 /* CustomDisclosureGroup.swift in Sources */,
 				BADB3F5B2AD6EC56004D5CFA /* ResultExtension.swift in Sources */,
 				0236961928F9A26900EEF206 /* AuthRepository.swift in Sources */,
 				023A1136291432B200D0D354 /* RegistrationTextField.swift in Sources */,
 				02C2DC0829B63D6200F4445D /* WebViewHTML.swift in Sources */,
-				0649875A2B46D1E10071642A /* WebViewScriptInjectionProtocol.swift in Sources */,
 				02A463112AEA966C00331037 /* AppReviewView.swift in Sources */,
 				025B36752A13B7D5001A640E /* UnitButtonView.swift in Sources */,
 				028F9F39293A452B00DE65D0 /* ResetPassword.swift in Sources */,
