--- conflicted
+++ resolved
@@ -118,9 +118,7 @@
 		0770DE5F28D0B22C006D8A5D /* Strings.swift in Sources */ = {isa = PBXBuildFile; fileRef = 0770DE5E28D0B22C006D8A5D /* Strings.swift */; };
 		0770DE6128D0B2CB006D8A5D /* Assets.swift in Sources */ = {isa = PBXBuildFile; fileRef = 0770DE6028D0B2CB006D8A5D /* Assets.swift */; };
 		07DDFCBD29A780BB00572595 /* UINavigationController+Animation.swift in Sources */ = {isa = PBXBuildFile; fileRef = 07DDFCBC29A780BB00572595 /* UINavigationController+Animation.swift */; };
-<<<<<<< HEAD
 		BAAD62C62AFCF00B000E6103 /* CustomDisclosureGroup.swift in Sources */ = {isa = PBXBuildFile; fileRef = BAAD62C52AFCF00B000E6103 /* CustomDisclosureGroup.swift */; };
-=======
 		BA30427F2B20B320009B64B7 /* SocialAuthError.swift in Sources */ = {isa = PBXBuildFile; fileRef = BA30427D2B20B299009B64B7 /* SocialAuthError.swift */; };
 		BA76135C2B21BC7300B599B7 /* SocialAuthResponse.swift in Sources */ = {isa = PBXBuildFile; fileRef = BA76135B2B21BC7300B599B7 /* SocialAuthResponse.swift */; };
 		BA8B3A2F2AD546A700D25EF5 /* DebugLog.swift in Sources */ = {isa = PBXBuildFile; fileRef = BA8B3A2E2AD546A700D25EF5 /* DebugLog.swift */; };
@@ -136,7 +134,6 @@
 		BAFB99842B0E282E007D09F9 /* MicrosoftConfig.swift in Sources */ = {isa = PBXBuildFile; fileRef = BAFB99832B0E282E007D09F9 /* MicrosoftConfig.swift */; };
 		BAFB99902B14B377007D09F9 /* GoogleConfig.swift in Sources */ = {isa = PBXBuildFile; fileRef = BAFB998F2B14B377007D09F9 /* GoogleConfig.swift */; };
 		BAFB99922B14E23D007D09F9 /* AppleSignInConfig.swift in Sources */ = {isa = PBXBuildFile; fileRef = BAFB99912B14E23D007D09F9 /* AppleSignInConfig.swift */; };
->>>>>>> e7eb4c8d
 		C8C446EF233F81B9FABB77D2 /* Pods_App_Core.framework in Frameworks */ = {isa = PBXBuildFile; fileRef = 349B90CD6579F7B8D257E515 /* Pods_App_Core.framework */; };
 		CFC84952299F8B890055E497 /* Debounce.swift in Sources */ = {isa = PBXBuildFile; fileRef = CFC84951299F8B890055E497 /* Debounce.swift */; };
 		DBF6F2412B014ADA0098414B /* FirebaseConfig.swift in Sources */ = {isa = PBXBuildFile; fileRef = DBF6F2402B014ADA0098414B /* FirebaseConfig.swift */; };
@@ -292,9 +289,7 @@
 		3B74C6685E416657F3C5F5A8 /* Pods-App-Core.releaseprod.xcconfig */ = {isa = PBXFileReference; includeInIndex = 1; lastKnownFileType = text.xcconfig; name = "Pods-App-Core.releaseprod.xcconfig"; path = "Target Support Files/Pods-App-Core/Pods-App-Core.releaseprod.xcconfig"; sourceTree = "<group>"; };
 		60153262DBC2F9E660D7E11B /* Pods-App-Core.release.xcconfig */ = {isa = PBXFileReference; includeInIndex = 1; lastKnownFileType = text.xcconfig; name = "Pods-App-Core.release.xcconfig"; path = "Target Support Files/Pods-App-Core/Pods-App-Core.release.xcconfig"; sourceTree = "<group>"; };
 		9D5B06CAA99EA5CD49CBE2BB /* Pods-App-Core.debugdev.xcconfig */ = {isa = PBXFileReference; includeInIndex = 1; lastKnownFileType = text.xcconfig; name = "Pods-App-Core.debugdev.xcconfig"; path = "Target Support Files/Pods-App-Core/Pods-App-Core.debugdev.xcconfig"; sourceTree = "<group>"; };
-<<<<<<< HEAD
 		BAAD62C52AFCF00B000E6103 /* CustomDisclosureGroup.swift */ = {isa = PBXFileReference; lastKnownFileType = sourcecode.swift; path = CustomDisclosureGroup.swift; sourceTree = "<group>"; };
-=======
 		BA30427D2B20B299009B64B7 /* SocialAuthError.swift */ = {isa = PBXFileReference; fileEncoding = 4; lastKnownFileType = sourcecode.swift; path = SocialAuthError.swift; sourceTree = "<group>"; };
 		BA76135B2B21BC7300B599B7 /* SocialAuthResponse.swift */ = {isa = PBXFileReference; lastKnownFileType = sourcecode.swift; path = SocialAuthResponse.swift; sourceTree = "<group>"; };
 		BA8B3A2E2AD546A700D25EF5 /* DebugLog.swift */ = {isa = PBXFileReference; lastKnownFileType = sourcecode.swift; path = DebugLog.swift; sourceTree = "<group>"; };
@@ -308,7 +303,6 @@
 		BAFB99832B0E282E007D09F9 /* MicrosoftConfig.swift */ = {isa = PBXFileReference; lastKnownFileType = sourcecode.swift; path = MicrosoftConfig.swift; sourceTree = "<group>"; };
 		BAFB998F2B14B377007D09F9 /* GoogleConfig.swift */ = {isa = PBXFileReference; lastKnownFileType = sourcecode.swift; path = GoogleConfig.swift; sourceTree = "<group>"; };
 		BAFB99912B14E23D007D09F9 /* AppleSignInConfig.swift */ = {isa = PBXFileReference; lastKnownFileType = sourcecode.swift; path = AppleSignInConfig.swift; sourceTree = "<group>"; };
->>>>>>> e7eb4c8d
 		C7E5BCE79CE297B20777B27A /* Pods-App-Core.debugprod.xcconfig */ = {isa = PBXFileReference; includeInIndex = 1; lastKnownFileType = text.xcconfig; name = "Pods-App-Core.debugprod.xcconfig"; path = "Target Support Files/Pods-App-Core/Pods-App-Core.debugprod.xcconfig"; sourceTree = "<group>"; };
 		CFC84951299F8B890055E497 /* Debounce.swift */ = {isa = PBXFileReference; lastKnownFileType = sourcecode.swift; path = Debounce.swift; sourceTree = "<group>"; };
 		DBF6F2402B014ADA0098414B /* FirebaseConfig.swift */ = {isa = PBXFileReference; lastKnownFileType = sourcecode.swift; path = FirebaseConfig.swift; sourceTree = "<group>"; };
@@ -636,11 +630,8 @@
 				027BD3C42909707700392132 /* Shake.swift */,
 				023A1135291432B200D0D354 /* RegistrationTextField.swift */,
 				023A1137291432FD00D0D354 /* FieldConfiguration.swift */,
-<<<<<<< HEAD
 				BAAD62C52AFCF00B000E6103 /* CustomDisclosureGroup.swift */,
-=======
 				BA8FA6672AD59A5700EA029A /* SocialAuthButton.swift */,
->>>>>>> e7eb4c8d
 				02E93F862AEBAED4006C4750 /* AppReview */,
 			);
 			path = Base;
@@ -1027,11 +1018,8 @@
 				DBF6F24A2B0380E00098414B /* FeaturesConfig.swift in Sources */,
 				02F164372902A9EB0090DDEF /* StringExtension.swift in Sources */,
 				0231CDBE2922422D00032416 /* CSSInjector.swift in Sources */,
-<<<<<<< HEAD
 				BAAD62C62AFCF00B000E6103 /* CustomDisclosureGroup.swift in Sources */,
-=======
 				BADB3F5B2AD6EC56004D5CFA /* ResultExtension.swift in Sources */,
->>>>>>> e7eb4c8d
 				0236961928F9A26900EEF206 /* AuthRepository.swift in Sources */,
 				023A1136291432B200D0D354 /* RegistrationTextField.swift in Sources */,
 				02C2DC0829B63D6200F4445D /* WebViewHTML.swift in Sources */,
