--- conflicted
+++ resolved
@@ -946,11 +946,8 @@
 				02A463112AEA966C00331037 /* AppReviewView.swift in Sources */,
 				025B36752A13B7D5001A640E /* UnitButtonView.swift in Sources */,
 				028F9F39293A452B00DE65D0 /* ResetPassword.swift in Sources */,
-<<<<<<< HEAD
 				BA593F202AF8E4A6009ADB51 /* SlidingTabBar.swift in Sources */,
-=======
 				0233D56F2AF13EB200BAC8BD /* StarRatingView.swift in Sources */,
->>>>>>> 0b2e649f
 				027BD3B82909476200392132 /* DismissKeyboardTapViewModifier.swift in Sources */,
 				024BE3DF29B2615500BCDEE2 /* CGColorExtension.swift in Sources */,
 				0770DE6128D0B2CB006D8A5D /* Assets.swift in Sources */,
