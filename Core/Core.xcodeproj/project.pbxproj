--- conflicted
+++ resolved
@@ -547,12 +547,9 @@
 				02D400602B0678190029D168 /* SKStoreReviewControllerExtension.swift */,
 				E0D5861B2B2FF85B009B4BA7 /* RawStringExtactable.swift */,
 				BA981BCD2B8F5C49005707C2 /* Sequence+Extensions.swift */,
-<<<<<<< HEAD
 				14A832622BD8D54100E5654D /* Dictionary+SafeAccess.swift */,
 				14A832672BDA8B6000E5654D /* UIAlertController+BlockActions.swift */,
-=======
 				029EE3EC2BF6650500F64F33 /* Bundle.swift */,
->>>>>>> d8a7b466
 			);
 			path = Extensions;
 			sourceTree = "<group>";
