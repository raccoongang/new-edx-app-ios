// !$*UTF8*$!
{
	archiveVersion = 1;
	classes = {
	};
	objectVersion = 55;
	objects = {

/* Begin PBXBuildFile section */
		020306CC2932C0C4000949EA /* PickerView.swift in Sources */ = {isa = PBXBuildFile; fileRef = 020306CB2932C0C4000949EA /* PickerView.swift */; };
		02066B482906F73400F4307E /* PickerMenu.swift in Sources */ = {isa = PBXBuildFile; fileRef = 02066B472906F73400F4307E /* PickerMenu.swift */; };
		020C31C9290AC3F700D6DEA2 /* PickerFields.swift in Sources */ = {isa = PBXBuildFile; fileRef = 020C31C8290AC3F700D6DEA2 /* PickerFields.swift */; };
		021D924828DC860C00ACC565 /* Data_UserProfile.swift in Sources */ = {isa = PBXBuildFile; fileRef = 021D924728DC860C00ACC565 /* Data_UserProfile.swift */; };
		021D925028DC89D100ACC565 /* UserProfile.swift in Sources */ = {isa = PBXBuildFile; fileRef = 021D924F28DC89D100ACC565 /* UserProfile.swift */; };
		021D925728DCF12900ACC565 /* AlertView.swift in Sources */ = {isa = PBXBuildFile; fileRef = 021D925628DCF12900ACC565 /* AlertView.swift */; };
		02280F5B294B4E6F0032823A /* Connectivity.swift in Sources */ = {isa = PBXBuildFile; fileRef = 02280F5A294B4E6F0032823A /* Connectivity.swift */; };
		02284C182A3B1AE00007117F /* UIApplicationExtension.swift in Sources */ = {isa = PBXBuildFile; fileRef = 02284C172A3B1AE00007117F /* UIApplicationExtension.swift */; };
		022C64E429AE0191000F532B /* TextWithUrls.swift in Sources */ = {isa = PBXBuildFile; fileRef = 022C64E329AE0191000F532B /* TextWithUrls.swift */; };
		0231CDBE2922422D00032416 /* CSSInjector.swift in Sources */ = {isa = PBXBuildFile; fileRef = 0231CDBD2922422D00032416 /* CSSInjector.swift */; };
		0233D56F2AF13EB200BAC8BD /* StarRatingView.swift in Sources */ = {isa = PBXBuildFile; fileRef = 0233D56E2AF13EB200BAC8BD /* StarRatingView.swift */; };
		0233D5712AF13EC800BAC8BD /* SelectMailClientView.swift in Sources */ = {isa = PBXBuildFile; fileRef = 0233D5702AF13EC800BAC8BD /* SelectMailClientView.swift */; };
		0233D5732AF13EEE00BAC8BD /* AppReviewButton.swift in Sources */ = {isa = PBXBuildFile; fileRef = 0233D5722AF13EEE00BAC8BD /* AppReviewButton.swift */; };
		0236961928F9A26900EEF206 /* AuthRepository.swift in Sources */ = {isa = PBXBuildFile; fileRef = 0236961828F9A26900EEF206 /* AuthRepository.swift */; };
		0236961B28F9A28B00EEF206 /* AuthInteractor.swift in Sources */ = {isa = PBXBuildFile; fileRef = 0236961A28F9A28B00EEF206 /* AuthInteractor.swift */; };
		0236961D28F9A2D200EEF206 /* Data_AuthResponse.swift in Sources */ = {isa = PBXBuildFile; fileRef = 0236961C28F9A2D200EEF206 /* Data_AuthResponse.swift */; };
		0236961F28F9A2F600EEF206 /* AuthEndpoint.swift in Sources */ = {isa = PBXBuildFile; fileRef = 0236961E28F9A2F600EEF206 /* AuthEndpoint.swift */; };
		0236F3B728F4351E0050F09B /* CourseButton.swift in Sources */ = {isa = PBXBuildFile; fileRef = 0236F3B628F4351E0050F09B /* CourseButton.swift */; };
		023A1136291432B200D0D354 /* RegistrationTextField.swift in Sources */ = {isa = PBXBuildFile; fileRef = 023A1135291432B200D0D354 /* RegistrationTextField.swift */; };
		023A1138291432FD00D0D354 /* FieldConfiguration.swift in Sources */ = {isa = PBXBuildFile; fileRef = 023A1137291432FD00D0D354 /* FieldConfiguration.swift */; };
		023A4DD4299E66BD006C0E48 /* OfflineSnackBarView.swift in Sources */ = {isa = PBXBuildFile; fileRef = 023A4DD3299E66BD006C0E48 /* OfflineSnackBarView.swift */; };
		0241666B28F5A78B00082765 /* HTMLFormattedText.swift in Sources */ = {isa = PBXBuildFile; fileRef = 0241666A28F5A78B00082765 /* HTMLFormattedText.swift */; };
		0248C92329C075EF00DC8402 /* CourseBlockModel.swift in Sources */ = {isa = PBXBuildFile; fileRef = 0248C92229C075EF00DC8402 /* CourseBlockModel.swift */; };
		024BE3DF29B2615500BCDEE2 /* CGColorExtension.swift in Sources */ = {isa = PBXBuildFile; fileRef = 024BE3DE29B2615500BCDEE2 /* CGColorExtension.swift */; };
		024D723529C8BB1A006D36ED /* NavigationBar.swift in Sources */ = {isa = PBXBuildFile; fileRef = 024D723429C8BB1A006D36ED /* NavigationBar.swift */; };
		024FCD0028EF1CD300232339 /* WebBrowser.swift in Sources */ = {isa = PBXBuildFile; fileRef = 024FCCFF28EF1CD300232339 /* WebBrowser.swift */; };
		02512FF0299533DF0024D438 /* CoreDataHandlerProtocol.swift in Sources */ = {isa = PBXBuildFile; fileRef = 02512FEF299533DE0024D438 /* CoreDataHandlerProtocol.swift */; };
		0255D5582936283A004DBC1A /* UploadBodyEncoding.swift in Sources */ = {isa = PBXBuildFile; fileRef = 0255D55729362839004DBC1A /* UploadBodyEncoding.swift */; };
		0259104A29C4A5B6004B5A55 /* UserSettings.swift in Sources */ = {isa = PBXBuildFile; fileRef = 0259104929C4A5B6004B5A55 /* UserSettings.swift */; };
		025B36752A13B7D5001A640E /* UnitButtonView.swift in Sources */ = {isa = PBXBuildFile; fileRef = 025B36742A13B7D5001A640E /* UnitButtonView.swift */; };
		025EF2F62971740000B838AB /* YouTubePlayerKit in Frameworks */ = {isa = PBXBuildFile; productRef = 025EF2F52971740000B838AB /* YouTubePlayerKit */; };
		0260E58028FD792800BBBE18 /* WebUnitViewModel.swift in Sources */ = {isa = PBXBuildFile; fileRef = 0260E57F28FD792800BBBE18 /* WebUnitViewModel.swift */; };
		027BD3922907D88F00392132 /* Data_RegistrationFields.swift in Sources */ = {isa = PBXBuildFile; fileRef = 027BD3912907D88F00392132 /* Data_RegistrationFields.swift */; };
		027BD39C2908810C00392132 /* RegisterUser.swift in Sources */ = {isa = PBXBuildFile; fileRef = 027BD39B2908810C00392132 /* RegisterUser.swift */; };
		027BD3A82909474200392132 /* KeyboardAvoidingViewController.swift in Sources */ = {isa = PBXBuildFile; fileRef = 027BD3A62909474100392132 /* KeyboardAvoidingViewController.swift */; };
		027BD3A92909474200392132 /* KeyboardAvoidingViewControllerRepr.swift in Sources */ = {isa = PBXBuildFile; fileRef = 027BD3A72909474100392132 /* KeyboardAvoidingViewControllerRepr.swift */; };
		027BD3AD2909475000392132 /* KeyboardScroller.swift in Sources */ = {isa = PBXBuildFile; fileRef = 027BD3AA2909474F00392132 /* KeyboardScroller.swift */; };
		027BD3AE2909475000392132 /* KeyboardScrollerOptions.swift in Sources */ = {isa = PBXBuildFile; fileRef = 027BD3AB2909474F00392132 /* KeyboardScrollerOptions.swift */; };
		027BD3AF2909475000392132 /* DismissKeyboardTapHandler.swift in Sources */ = {isa = PBXBuildFile; fileRef = 027BD3AC2909475000392132 /* DismissKeyboardTapHandler.swift */; };
		027BD3B32909475900392132 /* Publishers+KeyboardState.swift in Sources */ = {isa = PBXBuildFile; fileRef = 027BD3B02909475800392132 /* Publishers+KeyboardState.swift */; };
		027BD3B42909475900392132 /* KeyboardState.swift in Sources */ = {isa = PBXBuildFile; fileRef = 027BD3B12909475800392132 /* KeyboardState.swift */; };
		027BD3B52909475900392132 /* KeyboardStateObserver.swift in Sources */ = {isa = PBXBuildFile; fileRef = 027BD3B22909475900392132 /* KeyboardStateObserver.swift */; };
		027BD3B82909476200392132 /* DismissKeyboardTapViewModifier.swift in Sources */ = {isa = PBXBuildFile; fileRef = 027BD3B62909476200392132 /* DismissKeyboardTapViewModifier.swift */; };
		027BD3B92909476200392132 /* KeyboardAvoidingModifier.swift in Sources */ = {isa = PBXBuildFile; fileRef = 027BD3B72909476200392132 /* KeyboardAvoidingModifier.swift */; };
		027BD3BD2909478B00392132 /* UIView+EnclosingScrollView.swift in Sources */ = {isa = PBXBuildFile; fileRef = 027BD3BA2909478B00392132 /* UIView+EnclosingScrollView.swift */; };
		027BD3BE2909478B00392132 /* UIResponder+CurrentResponder.swift in Sources */ = {isa = PBXBuildFile; fileRef = 027BD3BB2909478B00392132 /* UIResponder+CurrentResponder.swift */; };
		027BD3C52909707700392132 /* Shake.swift in Sources */ = {isa = PBXBuildFile; fileRef = 027BD3C42909707700392132 /* Shake.swift */; };
		0282DA7328F98CC9003C3F07 /* WebUnitView.swift in Sources */ = {isa = PBXBuildFile; fileRef = 0282DA7228F98CC9003C3F07 /* WebUnitView.swift */; };
		0283347D28D4D3DE00C828FC /* Data_Discovery.swift in Sources */ = {isa = PBXBuildFile; fileRef = 0283347C28D4D3DE00C828FC /* Data_Discovery.swift */; };
		0283348028D4DCD200C828FC /* ViewExtension.swift in Sources */ = {isa = PBXBuildFile; fileRef = 0283347F28D4DCD200C828FC /* ViewExtension.swift */; };
		0284DBFE28D48C5300830893 /* CourseItem.swift in Sources */ = {isa = PBXBuildFile; fileRef = 0284DBFD28D48C5300830893 /* CourseItem.swift */; };
		028CE96929858ECC00B6B1C3 /* FlexibleKeyboardInputView.swift in Sources */ = {isa = PBXBuildFile; fileRef = 028CE96829858ECC00B6B1C3 /* FlexibleKeyboardInputView.swift */; };
		028F9F37293A44C700DE65D0 /* Data_ResetPassword.swift in Sources */ = {isa = PBXBuildFile; fileRef = 028F9F36293A44C700DE65D0 /* Data_ResetPassword.swift */; };
		028F9F39293A452B00DE65D0 /* ResetPassword.swift in Sources */ = {isa = PBXBuildFile; fileRef = 028F9F38293A452B00DE65D0 /* ResetPassword.swift */; };
		0295C885299B99DD00ABE571 /* RefreshableScrollView.swift in Sources */ = {isa = PBXBuildFile; fileRef = 0295C884299B99DD00ABE571 /* RefreshableScrollView.swift */; };
		02A463112AEA966C00331037 /* AppReviewView.swift in Sources */ = {isa = PBXBuildFile; fileRef = 02A463102AEA966C00331037 /* AppReviewView.swift */; };
		02A4833529B8A73400D33F33 /* CorePersistenceProtocol.swift in Sources */ = {isa = PBXBuildFile; fileRef = 02A4833429B8A73400D33F33 /* CorePersistenceProtocol.swift */; };
		02A4833829B8A8F900D33F33 /* CoreDataModel.xcdatamodeld in Sources */ = {isa = PBXBuildFile; fileRef = 02A4833629B8A8F800D33F33 /* CoreDataModel.xcdatamodeld */; };
		02A4833A29B8A9AB00D33F33 /* DownloadManager.swift in Sources */ = {isa = PBXBuildFile; fileRef = 02A4833929B8A9AB00D33F33 /* DownloadManager.swift */; };
		02A4833C29B8C57800D33F33 /* DownloadView.swift in Sources */ = {isa = PBXBuildFile; fileRef = 02A4833B29B8C57800D33F33 /* DownloadView.swift */; };
		02AFCC182AEFDB24000360F0 /* ThirdPartyMailClient.swift in Sources */ = {isa = PBXBuildFile; fileRef = 02AFCC172AEFDB24000360F0 /* ThirdPartyMailClient.swift */; };
		02AFCC1A2AEFDC18000360F0 /* ThirdPartyMailer.swift in Sources */ = {isa = PBXBuildFile; fileRef = 02AFCC192AEFDC18000360F0 /* ThirdPartyMailer.swift */; };
		02B2B594295C5C7A00914876 /* Thread.swift in Sources */ = {isa = PBXBuildFile; fileRef = 02B2B593295C5C7A00914876 /* Thread.swift */; };
		02B3E3B32930198600A50475 /* AVPlayerViewControllerExtension.swift in Sources */ = {isa = PBXBuildFile; fileRef = 02B3E3B22930198600A50475 /* AVPlayerViewControllerExtension.swift */; };
		02B3F16E2AB489A400DDDD4E /* RefreshableScrollViewCompat.swift in Sources */ = {isa = PBXBuildFile; fileRef = 02B3F16D2AB489A400DDDD4E /* RefreshableScrollViewCompat.swift */; };
		02C917F029CDA99E00DBB8BD /* Data_Dashboard.swift in Sources */ = {isa = PBXBuildFile; fileRef = 02C917EF29CDA99E00DBB8BD /* Data_Dashboard.swift */; };
		02CF46C829546AA200A698EE /* NoCachedDataError.swift in Sources */ = {isa = PBXBuildFile; fileRef = 02CF46C729546AA200A698EE /* NoCachedDataError.swift */; };
		02D400612B0678190029D168 /* SKStoreReviewControllerExtension.swift in Sources */ = {isa = PBXBuildFile; fileRef = 02D400602B0678190029D168 /* SKStoreReviewControllerExtension.swift */; };
		02D800CC29348F460099CF16 /* ImagePicker.swift in Sources */ = {isa = PBXBuildFile; fileRef = 02D800CB29348F460099CF16 /* ImagePicker.swift */; };
		02E225B0291D29EB0067769A /* UrlExtension.swift in Sources */ = {isa = PBXBuildFile; fileRef = 02E225AF291D29EB0067769A /* UrlExtension.swift */; };
		02E93F852AEBAEBC006C4750 /* AppReviewViewModel.swift in Sources */ = {isa = PBXBuildFile; fileRef = 02E93F842AEBAEBC006C4750 /* AppReviewViewModel.swift */; };
		02F164372902A9EB0090DDEF /* StringExtension.swift in Sources */ = {isa = PBXBuildFile; fileRef = 02F164362902A9EB0090DDEF /* StringExtension.swift */; };
		02F6EF3B28D9B8EC00835477 /* CourseCellView.swift in Sources */ = {isa = PBXBuildFile; fileRef = 02F6EF3A28D9B8EC00835477 /* CourseCellView.swift */; };
		02F6EF4A28D9F0A700835477 /* DateExtension.swift in Sources */ = {isa = PBXBuildFile; fileRef = 02F6EF4928D9F0A700835477 /* DateExtension.swift */; };
		02F98A7F28F81EE900DE94C0 /* Container+App.swift in Sources */ = {isa = PBXBuildFile; fileRef = 02F98A7E28F81EE900DE94C0 /* Container+App.swift */; };
		0604C9AA2B22FACF00AD5DBF /* UIComponentsConfig.swift in Sources */ = {isa = PBXBuildFile; fileRef = 0604C9A92B22FACF00AD5DBF /* UIComponentsConfig.swift */; };
		064987932B4D69FF0071642A /* DragAndDropCssInjection.swift in Sources */ = {isa = PBXBuildFile; fileRef = 0649878A2B4D69FE0071642A /* DragAndDropCssInjection.swift */; };
		064987942B4D69FF0071642A /* WebviewInjection.swift in Sources */ = {isa = PBXBuildFile; fileRef = 0649878B2B4D69FE0071642A /* WebviewInjection.swift */; };
		064987952B4D69FF0071642A /* SurveyCssInjection.swift in Sources */ = {isa = PBXBuildFile; fileRef = 0649878C2B4D69FE0071642A /* SurveyCssInjection.swift */; };
		064987962B4D69FF0071642A /* WebviewMessage.swift in Sources */ = {isa = PBXBuildFile; fileRef = 0649878D2B4D69FE0071642A /* WebviewMessage.swift */; };
		064987972B4D69FF0071642A /* WebView.swift in Sources */ = {isa = PBXBuildFile; fileRef = 0649878E2B4D69FE0071642A /* WebView.swift */; };
		064987982B4D69FF0071642A /* CSSInjectionProtocol.swift in Sources */ = {isa = PBXBuildFile; fileRef = 064987902B4D69FE0071642A /* CSSInjectionProtocol.swift */; };
		064987992B4D69FF0071642A /* WebViewScriptInjectionProtocol.swift in Sources */ = {isa = PBXBuildFile; fileRef = 064987912B4D69FE0071642A /* WebViewScriptInjectionProtocol.swift */; };
		0649879A2B4D69FF0071642A /* WebViewHTML.swift in Sources */ = {isa = PBXBuildFile; fileRef = 064987922B4D69FE0071642A /* WebViewHTML.swift */; };
		070019A528F6F17900D5FC78 /* Data_Media.swift in Sources */ = {isa = PBXBuildFile; fileRef = 070019A428F6F17900D5FC78 /* Data_Media.swift */; };
		070019AC28F6FD0100D5FC78 /* CourseDetailBlock.swift in Sources */ = {isa = PBXBuildFile; fileRef = 070019AB28F6FD0100D5FC78 /* CourseDetailBlock.swift */; };
		070019AE28F701B200D5FC78 /* Certificate.swift in Sources */ = {isa = PBXBuildFile; fileRef = 070019AD28F701B200D5FC78 /* Certificate.swift */; };
		071009C428D1C9D000344290 /* StyledButton.swift in Sources */ = {isa = PBXBuildFile; fileRef = 071009C328D1C9D000344290 /* StyledButton.swift */; };
		071009D028D1E3A600344290 /* Constants.swift in Sources */ = {isa = PBXBuildFile; fileRef = 071009CF28D1E3A600344290 /* Constants.swift */; };
		0716946D296D996900E3DED6 /* Core.framework in Frameworks */ = {isa = PBXBuildFile; fileRef = 0770DE0828D07831006D8A5D /* Core.framework */; platformFilter = ios; };
		0727877028D23411002E9142 /* Config.swift in Sources */ = {isa = PBXBuildFile; fileRef = 0727876F28D23411002E9142 /* Config.swift */; };
		0727877728D23847002E9142 /* DataLayer.swift in Sources */ = {isa = PBXBuildFile; fileRef = 0727877628D23847002E9142 /* DataLayer.swift */; };
		0727877928D23BE0002E9142 /* RequestInterceptor.swift in Sources */ = {isa = PBXBuildFile; fileRef = 0727877828D23BE0002E9142 /* RequestInterceptor.swift */; };
		0727877B28D24A1D002E9142 /* HeadersRedirectHandler.swift in Sources */ = {isa = PBXBuildFile; fileRef = 0727877A28D24A1D002E9142 /* HeadersRedirectHandler.swift */; };
		0727877D28D25212002E9142 /* ProgressBar.swift in Sources */ = {isa = PBXBuildFile; fileRef = 0727877C28D25212002E9142 /* ProgressBar.swift */; };
		0727877F28D25B24002E9142 /* Alamofire+Error.swift in Sources */ = {isa = PBXBuildFile; fileRef = 0727877E28D25B24002E9142 /* Alamofire+Error.swift */; };
		0727878128D25EFD002E9142 /* SnackBarView.swift in Sources */ = {isa = PBXBuildFile; fileRef = 0727878028D25EFD002E9142 /* SnackBarView.swift */; };
		0727878328D31287002E9142 /* DispatchQueue+App.swift in Sources */ = {isa = PBXBuildFile; fileRef = 0727878228D31287002E9142 /* DispatchQueue+App.swift */; };
		0727878528D31657002E9142 /* Data_User.swift in Sources */ = {isa = PBXBuildFile; fileRef = 0727878428D31657002E9142 /* Data_User.swift */; };
		0727878928D31734002E9142 /* User.swift in Sources */ = {isa = PBXBuildFile; fileRef = 0727878828D31734002E9142 /* User.swift */; };
		072787B628D37A0E002E9142 /* Validator.swift in Sources */ = {isa = PBXBuildFile; fileRef = 072787B528D37A0E002E9142 /* Validator.swift */; };
		07460FE1294B706200F70538 /* CollectionExtension.swift in Sources */ = {isa = PBXBuildFile; fileRef = 07460FE0294B706200F70538 /* CollectionExtension.swift */; };
		07460FE3294B72D700F70538 /* Notification.swift in Sources */ = {isa = PBXBuildFile; fileRef = 07460FE2294B72D700F70538 /* Notification.swift */; };
		076F297F2A1F80C800967E7D /* Pagination.swift in Sources */ = {isa = PBXBuildFile; fileRef = 076F297E2A1F80C800967E7D /* Pagination.swift */; };
		0770DE1928D0847D006D8A5D /* BaseRouter.swift in Sources */ = {isa = PBXBuildFile; fileRef = 0770DE1828D0847D006D8A5D /* BaseRouter.swift */; };
		0770DE2528D08FBA006D8A5D /* CoreStorage.swift in Sources */ = {isa = PBXBuildFile; fileRef = 0770DE2428D08FBA006D8A5D /* CoreStorage.swift */; };
		0770DE2A28D0929E006D8A5D /* HTTPTask.swift in Sources */ = {isa = PBXBuildFile; fileRef = 0770DE2928D0929E006D8A5D /* HTTPTask.swift */; };
		0770DE2C28D092B3006D8A5D /* NetworkLogger.swift in Sources */ = {isa = PBXBuildFile; fileRef = 0770DE2B28D092B3006D8A5D /* NetworkLogger.swift */; };
		0770DE2E28D09743006D8A5D /* API.swift in Sources */ = {isa = PBXBuildFile; fileRef = 0770DE2D28D09743006D8A5D /* API.swift */; };
		0770DE3028D09793006D8A5D /* EndPointType.swift in Sources */ = {isa = PBXBuildFile; fileRef = 0770DE2F28D09793006D8A5D /* EndPointType.swift */; };
		0770DE5228D0ADFF006D8A5D /* Assets.xcassets in Resources */ = {isa = PBXBuildFile; fileRef = 0770DE5128D0ADFF006D8A5D /* Assets.xcassets */; };
		0770DE5428D0B00C006D8A5D /* swiftgen.yml in Resources */ = {isa = PBXBuildFile; fileRef = 0770DE5328D0B00C006D8A5D /* swiftgen.yml */; };
		0770DE5B28D0B209006D8A5D /* Localizable.strings in Resources */ = {isa = PBXBuildFile; fileRef = 0770DE5D28D0B209006D8A5D /* Localizable.strings */; };
		0770DE5F28D0B22C006D8A5D /* Strings.swift in Sources */ = {isa = PBXBuildFile; fileRef = 0770DE5E28D0B22C006D8A5D /* Strings.swift */; };
		0770DE6128D0B2CB006D8A5D /* Assets.swift in Sources */ = {isa = PBXBuildFile; fileRef = 0770DE6028D0B2CB006D8A5D /* Assets.swift */; };
		07DDFCBD29A780BB00572595 /* UINavigationController+Animation.swift in Sources */ = {isa = PBXBuildFile; fileRef = 07DDFCBC29A780BB00572595 /* UINavigationController+Animation.swift */; };
		07E0939F2B308D2800F1E4B2 /* Data_Certificate.swift in Sources */ = {isa = PBXBuildFile; fileRef = 07E0939E2B308D2800F1E4B2 /* Data_Certificate.swift */; };
		A53A32352B233DEC005FE38A /* ThemeConfig.swift in Sources */ = {isa = PBXBuildFile; fileRef = A53A32342B233DEC005FE38A /* ThemeConfig.swift */; };
		BA30427F2B20B320009B64B7 /* SocialAuthError.swift in Sources */ = {isa = PBXBuildFile; fileRef = BA30427D2B20B299009B64B7 /* SocialAuthError.swift */; };
		BA593F1C2AF8E498009ADB51 /* ScrollSlidingTabBar.swift in Sources */ = {isa = PBXBuildFile; fileRef = BA593F1B2AF8E498009ADB51 /* ScrollSlidingTabBar.swift */; };
		BA593F1E2AF8E4A0009ADB51 /* FrameReader.swift in Sources */ = {isa = PBXBuildFile; fileRef = BA593F1D2AF8E4A0009ADB51 /* FrameReader.swift */; };
		BA76135C2B21BC7300B599B7 /* SocialAuthResponse.swift in Sources */ = {isa = PBXBuildFile; fileRef = BA76135B2B21BC7300B599B7 /* SocialAuthResponse.swift */; };
		BA8B3A2F2AD546A700D25EF5 /* DebugLog.swift in Sources */ = {isa = PBXBuildFile; fileRef = BA8B3A2E2AD546A700D25EF5 /* DebugLog.swift */; };
		BA8FA6612AD5974300EA029A /* AppleAuthProvider.swift in Sources */ = {isa = PBXBuildFile; fileRef = BA8FA6602AD5974300EA029A /* AppleAuthProvider.swift */; };
		BA8FA6682AD59A5700EA029A /* SocialAuthButton.swift in Sources */ = {isa = PBXBuildFile; fileRef = BA8FA6672AD59A5700EA029A /* SocialAuthButton.swift */; };
		BA8FA66A2AD59B5500EA029A /* GoogleAuthProvider.swift in Sources */ = {isa = PBXBuildFile; fileRef = BA8FA6692AD59B5500EA029A /* GoogleAuthProvider.swift */; };
		BA8FA66C2AD59BBC00EA029A /* GoogleSignIn in Frameworks */ = {isa = PBXBuildFile; productRef = BA8FA66B2AD59BBC00EA029A /* GoogleSignIn */; };
		BA8FA66E2AD59E7D00EA029A /* FacebookAuthProvider.swift in Sources */ = {isa = PBXBuildFile; fileRef = BA8FA66D2AD59E7D00EA029A /* FacebookAuthProvider.swift */; };
		BA8FA6702AD59EA300EA029A /* MicrosoftAuthProvider.swift in Sources */ = {isa = PBXBuildFile; fileRef = BA8FA66F2AD59EA300EA029A /* MicrosoftAuthProvider.swift */; };
<<<<<<< HEAD
		BAD9CA2F2B289B3500DE790A /* ajaxHandler.js in Resources */ = {isa = PBXBuildFile; fileRef = BAD9CA2E2B289B3500DE790A /* ajaxHandler.js */; };
		BAD9CA332B28A8F300DE790A /* AjaxProvider.swift in Sources */ = {isa = PBXBuildFile; fileRef = BAD9CA322B28A8F300DE790A /* AjaxProvider.swift */; };
=======
		BAAD62C62AFCF00B000E6103 /* CustomDisclosureGroup.swift in Sources */ = {isa = PBXBuildFile; fileRef = BAAD62C52AFCF00B000E6103 /* CustomDisclosureGroup.swift */; };
		BAD9CA422B2B140100DE790A /* AgreementConfigTests.swift in Sources */ = {isa = PBXBuildFile; fileRef = BAD9CA412B2B140100DE790A /* AgreementConfigTests.swift */; };
>>>>>>> 6f3a985f
		BADB3F5B2AD6EC56004D5CFA /* ResultExtension.swift in Sources */ = {isa = PBXBuildFile; fileRef = BADB3F5A2AD6EC56004D5CFA /* ResultExtension.swift */; };
		BAF0D4CB2AD6AE14007AC334 /* FacebookLogin in Frameworks */ = {isa = PBXBuildFile; productRef = BAF0D4CA2AD6AE14007AC334 /* FacebookLogin */; };
		BAFB99822B0E2354007D09F9 /* FacebookConfig.swift in Sources */ = {isa = PBXBuildFile; fileRef = BAFB99812B0E2354007D09F9 /* FacebookConfig.swift */; };
		BAFB99842B0E282E007D09F9 /* MicrosoftConfig.swift in Sources */ = {isa = PBXBuildFile; fileRef = BAFB99832B0E282E007D09F9 /* MicrosoftConfig.swift */; };
		BAFB99902B14B377007D09F9 /* GoogleConfig.swift in Sources */ = {isa = PBXBuildFile; fileRef = BAFB998F2B14B377007D09F9 /* GoogleConfig.swift */; };
		BAFB99922B14E23D007D09F9 /* AppleSignInConfig.swift in Sources */ = {isa = PBXBuildFile; fileRef = BAFB99912B14E23D007D09F9 /* AppleSignInConfig.swift */; };
		C8C446EF233F81B9FABB77D2 /* Pods_App_Core.framework in Frameworks */ = {isa = PBXBuildFile; fileRef = 349B90CD6579F7B8D257E515 /* Pods_App_Core.framework */; };
		CFC84952299F8B890055E497 /* Debounce.swift in Sources */ = {isa = PBXBuildFile; fileRef = CFC84951299F8B890055E497 /* Debounce.swift */; };
		DBF6F2412B014ADA0098414B /* FirebaseConfig.swift in Sources */ = {isa = PBXBuildFile; fileRef = DBF6F2402B014ADA0098414B /* FirebaseConfig.swift */; };
		DBF6F2462B01DAFE0098414B /* AgreementConfig.swift in Sources */ = {isa = PBXBuildFile; fileRef = DBF6F2452B01DAFE0098414B /* AgreementConfig.swift */; };
		DBF6F24A2B0380E00098414B /* FeaturesConfig.swift in Sources */ = {isa = PBXBuildFile; fileRef = DBF6F2492B0380E00098414B /* FeaturesConfig.swift */; };
		E055A5392B18DC95008D9E5E /* Theme.framework in Frameworks */ = {isa = PBXBuildFile; fileRef = E055A5382B18DC95008D9E5E /* Theme.framework */; };
		E055A53A2B18DC95008D9E5E /* Theme.framework in Embed Frameworks */ = {isa = PBXBuildFile; fileRef = E055A5382B18DC95008D9E5E /* Theme.framework */; settings = {ATTRIBUTES = (CodeSignOnCopy, RemoveHeadersOnCopy, ); }; };
		E09179FD2B0F204E002AB695 /* ConfigTests.swift in Sources */ = {isa = PBXBuildFile; fileRef = E09179FC2B0F204D002AB695 /* ConfigTests.swift */; };
		E0D586362B314CD3009B4BA7 /* LogistrationBottomView.swift in Sources */ = {isa = PBXBuildFile; fileRef = E0D586352B314CD3009B4BA7 /* LogistrationBottomView.swift */; };
/* End PBXBuildFile section */

/* Begin PBXContainerItemProxy section */
		0716946E296D996900E3DED6 /* PBXContainerItemProxy */ = {
			isa = PBXContainerItemProxy;
			containerPortal = 0770DDFF28D07831006D8A5D /* Project object */;
			proxyType = 1;
			remoteGlobalIDString = 0770DE0728D07831006D8A5D;
			remoteInfo = Core;
		};
/* End PBXContainerItemProxy section */

/* Begin PBXCopyFilesBuildPhase section */
		E055A53B2B18DC95008D9E5E /* Embed Frameworks */ = {
			isa = PBXCopyFilesBuildPhase;
			buildActionMask = 2147483647;
			dstPath = "";
			dstSubfolderSpec = 10;
			files = (
				E055A53A2B18DC95008D9E5E /* Theme.framework in Embed Frameworks */,
			);
			name = "Embed Frameworks";
			runOnlyForDeploymentPostprocessing = 0;
		};
/* End PBXCopyFilesBuildPhase section */

/* Begin PBXFileReference section */
		020306CB2932C0C4000949EA /* PickerView.swift */ = {isa = PBXFileReference; lastKnownFileType = sourcecode.swift; path = PickerView.swift; sourceTree = "<group>"; };
		02066B472906F73400F4307E /* PickerMenu.swift */ = {isa = PBXFileReference; lastKnownFileType = sourcecode.swift; path = PickerMenu.swift; sourceTree = "<group>"; };
		020C31C8290AC3F700D6DEA2 /* PickerFields.swift */ = {isa = PBXFileReference; lastKnownFileType = sourcecode.swift; path = PickerFields.swift; sourceTree = "<group>"; };
		021D924728DC860C00ACC565 /* Data_UserProfile.swift */ = {isa = PBXFileReference; lastKnownFileType = sourcecode.swift; path = Data_UserProfile.swift; sourceTree = "<group>"; };
		021D924F28DC89D100ACC565 /* UserProfile.swift */ = {isa = PBXFileReference; lastKnownFileType = sourcecode.swift; path = UserProfile.swift; sourceTree = "<group>"; };
		021D925628DCF12900ACC565 /* AlertView.swift */ = {isa = PBXFileReference; lastKnownFileType = sourcecode.swift; path = AlertView.swift; sourceTree = "<group>"; };
		02280F5A294B4E6F0032823A /* Connectivity.swift */ = {isa = PBXFileReference; lastKnownFileType = sourcecode.swift; path = Connectivity.swift; sourceTree = "<group>"; };
		02284C172A3B1AE00007117F /* UIApplicationExtension.swift */ = {isa = PBXFileReference; lastKnownFileType = sourcecode.swift; path = UIApplicationExtension.swift; sourceTree = "<group>"; };
		022C64E329AE0191000F532B /* TextWithUrls.swift */ = {isa = PBXFileReference; lastKnownFileType = sourcecode.swift; path = TextWithUrls.swift; sourceTree = "<group>"; };
		0231CDBD2922422D00032416 /* CSSInjector.swift */ = {isa = PBXFileReference; lastKnownFileType = sourcecode.swift; path = CSSInjector.swift; sourceTree = "<group>"; };
		0233D56E2AF13EB200BAC8BD /* StarRatingView.swift */ = {isa = PBXFileReference; lastKnownFileType = sourcecode.swift; path = StarRatingView.swift; sourceTree = "<group>"; };
		0233D5702AF13EC800BAC8BD /* SelectMailClientView.swift */ = {isa = PBXFileReference; lastKnownFileType = sourcecode.swift; path = SelectMailClientView.swift; sourceTree = "<group>"; };
		0233D5722AF13EEE00BAC8BD /* AppReviewButton.swift */ = {isa = PBXFileReference; lastKnownFileType = sourcecode.swift; path = AppReviewButton.swift; sourceTree = "<group>"; };
		0236961828F9A26900EEF206 /* AuthRepository.swift */ = {isa = PBXFileReference; lastKnownFileType = sourcecode.swift; path = AuthRepository.swift; sourceTree = "<group>"; };
		0236961A28F9A28B00EEF206 /* AuthInteractor.swift */ = {isa = PBXFileReference; lastKnownFileType = sourcecode.swift; path = AuthInteractor.swift; sourceTree = "<group>"; };
		0236961C28F9A2D200EEF206 /* Data_AuthResponse.swift */ = {isa = PBXFileReference; lastKnownFileType = sourcecode.swift; path = Data_AuthResponse.swift; sourceTree = "<group>"; };
		0236961E28F9A2F600EEF206 /* AuthEndpoint.swift */ = {isa = PBXFileReference; lastKnownFileType = sourcecode.swift; path = AuthEndpoint.swift; sourceTree = "<group>"; };
		0236F3B628F4351E0050F09B /* CourseButton.swift */ = {isa = PBXFileReference; lastKnownFileType = sourcecode.swift; path = CourseButton.swift; sourceTree = "<group>"; };
		023A1135291432B200D0D354 /* RegistrationTextField.swift */ = {isa = PBXFileReference; lastKnownFileType = sourcecode.swift; path = RegistrationTextField.swift; sourceTree = "<group>"; };
		023A1137291432FD00D0D354 /* FieldConfiguration.swift */ = {isa = PBXFileReference; lastKnownFileType = sourcecode.swift; path = FieldConfiguration.swift; sourceTree = "<group>"; };
		023A4DD3299E66BD006C0E48 /* OfflineSnackBarView.swift */ = {isa = PBXFileReference; lastKnownFileType = sourcecode.swift; path = OfflineSnackBarView.swift; sourceTree = "<group>"; };
		0241666A28F5A78B00082765 /* HTMLFormattedText.swift */ = {isa = PBXFileReference; lastKnownFileType = sourcecode.swift; path = HTMLFormattedText.swift; sourceTree = "<group>"; };
		0248C92229C075EF00DC8402 /* CourseBlockModel.swift */ = {isa = PBXFileReference; lastKnownFileType = sourcecode.swift; path = CourseBlockModel.swift; sourceTree = "<group>"; };
		024BE3DE29B2615500BCDEE2 /* CGColorExtension.swift */ = {isa = PBXFileReference; lastKnownFileType = sourcecode.swift; path = CGColorExtension.swift; sourceTree = "<group>"; };
		024D723429C8BB1A006D36ED /* NavigationBar.swift */ = {isa = PBXFileReference; lastKnownFileType = sourcecode.swift; path = NavigationBar.swift; sourceTree = "<group>"; };
		024FCCFF28EF1CD300232339 /* WebBrowser.swift */ = {isa = PBXFileReference; lastKnownFileType = sourcecode.swift; path = WebBrowser.swift; sourceTree = "<group>"; };
		02512FEF299533DE0024D438 /* CoreDataHandlerProtocol.swift */ = {isa = PBXFileReference; lastKnownFileType = sourcecode.swift; path = CoreDataHandlerProtocol.swift; sourceTree = "<group>"; };
		0255D55729362839004DBC1A /* UploadBodyEncoding.swift */ = {isa = PBXFileReference; lastKnownFileType = sourcecode.swift; path = UploadBodyEncoding.swift; sourceTree = "<group>"; };
		0259104929C4A5B6004B5A55 /* UserSettings.swift */ = {isa = PBXFileReference; lastKnownFileType = sourcecode.swift; path = UserSettings.swift; sourceTree = "<group>"; };
		025B36742A13B7D5001A640E /* UnitButtonView.swift */ = {isa = PBXFileReference; lastKnownFileType = sourcecode.swift; path = UnitButtonView.swift; sourceTree = "<group>"; };
		0260E57F28FD792800BBBE18 /* WebUnitViewModel.swift */ = {isa = PBXFileReference; lastKnownFileType = sourcecode.swift; path = WebUnitViewModel.swift; sourceTree = "<group>"; };
		027BD3912907D88F00392132 /* Data_RegistrationFields.swift */ = {isa = PBXFileReference; lastKnownFileType = sourcecode.swift; path = Data_RegistrationFields.swift; sourceTree = "<group>"; };
		027BD39B2908810C00392132 /* RegisterUser.swift */ = {isa = PBXFileReference; lastKnownFileType = sourcecode.swift; path = RegisterUser.swift; sourceTree = "<group>"; };
		027BD3A62909474100392132 /* KeyboardAvoidingViewController.swift */ = {isa = PBXFileReference; fileEncoding = 4; lastKnownFileType = sourcecode.swift; path = KeyboardAvoidingViewController.swift; sourceTree = "<group>"; };
		027BD3A72909474100392132 /* KeyboardAvoidingViewControllerRepr.swift */ = {isa = PBXFileReference; fileEncoding = 4; lastKnownFileType = sourcecode.swift; path = KeyboardAvoidingViewControllerRepr.swift; sourceTree = "<group>"; };
		027BD3AA2909474F00392132 /* KeyboardScroller.swift */ = {isa = PBXFileReference; fileEncoding = 4; lastKnownFileType = sourcecode.swift; path = KeyboardScroller.swift; sourceTree = "<group>"; };
		027BD3AB2909474F00392132 /* KeyboardScrollerOptions.swift */ = {isa = PBXFileReference; fileEncoding = 4; lastKnownFileType = sourcecode.swift; path = KeyboardScrollerOptions.swift; sourceTree = "<group>"; };
		027BD3AC2909475000392132 /* DismissKeyboardTapHandler.swift */ = {isa = PBXFileReference; fileEncoding = 4; lastKnownFileType = sourcecode.swift; path = DismissKeyboardTapHandler.swift; sourceTree = "<group>"; };
		027BD3B02909475800392132 /* Publishers+KeyboardState.swift */ = {isa = PBXFileReference; fileEncoding = 4; lastKnownFileType = sourcecode.swift; path = "Publishers+KeyboardState.swift"; sourceTree = "<group>"; };
		027BD3B12909475800392132 /* KeyboardState.swift */ = {isa = PBXFileReference; fileEncoding = 4; lastKnownFileType = sourcecode.swift; path = KeyboardState.swift; sourceTree = "<group>"; };
		027BD3B22909475900392132 /* KeyboardStateObserver.swift */ = {isa = PBXFileReference; fileEncoding = 4; lastKnownFileType = sourcecode.swift; path = KeyboardStateObserver.swift; sourceTree = "<group>"; };
		027BD3B62909476200392132 /* DismissKeyboardTapViewModifier.swift */ = {isa = PBXFileReference; fileEncoding = 4; lastKnownFileType = sourcecode.swift; path = DismissKeyboardTapViewModifier.swift; sourceTree = "<group>"; };
		027BD3B72909476200392132 /* KeyboardAvoidingModifier.swift */ = {isa = PBXFileReference; fileEncoding = 4; lastKnownFileType = sourcecode.swift; path = KeyboardAvoidingModifier.swift; sourceTree = "<group>"; };
		027BD3BA2909478B00392132 /* UIView+EnclosingScrollView.swift */ = {isa = PBXFileReference; fileEncoding = 4; lastKnownFileType = sourcecode.swift; path = "UIView+EnclosingScrollView.swift"; sourceTree = "<group>"; };
		027BD3BB2909478B00392132 /* UIResponder+CurrentResponder.swift */ = {isa = PBXFileReference; fileEncoding = 4; lastKnownFileType = sourcecode.swift; path = "UIResponder+CurrentResponder.swift"; sourceTree = "<group>"; };
		027BD3C42909707700392132 /* Shake.swift */ = {isa = PBXFileReference; lastKnownFileType = sourcecode.swift; path = Shake.swift; sourceTree = "<group>"; };
		0282DA7228F98CC9003C3F07 /* WebUnitView.swift */ = {isa = PBXFileReference; lastKnownFileType = sourcecode.swift; path = WebUnitView.swift; sourceTree = "<group>"; };
		0283347C28D4D3DE00C828FC /* Data_Discovery.swift */ = {isa = PBXFileReference; lastKnownFileType = sourcecode.swift; path = Data_Discovery.swift; sourceTree = "<group>"; };
		0283347F28D4DCD200C828FC /* ViewExtension.swift */ = {isa = PBXFileReference; lastKnownFileType = sourcecode.swift; path = ViewExtension.swift; sourceTree = "<group>"; };
		0284DBFD28D48C5300830893 /* CourseItem.swift */ = {isa = PBXFileReference; lastKnownFileType = sourcecode.swift; path = CourseItem.swift; sourceTree = "<group>"; };
		028CE96829858ECC00B6B1C3 /* FlexibleKeyboardInputView.swift */ = {isa = PBXFileReference; lastKnownFileType = sourcecode.swift; path = FlexibleKeyboardInputView.swift; sourceTree = "<group>"; };
		028F9F36293A44C700DE65D0 /* Data_ResetPassword.swift */ = {isa = PBXFileReference; lastKnownFileType = sourcecode.swift; path = Data_ResetPassword.swift; sourceTree = "<group>"; };
		028F9F38293A452B00DE65D0 /* ResetPassword.swift */ = {isa = PBXFileReference; lastKnownFileType = sourcecode.swift; path = ResetPassword.swift; sourceTree = "<group>"; };
		0295C884299B99DD00ABE571 /* RefreshableScrollView.swift */ = {isa = PBXFileReference; lastKnownFileType = sourcecode.swift; path = RefreshableScrollView.swift; sourceTree = "<group>"; };
		02A463102AEA966C00331037 /* AppReviewView.swift */ = {isa = PBXFileReference; lastKnownFileType = sourcecode.swift; path = AppReviewView.swift; sourceTree = "<group>"; };
		02A4833429B8A73400D33F33 /* CorePersistenceProtocol.swift */ = {isa = PBXFileReference; lastKnownFileType = sourcecode.swift; path = CorePersistenceProtocol.swift; sourceTree = "<group>"; };
		02A4833729B8A8F800D33F33 /* CoreDataModel.xcdatamodel */ = {isa = PBXFileReference; lastKnownFileType = wrapper.xcdatamodel; path = CoreDataModel.xcdatamodel; sourceTree = "<group>"; };
		02A4833929B8A9AB00D33F33 /* DownloadManager.swift */ = {isa = PBXFileReference; lastKnownFileType = sourcecode.swift; path = DownloadManager.swift; sourceTree = "<group>"; };
		02A4833B29B8C57800D33F33 /* DownloadView.swift */ = {isa = PBXFileReference; lastKnownFileType = sourcecode.swift; path = DownloadView.swift; sourceTree = "<group>"; };
		02AFCC172AEFDB24000360F0 /* ThirdPartyMailClient.swift */ = {isa = PBXFileReference; lastKnownFileType = sourcecode.swift; path = ThirdPartyMailClient.swift; sourceTree = "<group>"; };
		02AFCC192AEFDC18000360F0 /* ThirdPartyMailer.swift */ = {isa = PBXFileReference; lastKnownFileType = sourcecode.swift; path = ThirdPartyMailer.swift; sourceTree = "<group>"; };
		02B2B593295C5C7A00914876 /* Thread.swift */ = {isa = PBXFileReference; lastKnownFileType = sourcecode.swift; path = Thread.swift; sourceTree = "<group>"; };
		02B3E3B22930198600A50475 /* AVPlayerViewControllerExtension.swift */ = {isa = PBXFileReference; lastKnownFileType = sourcecode.swift; path = AVPlayerViewControllerExtension.swift; sourceTree = "<group>"; };
		02B3F16D2AB489A400DDDD4E /* RefreshableScrollViewCompat.swift */ = {isa = PBXFileReference; lastKnownFileType = sourcecode.swift; path = RefreshableScrollViewCompat.swift; sourceTree = "<group>"; };
		02C917EF29CDA99E00DBB8BD /* Data_Dashboard.swift */ = {isa = PBXFileReference; lastKnownFileType = sourcecode.swift; path = Data_Dashboard.swift; sourceTree = "<group>"; };
		02CF46C729546AA200A698EE /* NoCachedDataError.swift */ = {isa = PBXFileReference; lastKnownFileType = sourcecode.swift; path = NoCachedDataError.swift; sourceTree = "<group>"; };
		02D400602B0678190029D168 /* SKStoreReviewControllerExtension.swift */ = {isa = PBXFileReference; lastKnownFileType = sourcecode.swift; path = SKStoreReviewControllerExtension.swift; sourceTree = "<group>"; };
		02D800CB29348F460099CF16 /* ImagePicker.swift */ = {isa = PBXFileReference; lastKnownFileType = sourcecode.swift; path = ImagePicker.swift; sourceTree = "<group>"; };
		02E225AF291D29EB0067769A /* UrlExtension.swift */ = {isa = PBXFileReference; lastKnownFileType = sourcecode.swift; path = UrlExtension.swift; sourceTree = "<group>"; };
		02E93F842AEBAEBC006C4750 /* AppReviewViewModel.swift */ = {isa = PBXFileReference; lastKnownFileType = sourcecode.swift; path = AppReviewViewModel.swift; sourceTree = "<group>"; };
		02ED50CB29A64B84008341CD /* uk */ = {isa = PBXFileReference; lastKnownFileType = text.plist.strings; name = uk; path = uk.lproj/Localizable.strings; sourceTree = "<group>"; };
		02F164362902A9EB0090DDEF /* StringExtension.swift */ = {isa = PBXFileReference; fileEncoding = 4; lastKnownFileType = sourcecode.swift; path = StringExtension.swift; sourceTree = "<group>"; };
		02F6EF3A28D9B8EC00835477 /* CourseCellView.swift */ = {isa = PBXFileReference; lastKnownFileType = sourcecode.swift; path = CourseCellView.swift; sourceTree = "<group>"; };
		02F6EF4928D9F0A700835477 /* DateExtension.swift */ = {isa = PBXFileReference; lastKnownFileType = sourcecode.swift; path = DateExtension.swift; sourceTree = "<group>"; };
		02F98A7E28F81EE900DE94C0 /* Container+App.swift */ = {isa = PBXFileReference; lastKnownFileType = sourcecode.swift; path = "Container+App.swift"; sourceTree = "<group>"; };
		0604C9A92B22FACF00AD5DBF /* UIComponentsConfig.swift */ = {isa = PBXFileReference; fileEncoding = 4; lastKnownFileType = sourcecode.swift; path = UIComponentsConfig.swift; sourceTree = "<group>"; };
		0649878A2B4D69FE0071642A /* DragAndDropCssInjection.swift */ = {isa = PBXFileReference; fileEncoding = 4; lastKnownFileType = sourcecode.swift; path = DragAndDropCssInjection.swift; sourceTree = "<group>"; };
		0649878B2B4D69FE0071642A /* WebviewInjection.swift */ = {isa = PBXFileReference; fileEncoding = 4; lastKnownFileType = sourcecode.swift; path = WebviewInjection.swift; sourceTree = "<group>"; };
		0649878C2B4D69FE0071642A /* SurveyCssInjection.swift */ = {isa = PBXFileReference; fileEncoding = 4; lastKnownFileType = sourcecode.swift; path = SurveyCssInjection.swift; sourceTree = "<group>"; };
		0649878D2B4D69FE0071642A /* WebviewMessage.swift */ = {isa = PBXFileReference; fileEncoding = 4; lastKnownFileType = sourcecode.swift; path = WebviewMessage.swift; sourceTree = "<group>"; };
		0649878E2B4D69FE0071642A /* WebView.swift */ = {isa = PBXFileReference; fileEncoding = 4; lastKnownFileType = sourcecode.swift; path = WebView.swift; sourceTree = "<group>"; };
		064987902B4D69FE0071642A /* CSSInjectionProtocol.swift */ = {isa = PBXFileReference; fileEncoding = 4; lastKnownFileType = sourcecode.swift; path = CSSInjectionProtocol.swift; sourceTree = "<group>"; };
		064987912B4D69FE0071642A /* WebViewScriptInjectionProtocol.swift */ = {isa = PBXFileReference; fileEncoding = 4; lastKnownFileType = sourcecode.swift; path = WebViewScriptInjectionProtocol.swift; sourceTree = "<group>"; };
		064987922B4D69FE0071642A /* WebViewHTML.swift */ = {isa = PBXFileReference; fileEncoding = 4; lastKnownFileType = sourcecode.swift; path = WebViewHTML.swift; sourceTree = "<group>"; };
		070019A428F6F17900D5FC78 /* Data_Media.swift */ = {isa = PBXFileReference; lastKnownFileType = sourcecode.swift; path = Data_Media.swift; sourceTree = "<group>"; };
		070019AB28F6FD0100D5FC78 /* CourseDetailBlock.swift */ = {isa = PBXFileReference; lastKnownFileType = sourcecode.swift; path = CourseDetailBlock.swift; sourceTree = "<group>"; };
		070019AD28F701B200D5FC78 /* Certificate.swift */ = {isa = PBXFileReference; lastKnownFileType = sourcecode.swift; path = Certificate.swift; sourceTree = "<group>"; };
		071009C328D1C9D000344290 /* StyledButton.swift */ = {isa = PBXFileReference; lastKnownFileType = sourcecode.swift; path = StyledButton.swift; sourceTree = "<group>"; };
		071009CF28D1E3A600344290 /* Constants.swift */ = {isa = PBXFileReference; lastKnownFileType = sourcecode.swift; path = Constants.swift; sourceTree = "<group>"; };
		07169469296D996900E3DED6 /* CoreTests.xctest */ = {isa = PBXFileReference; explicitFileType = wrapper.cfbundle; includeInIndex = 0; path = CoreTests.xctest; sourceTree = BUILT_PRODUCTS_DIR; };
		0727876F28D23411002E9142 /* Config.swift */ = {isa = PBXFileReference; lastKnownFileType = sourcecode.swift; path = Config.swift; sourceTree = "<group>"; };
		0727877628D23847002E9142 /* DataLayer.swift */ = {isa = PBXFileReference; lastKnownFileType = sourcecode.swift; path = DataLayer.swift; sourceTree = "<group>"; };
		0727877828D23BE0002E9142 /* RequestInterceptor.swift */ = {isa = PBXFileReference; lastKnownFileType = sourcecode.swift; path = RequestInterceptor.swift; sourceTree = "<group>"; };
		0727877A28D24A1D002E9142 /* HeadersRedirectHandler.swift */ = {isa = PBXFileReference; lastKnownFileType = sourcecode.swift; path = HeadersRedirectHandler.swift; sourceTree = "<group>"; };
		0727877C28D25212002E9142 /* ProgressBar.swift */ = {isa = PBXFileReference; lastKnownFileType = sourcecode.swift; path = ProgressBar.swift; sourceTree = "<group>"; };
		0727877E28D25B24002E9142 /* Alamofire+Error.swift */ = {isa = PBXFileReference; lastKnownFileType = sourcecode.swift; path = "Alamofire+Error.swift"; sourceTree = "<group>"; };
		0727878028D25EFD002E9142 /* SnackBarView.swift */ = {isa = PBXFileReference; lastKnownFileType = sourcecode.swift; path = SnackBarView.swift; sourceTree = "<group>"; };
		0727878228D31287002E9142 /* DispatchQueue+App.swift */ = {isa = PBXFileReference; lastKnownFileType = sourcecode.swift; path = "DispatchQueue+App.swift"; sourceTree = "<group>"; };
		0727878428D31657002E9142 /* Data_User.swift */ = {isa = PBXFileReference; lastKnownFileType = sourcecode.swift; path = Data_User.swift; sourceTree = "<group>"; };
		0727878828D31734002E9142 /* User.swift */ = {isa = PBXFileReference; lastKnownFileType = sourcecode.swift; path = User.swift; sourceTree = "<group>"; };
		072787B528D37A0E002E9142 /* Validator.swift */ = {isa = PBXFileReference; lastKnownFileType = sourcecode.swift; path = Validator.swift; sourceTree = "<group>"; };
		07460FE0294B706200F70538 /* CollectionExtension.swift */ = {isa = PBXFileReference; lastKnownFileType = sourcecode.swift; path = CollectionExtension.swift; sourceTree = "<group>"; };
		07460FE2294B72D700F70538 /* Notification.swift */ = {isa = PBXFileReference; lastKnownFileType = sourcecode.swift; path = Notification.swift; sourceTree = "<group>"; };
		0754BB7841E3C0F8D6464951 /* Pods-App-Core.releasestage.xcconfig */ = {isa = PBXFileReference; includeInIndex = 1; lastKnownFileType = text.xcconfig; name = "Pods-App-Core.releasestage.xcconfig"; path = "Target Support Files/Pods-App-Core/Pods-App-Core.releasestage.xcconfig"; sourceTree = "<group>"; };
		076F297E2A1F80C800967E7D /* Pagination.swift */ = {isa = PBXFileReference; lastKnownFileType = sourcecode.swift; path = Pagination.swift; sourceTree = "<group>"; };
		0770DE0828D07831006D8A5D /* Core.framework */ = {isa = PBXFileReference; explicitFileType = wrapper.framework; includeInIndex = 0; path = Core.framework; sourceTree = BUILT_PRODUCTS_DIR; };
		0770DE1828D0847D006D8A5D /* BaseRouter.swift */ = {isa = PBXFileReference; lastKnownFileType = sourcecode.swift; path = BaseRouter.swift; sourceTree = "<group>"; };
		0770DE2428D08FBA006D8A5D /* CoreStorage.swift */ = {isa = PBXFileReference; lastKnownFileType = sourcecode.swift; path = CoreStorage.swift; sourceTree = "<group>"; };
		0770DE2928D0929E006D8A5D /* HTTPTask.swift */ = {isa = PBXFileReference; lastKnownFileType = sourcecode.swift; path = HTTPTask.swift; sourceTree = "<group>"; };
		0770DE2B28D092B3006D8A5D /* NetworkLogger.swift */ = {isa = PBXFileReference; lastKnownFileType = sourcecode.swift; path = NetworkLogger.swift; sourceTree = "<group>"; };
		0770DE2D28D09743006D8A5D /* API.swift */ = {isa = PBXFileReference; lastKnownFileType = sourcecode.swift; path = API.swift; sourceTree = "<group>"; };
		0770DE2F28D09793006D8A5D /* EndPointType.swift */ = {isa = PBXFileReference; lastKnownFileType = sourcecode.swift; path = EndPointType.swift; sourceTree = "<group>"; };
		0770DE5128D0ADFF006D8A5D /* Assets.xcassets */ = {isa = PBXFileReference; lastKnownFileType = folder.assetcatalog; path = Assets.xcassets; sourceTree = "<group>"; };
		0770DE5328D0B00C006D8A5D /* swiftgen.yml */ = {isa = PBXFileReference; fileEncoding = 4; lastKnownFileType = text.yaml; path = swiftgen.yml; sourceTree = "<group>"; };
		0770DE5C28D0B209006D8A5D /* en */ = {isa = PBXFileReference; lastKnownFileType = text.plist.strings; name = en; path = en.lproj/Localizable.strings; sourceTree = "<group>"; };
		0770DE5E28D0B22C006D8A5D /* Strings.swift */ = {isa = PBXFileReference; fileEncoding = 4; lastKnownFileType = sourcecode.swift; path = Strings.swift; sourceTree = "<group>"; };
		0770DE6028D0B2CB006D8A5D /* Assets.swift */ = {isa = PBXFileReference; fileEncoding = 4; lastKnownFileType = sourcecode.swift; path = Assets.swift; sourceTree = "<group>"; };
		07DDFCBC29A780BB00572595 /* UINavigationController+Animation.swift */ = {isa = PBXFileReference; lastKnownFileType = sourcecode.swift; path = "UINavigationController+Animation.swift"; sourceTree = "<group>"; };
		07E0939E2B308D2800F1E4B2 /* Data_Certificate.swift */ = {isa = PBXFileReference; lastKnownFileType = sourcecode.swift; path = Data_Certificate.swift; sourceTree = "<group>"; };
		0E13E9173C9C4CFC19F8B6F2 /* Pods-App-Core.debugstage.xcconfig */ = {isa = PBXFileReference; includeInIndex = 1; lastKnownFileType = text.xcconfig; name = "Pods-App-Core.debugstage.xcconfig"; path = "Target Support Files/Pods-App-Core/Pods-App-Core.debugstage.xcconfig"; sourceTree = "<group>"; };
		1A154A95AF4EE85A4A1C083B /* Pods-App-Core.releasedev.xcconfig */ = {isa = PBXFileReference; includeInIndex = 1; lastKnownFileType = text.xcconfig; name = "Pods-App-Core.releasedev.xcconfig"; path = "Target Support Files/Pods-App-Core/Pods-App-Core.releasedev.xcconfig"; sourceTree = "<group>"; };
		2B7E6FE7843FC4CF2BFA712D /* Pods-App-Core.debug.xcconfig */ = {isa = PBXFileReference; includeInIndex = 1; lastKnownFileType = text.xcconfig; name = "Pods-App-Core.debug.xcconfig"; path = "Target Support Files/Pods-App-Core/Pods-App-Core.debug.xcconfig"; sourceTree = "<group>"; };
		349B90CD6579F7B8D257E515 /* Pods_App_Core.framework */ = {isa = PBXFileReference; explicitFileType = wrapper.framework; includeInIndex = 0; path = Pods_App_Core.framework; sourceTree = BUILT_PRODUCTS_DIR; };
		3B74C6685E416657F3C5F5A8 /* Pods-App-Core.releaseprod.xcconfig */ = {isa = PBXFileReference; includeInIndex = 1; lastKnownFileType = text.xcconfig; name = "Pods-App-Core.releaseprod.xcconfig"; path = "Target Support Files/Pods-App-Core/Pods-App-Core.releaseprod.xcconfig"; sourceTree = "<group>"; };
		60153262DBC2F9E660D7E11B /* Pods-App-Core.release.xcconfig */ = {isa = PBXFileReference; includeInIndex = 1; lastKnownFileType = text.xcconfig; name = "Pods-App-Core.release.xcconfig"; path = "Target Support Files/Pods-App-Core/Pods-App-Core.release.xcconfig"; sourceTree = "<group>"; };
		9D5B06CAA99EA5CD49CBE2BB /* Pods-App-Core.debugdev.xcconfig */ = {isa = PBXFileReference; includeInIndex = 1; lastKnownFileType = text.xcconfig; name = "Pods-App-Core.debugdev.xcconfig"; path = "Target Support Files/Pods-App-Core/Pods-App-Core.debugdev.xcconfig"; sourceTree = "<group>"; };
		A53A32342B233DEC005FE38A /* ThemeConfig.swift */ = {isa = PBXFileReference; fileEncoding = 4; lastKnownFileType = sourcecode.swift; path = ThemeConfig.swift; sourceTree = "<group>"; };
		BA30427D2B20B299009B64B7 /* SocialAuthError.swift */ = {isa = PBXFileReference; fileEncoding = 4; lastKnownFileType = sourcecode.swift; path = SocialAuthError.swift; sourceTree = "<group>"; };
		BA593F1B2AF8E498009ADB51 /* ScrollSlidingTabBar.swift */ = {isa = PBXFileReference; fileEncoding = 4; lastKnownFileType = sourcecode.swift; path = ScrollSlidingTabBar.swift; sourceTree = "<group>"; };
		BA593F1D2AF8E4A0009ADB51 /* FrameReader.swift */ = {isa = PBXFileReference; fileEncoding = 4; lastKnownFileType = sourcecode.swift; path = FrameReader.swift; sourceTree = "<group>"; };
		BA76135B2B21BC7300B599B7 /* SocialAuthResponse.swift */ = {isa = PBXFileReference; lastKnownFileType = sourcecode.swift; path = SocialAuthResponse.swift; sourceTree = "<group>"; };
		BA8B3A2E2AD546A700D25EF5 /* DebugLog.swift */ = {isa = PBXFileReference; lastKnownFileType = sourcecode.swift; path = DebugLog.swift; sourceTree = "<group>"; };
		BA8FA6602AD5974300EA029A /* AppleAuthProvider.swift */ = {isa = PBXFileReference; lastKnownFileType = sourcecode.swift; path = AppleAuthProvider.swift; sourceTree = "<group>"; };
		BA8FA6672AD59A5700EA029A /* SocialAuthButton.swift */ = {isa = PBXFileReference; lastKnownFileType = sourcecode.swift; path = SocialAuthButton.swift; sourceTree = "<group>"; };
		BA8FA6692AD59B5500EA029A /* GoogleAuthProvider.swift */ = {isa = PBXFileReference; lastKnownFileType = sourcecode.swift; path = GoogleAuthProvider.swift; sourceTree = "<group>"; };
		BA8FA66D2AD59E7D00EA029A /* FacebookAuthProvider.swift */ = {isa = PBXFileReference; lastKnownFileType = sourcecode.swift; path = FacebookAuthProvider.swift; sourceTree = "<group>"; };
		BA8FA66F2AD59EA300EA029A /* MicrosoftAuthProvider.swift */ = {isa = PBXFileReference; lastKnownFileType = sourcecode.swift; path = MicrosoftAuthProvider.swift; sourceTree = "<group>"; };
<<<<<<< HEAD
		BAD9CA2E2B289B3500DE790A /* ajaxHandler.js */ = {isa = PBXFileReference; lastKnownFileType = sourcecode.javascript; path = ajaxHandler.js; sourceTree = "<group>"; };
		BAD9CA322B28A8F300DE790A /* AjaxProvider.swift */ = {isa = PBXFileReference; lastKnownFileType = sourcecode.swift; path = AjaxProvider.swift; sourceTree = "<group>"; };
=======
		BAAD62C52AFCF00B000E6103 /* CustomDisclosureGroup.swift */ = {isa = PBXFileReference; lastKnownFileType = sourcecode.swift; path = CustomDisclosureGroup.swift; sourceTree = "<group>"; };
		BAD9CA412B2B140100DE790A /* AgreementConfigTests.swift */ = {isa = PBXFileReference; lastKnownFileType = sourcecode.swift; path = AgreementConfigTests.swift; sourceTree = "<group>"; };
>>>>>>> 6f3a985f
		BADB3F5A2AD6EC56004D5CFA /* ResultExtension.swift */ = {isa = PBXFileReference; lastKnownFileType = sourcecode.swift; path = ResultExtension.swift; sourceTree = "<group>"; };
		BAFB99812B0E2354007D09F9 /* FacebookConfig.swift */ = {isa = PBXFileReference; lastKnownFileType = sourcecode.swift; path = FacebookConfig.swift; sourceTree = "<group>"; };
		BAFB99832B0E282E007D09F9 /* MicrosoftConfig.swift */ = {isa = PBXFileReference; lastKnownFileType = sourcecode.swift; path = MicrosoftConfig.swift; sourceTree = "<group>"; };
		BAFB998F2B14B377007D09F9 /* GoogleConfig.swift */ = {isa = PBXFileReference; lastKnownFileType = sourcecode.swift; path = GoogleConfig.swift; sourceTree = "<group>"; };
		BAFB99912B14E23D007D09F9 /* AppleSignInConfig.swift */ = {isa = PBXFileReference; lastKnownFileType = sourcecode.swift; path = AppleSignInConfig.swift; sourceTree = "<group>"; };
		C7E5BCE79CE297B20777B27A /* Pods-App-Core.debugprod.xcconfig */ = {isa = PBXFileReference; includeInIndex = 1; lastKnownFileType = text.xcconfig; name = "Pods-App-Core.debugprod.xcconfig"; path = "Target Support Files/Pods-App-Core/Pods-App-Core.debugprod.xcconfig"; sourceTree = "<group>"; };
		CFC84951299F8B890055E497 /* Debounce.swift */ = {isa = PBXFileReference; lastKnownFileType = sourcecode.swift; path = Debounce.swift; sourceTree = "<group>"; };
		DBF6F2402B014ADA0098414B /* FirebaseConfig.swift */ = {isa = PBXFileReference; lastKnownFileType = sourcecode.swift; path = FirebaseConfig.swift; sourceTree = "<group>"; };
		DBF6F2452B01DAFE0098414B /* AgreementConfig.swift */ = {isa = PBXFileReference; lastKnownFileType = sourcecode.swift; path = AgreementConfig.swift; sourceTree = "<group>"; };
		DBF6F2492B0380E00098414B /* FeaturesConfig.swift */ = {isa = PBXFileReference; lastKnownFileType = sourcecode.swift; path = FeaturesConfig.swift; sourceTree = "<group>"; };
		E055A5382B18DC95008D9E5E /* Theme.framework */ = {isa = PBXFileReference; explicitFileType = wrapper.framework; path = Theme.framework; sourceTree = BUILT_PRODUCTS_DIR; };
		E09179FC2B0F204D002AB695 /* ConfigTests.swift */ = {isa = PBXFileReference; fileEncoding = 4; lastKnownFileType = sourcecode.swift; path = ConfigTests.swift; sourceTree = "<group>"; };
		E0D586352B314CD3009B4BA7 /* LogistrationBottomView.swift */ = {isa = PBXFileReference; fileEncoding = 4; lastKnownFileType = sourcecode.swift; path = LogistrationBottomView.swift; sourceTree = "<group>"; };
/* End PBXFileReference section */

/* Begin PBXFrameworksBuildPhase section */
		07169466296D996800E3DED6 /* Frameworks */ = {
			isa = PBXFrameworksBuildPhase;
			buildActionMask = 2147483647;
			files = (
				0716946D296D996900E3DED6 /* Core.framework in Frameworks */,
			);
			runOnlyForDeploymentPostprocessing = 0;
		};
		0770DE0528D07831006D8A5D /* Frameworks */ = {
			isa = PBXFrameworksBuildPhase;
			buildActionMask = 2147483647;
			files = (
				BAF0D4CB2AD6AE14007AC334 /* FacebookLogin in Frameworks */,
				025EF2F62971740000B838AB /* YouTubePlayerKit in Frameworks */,
				C8C446EF233F81B9FABB77D2 /* Pods_App_Core.framework in Frameworks */,
				BA8FA66C2AD59BBC00EA029A /* GoogleSignIn in Frameworks */,
				E055A5392B18DC95008D9E5E /* Theme.framework in Frameworks */,
			);
			runOnlyForDeploymentPostprocessing = 0;
		};
/* End PBXFrameworksBuildPhase section */

/* Begin PBXGroup section */
		0233D56D2AF13EA400BAC8BD /* Elements */ = {
			isa = PBXGroup;
			children = (
				0233D56E2AF13EB200BAC8BD /* StarRatingView.swift */,
				0233D5702AF13EC800BAC8BD /* SelectMailClientView.swift */,
				0233D5722AF13EEE00BAC8BD /* AppReviewButton.swift */,
			);
			path = Elements;
			sourceTree = "<group>";
		};
		0236961728F9A21600EEF206 /* Repository */ = {
			isa = PBXGroup;
			children = (
				0236961828F9A26900EEF206 /* AuthRepository.swift */,
			);
			path = Repository;
			sourceTree = "<group>";
		};
		027BD3A12909470F00392132 /* AvoidingHelpers */ = {
			isa = PBXGroup;
			children = (
				027BD3A22909471900392132 /* Avoider */,
				027BD3A32909471F00392132 /* Scroller */,
				027BD3A42909472500392132 /* State */,
				027BD3A52909472B00392132 /* ViewModifiers */,
			);
			path = AvoidingHelpers;
			sourceTree = "<group>";
		};
		027BD3A22909471900392132 /* Avoider */ = {
			isa = PBXGroup;
			children = (
				027BD3A62909474100392132 /* KeyboardAvoidingViewController.swift */,
				027BD3A72909474100392132 /* KeyboardAvoidingViewControllerRepr.swift */,
			);
			path = Avoider;
			sourceTree = "<group>";
		};
		027BD3A32909471F00392132 /* Scroller */ = {
			isa = PBXGroup;
			children = (
				027BD3AC2909475000392132 /* DismissKeyboardTapHandler.swift */,
				027BD3AA2909474F00392132 /* KeyboardScroller.swift */,
				027BD3AB2909474F00392132 /* KeyboardScrollerOptions.swift */,
			);
			path = Scroller;
			sourceTree = "<group>";
		};
		027BD3A42909472500392132 /* State */ = {
			isa = PBXGroup;
			children = (
				027BD3B12909475800392132 /* KeyboardState.swift */,
				027BD3B22909475900392132 /* KeyboardStateObserver.swift */,
				027BD3B02909475800392132 /* Publishers+KeyboardState.swift */,
			);
			path = State;
			sourceTree = "<group>";
		};
		027BD3A52909472B00392132 /* ViewModifiers */ = {
			isa = PBXGroup;
			children = (
				027BD3B62909476200392132 /* DismissKeyboardTapViewModifier.swift */,
				027BD3B72909476200392132 /* KeyboardAvoidingModifier.swift */,
			);
			path = ViewModifiers;
			sourceTree = "<group>";
		};
		0283347E28D4DCC100C828FC /* Extensions */ = {
			isa = PBXGroup;
			children = (
				02F164362902A9EB0090DDEF /* StringExtension.swift */,
				024BE3DE29B2615500BCDEE2 /* CGColorExtension.swift */,
				0283347F28D4DCD200C828FC /* ViewExtension.swift */,
				02F6EF4928D9F0A700835477 /* DateExtension.swift */,
				02F98A7E28F81EE900DE94C0 /* Container+App.swift */,
				027BD3BB2909478B00392132 /* UIResponder+CurrentResponder.swift */,
				027BD3BA2909478B00392132 /* UIView+EnclosingScrollView.swift */,
				02E225AF291D29EB0067769A /* UrlExtension.swift */,
				02B3E3B22930198600A50475 /* AVPlayerViewControllerExtension.swift */,
				07460FE0294B706200F70538 /* CollectionExtension.swift */,
				07460FE2294B72D700F70538 /* Notification.swift */,
				02B2B593295C5C7A00914876 /* Thread.swift */,
				0727878228D31287002E9142 /* DispatchQueue+App.swift */,
				07DDFCBC29A780BB00572595 /* UINavigationController+Animation.swift */,
				02284C172A3B1AE00007117F /* UIApplicationExtension.swift */,
				BA8B3A2E2AD546A700D25EF5 /* DebugLog.swift */,
				BADB3F5A2AD6EC56004D5CFA /* ResultExtension.swift */,
				02D400602B0678190029D168 /* SKStoreReviewControllerExtension.swift */,
			);
			path = Extensions;
			sourceTree = "<group>";
		};
		02AFCC162AEFDB0F000360F0 /* ThirdPartyMailer */ = {
			isa = PBXGroup;
			children = (
				02AFCC172AEFDB24000360F0 /* ThirdPartyMailClient.swift */,
				02AFCC192AEFDC18000360F0 /* ThirdPartyMailer.swift */,
			);
			path = ThirdPartyMailer;
			sourceTree = "<group>";
		};
		02CF46C92954A42100A698EE /* Persistence */ = {
			isa = PBXGroup;
			children = (
				02A4833629B8A8F800D33F33 /* CoreDataModel.xcdatamodeld */,
				02A4833429B8A73400D33F33 /* CorePersistenceProtocol.swift */,
				02CF46C729546AA200A698EE /* NoCachedDataError.swift */,
			);
			path = Persistence;
			sourceTree = "<group>";
		};
		02E93F862AEBAED4006C4750 /* AppReview */ = {
			isa = PBXGroup;
			children = (
				0233D56D2AF13EA400BAC8BD /* Elements */,
				02AFCC162AEFDB0F000360F0 /* ThirdPartyMailer */,
				02A463102AEA966C00331037 /* AppReviewView.swift */,
				02E93F842AEBAEBC006C4750 /* AppReviewViewModel.swift */,
			);
			path = AppReview;
			sourceTree = "<group>";
		};
		064987882B4D69FE0071642A /* Webview */ = {
			isa = PBXGroup;
			children = (
				064987892B4D69FE0071642A /* Models */,
				0649878E2B4D69FE0071642A /* WebView.swift */,
				0649878F2B4D69FE0071642A /* Protocols */,
				064987922B4D69FE0071642A /* WebViewHTML.swift */,
			);
			path = Webview;
			sourceTree = "<group>";
		};
		064987892B4D69FE0071642A /* Models */ = {
			isa = PBXGroup;
			children = (
				0649878A2B4D69FE0071642A /* DragAndDropCssInjection.swift */,
				0649878B2B4D69FE0071642A /* WebviewInjection.swift */,
				0649878C2B4D69FE0071642A /* SurveyCssInjection.swift */,
				0649878D2B4D69FE0071642A /* WebviewMessage.swift */,
			);
			path = Models;
			sourceTree = "<group>";
		};
		0649878F2B4D69FE0071642A /* Protocols */ = {
			isa = PBXGroup;
			children = (
				064987902B4D69FE0071642A /* CSSInjectionProtocol.swift */,
				064987912B4D69FE0071642A /* WebViewScriptInjectionProtocol.swift */,
			);
			path = Protocols;
			sourceTree = "<group>";
		};
		0727876E28D233EC002E9142 /* Configuration */ = {
			isa = PBXGroup;
			children = (
				DBF6F2422B014AF30098414B /* Config */,
				CFC84955299FAC4D0055E497 /* Combine */,
				0770DE1828D0847D006D8A5D /* BaseRouter.swift */,
				0231CDBD2922422D00032416 /* CSSInjector.swift */,
				02280F5A294B4E6F0032823A /* Connectivity.swift */,
			);
			path = Configuration;
			sourceTree = "<group>";
		};
		0727877428D23838002E9142 /* Data */ = {
			isa = PBXGroup;
			children = (
				02CF46C92954A42100A698EE /* Persistence */,
				0236961728F9A21600EEF206 /* Repository */,
				0727877528D2383C002E9142 /* Model */,
				0770DE2428D08FBA006D8A5D /* CoreStorage.swift */,
				02512FEF299533DE0024D438 /* CoreDataHandlerProtocol.swift */,
			);
			path = Data;
			sourceTree = "<group>";
		};
		0727877528D2383C002E9142 /* Model */ = {
			isa = PBXGroup;
			children = (
				0727877628D23847002E9142 /* DataLayer.swift */,
				0727878428D31657002E9142 /* Data_User.swift */,
				0283347C28D4D3DE00C828FC /* Data_Discovery.swift */,
				02C917EF29CDA99E00DBB8BD /* Data_Dashboard.swift */,
				021D924728DC860C00ACC565 /* Data_UserProfile.swift */,
				0259104929C4A5B6004B5A55 /* UserSettings.swift */,
				070019A428F6F17900D5FC78 /* Data_Media.swift */,
				0236961C28F9A2D200EEF206 /* Data_AuthResponse.swift */,
				027BD3912907D88F00392132 /* Data_RegistrationFields.swift */,
				028F9F36293A44C700DE65D0 /* Data_ResetPassword.swift */,
				07E0939E2B308D2800F1E4B2 /* Data_Certificate.swift */,
			);
			path = Model;
			sourceTree = "<group>";
		};
		0727878628D3171E002E9142 /* Domain */ = {
			isa = PBXGroup;
			children = (
				0727878728D3172D002E9142 /* Model */,
				0236961A28F9A28B00EEF206 /* AuthInteractor.swift */,
			);
			path = Domain;
			sourceTree = "<group>";
		};
		0727878728D3172D002E9142 /* Model */ = {
			isa = PBXGroup;
			children = (
				0727878828D31734002E9142 /* User.swift */,
				0284DBFD28D48C5300830893 /* CourseItem.swift */,
				021D924F28DC89D100ACC565 /* UserProfile.swift */,
				070019AB28F6FD0100D5FC78 /* CourseDetailBlock.swift */,
				0248C92229C075EF00DC8402 /* CourseBlockModel.swift */,
				070019AD28F701B200D5FC78 /* Certificate.swift */,
				027BD39B2908810C00392132 /* RegisterUser.swift */,
				028F9F38293A452B00DE65D0 /* ResetPassword.swift */,
				020C31C8290AC3F700D6DEA2 /* PickerFields.swift */,
				076F297E2A1F80C800967E7D /* Pagination.swift */,
			);
			path = Model;
			sourceTree = "<group>";
		};
		0770DDFE28D07831006D8A5D = {
			isa = PBXGroup;
			children = (
				0770DE5328D0B00C006D8A5D /* swiftgen.yml */,
				0770DE0A28D07831006D8A5D /* Core */,
				E09179FA2B0F204D002AB695 /* CoreTests */,
				0770DE0928D07831006D8A5D /* Products */,
				C9DFE47E699CFFA85A77AF2C /* Pods */,
				F1620A3A2C8B0699EAA61B57 /* Frameworks */,
			);
			sourceTree = "<group>";
		};
		0770DE0928D07831006D8A5D /* Products */ = {
			isa = PBXGroup;
			children = (
				0770DE0828D07831006D8A5D /* Core.framework */,
				07169469296D996900E3DED6 /* CoreTests.xctest */,
			);
			name = Products;
			sourceTree = "<group>";
		};
		0770DE0A28D07831006D8A5D /* Core */ = {
			isa = PBXGroup;
			children = (
				BA8FA65F2AD5973500EA029A /* Providers */,
				027BD3A12909470F00392132 /* AvoidingHelpers */,
				0770DE5528D0B142006D8A5D /* SwiftGen */,
				0283347E28D4DCC100C828FC /* Extensions */,
				0727877428D23838002E9142 /* Data */,
				0727878628D3171E002E9142 /* Domain */,
				0727876E28D233EC002E9142 /* Configuration */,
				0770DE2828D0928B006D8A5D /* Network */,
				0770DE7628D0C491006D8A5D /* View */,
				0770DE5D28D0B209006D8A5D /* Localizable.strings */,
				0770DE5128D0ADFF006D8A5D /* Assets.xcassets */,
				071009CF28D1E3A600344290 /* Constants.swift */,
			);
			path = Core;
			sourceTree = "<group>";
		};
		0770DE2828D0928B006D8A5D /* Network */ = {
			isa = PBXGroup;
			children = (
				0770DE2928D0929E006D8A5D /* HTTPTask.swift */,
				0770DE2B28D092B3006D8A5D /* NetworkLogger.swift */,
				0770DE2D28D09743006D8A5D /* API.swift */,
				0770DE2F28D09793006D8A5D /* EndPointType.swift */,
				0727877828D23BE0002E9142 /* RequestInterceptor.swift */,
				0727877A28D24A1D002E9142 /* HeadersRedirectHandler.swift */,
				0727877E28D25B24002E9142 /* Alamofire+Error.swift */,
				0236961E28F9A2F600EEF206 /* AuthEndpoint.swift */,
				0255D55729362839004DBC1A /* UploadBodyEncoding.swift */,
				02A4833929B8A9AB00D33F33 /* DownloadManager.swift */,
			);
			path = Network;
			sourceTree = "<group>";
		};
		0770DE5528D0B142006D8A5D /* SwiftGen */ = {
			isa = PBXGroup;
			children = (
				0770DE6028D0B2CB006D8A5D /* Assets.swift */,
				0770DE5E28D0B22C006D8A5D /* Strings.swift */,
			);
			path = SwiftGen;
			sourceTree = "<group>";
		};
		0770DE7628D0C491006D8A5D /* View */ = {
			isa = PBXGroup;
			children = (
				0770DE7728D0C49E006D8A5D /* Base */,
				072787B528D37A0E002E9142 /* Validator.swift */,
			);
			path = View;
			sourceTree = "<group>";
		};
		0770DE7728D0C49E006D8A5D /* Base */ = {
			isa = PBXGroup;
			children = (
				064987882B4D69FE0071642A /* Webview */,
				E0D586352B314CD3009B4BA7 /* LogistrationBottomView.swift */,
				02A4833B29B8C57800D33F33 /* DownloadView.swift */,
				02D800CB29348F460099CF16 /* ImagePicker.swift */,
				024D723429C8BB1A006D36ED /* NavigationBar.swift */,
				071009C328D1C9D000344290 /* StyledButton.swift */,
				025B36742A13B7D5001A640E /* UnitButtonView.swift */,
				0727877C28D25212002E9142 /* ProgressBar.swift */,
				022C64E329AE0191000F532B /* TextWithUrls.swift */,
				0727878028D25EFD002E9142 /* SnackBarView.swift */,
				02F6EF3A28D9B8EC00835477 /* CourseCellView.swift */,
				024FCCFF28EF1CD300232339 /* WebBrowser.swift */,
				028CE96829858ECC00B6B1C3 /* FlexibleKeyboardInputView.swift */,
				023A4DD3299E66BD006C0E48 /* OfflineSnackBarView.swift */,
				021D925628DCF12900ACC565 /* AlertView.swift */,
				0295C884299B99DD00ABE571 /* RefreshableScrollView.swift */,
				02B3F16D2AB489A400DDDD4E /* RefreshableScrollViewCompat.swift */,
				0236F3B628F4351E0050F09B /* CourseButton.swift */,
				0241666A28F5A78B00082765 /* HTMLFormattedText.swift */,
				0282DA7228F98CC9003C3F07 /* WebUnitView.swift */,
				0260E57F28FD792800BBBE18 /* WebUnitViewModel.swift */,
				02066B472906F73400F4307E /* PickerMenu.swift */,
				020306CB2932C0C4000949EA /* PickerView.swift */,
				027BD3C42909707700392132 /* Shake.swift */,
				023A1135291432B200D0D354 /* RegistrationTextField.swift */,
				023A1137291432FD00D0D354 /* FieldConfiguration.swift */,
				BA593F1A2AF8E487009ADB51 /* ScrollSlidingTabBar */,
				BAAD62C52AFCF00B000E6103 /* CustomDisclosureGroup.swift */,
				BA8FA6672AD59A5700EA029A /* SocialAuthButton.swift */,
				02E93F862AEBAED4006C4750 /* AppReview */,
			);
			path = Base;
			sourceTree = "<group>";
		};
		BA30427C2B20B235009B64B7 /* SocialAuth */ = {
			isa = PBXGroup;
			children = (
				BA30427E2B20B299009B64B7 /* Error */,
				BA8FA6602AD5974300EA029A /* AppleAuthProvider.swift */,
				BA8FA6692AD59B5500EA029A /* GoogleAuthProvider.swift */,
				BA8FA66D2AD59E7D00EA029A /* FacebookAuthProvider.swift */,
				BA8FA66F2AD59EA300EA029A /* MicrosoftAuthProvider.swift */,
				BA76135B2B21BC7300B599B7 /* SocialAuthResponse.swift */,
			);
			path = SocialAuth;
			sourceTree = "<group>";
		};
		BA30427E2B20B299009B64B7 /* Error */ = {
			isa = PBXGroup;
			children = (
				BA30427D2B20B299009B64B7 /* SocialAuthError.swift */,
			);
			path = Error;
			sourceTree = "<group>";
		};
		BA593F1A2AF8E487009ADB51 /* ScrollSlidingTabBar */ = {
			isa = PBXGroup;
			children = (
				BA593F1D2AF8E4A0009ADB51 /* FrameReader.swift */,
				BA593F1B2AF8E498009ADB51 /* ScrollSlidingTabBar.swift */,
			);
			path = ScrollSlidingTabBar;
			sourceTree = "<group>";
		};
		BA8FA65F2AD5973500EA029A /* Providers */ = {
			isa = PBXGroup;
			children = (
				BA30427C2B20B235009B64B7 /* SocialAuth */,
				BAD9CA3D2B29BB1A00DE790A /* Ajax */,
			);
			path = Providers;
			sourceTree = "<group>";
		};
		BAD9CA3D2B29BB1A00DE790A /* Ajax */ = {
			isa = PBXGroup;
			children = (
				BAD9CA322B28A8F300DE790A /* AjaxProvider.swift */,
				BAD9CA2E2B289B3500DE790A /* ajaxHandler.js */,
			);
			path = Ajax;
			sourceTree = "<group>";
		};
		C9DFE47E699CFFA85A77AF2C /* Pods */ = {
			isa = PBXGroup;
			children = (
				2B7E6FE7843FC4CF2BFA712D /* Pods-App-Core.debug.xcconfig */,
				60153262DBC2F9E660D7E11B /* Pods-App-Core.release.xcconfig */,
				C7E5BCE79CE297B20777B27A /* Pods-App-Core.debugprod.xcconfig */,
				9D5B06CAA99EA5CD49CBE2BB /* Pods-App-Core.debugdev.xcconfig */,
				3B74C6685E416657F3C5F5A8 /* Pods-App-Core.releaseprod.xcconfig */,
				1A154A95AF4EE85A4A1C083B /* Pods-App-Core.releasedev.xcconfig */,
				0E13E9173C9C4CFC19F8B6F2 /* Pods-App-Core.debugstage.xcconfig */,
				0754BB7841E3C0F8D6464951 /* Pods-App-Core.releasestage.xcconfig */,
			);
			name = Pods;
			path = ../Pods;
			sourceTree = "<group>";
		};
		CFC84955299FAC4D0055E497 /* Combine */ = {
			isa = PBXGroup;
			children = (
				CFC84951299F8B890055E497 /* Debounce.swift */,
			);
			path = Combine;
			sourceTree = "<group>";
		};
		DBF6F2422B014AF30098414B /* Config */ = {
			isa = PBXGroup;
			children = (
				0604C9A92B22FACF00AD5DBF /* UIComponentsConfig.swift */,
				0727876F28D23411002E9142 /* Config.swift */,
				DBF6F2402B014ADA0098414B /* FirebaseConfig.swift */,
				DBF6F2492B0380E00098414B /* FeaturesConfig.swift */,
				DBF6F2452B01DAFE0098414B /* AgreementConfig.swift */,
				BAFB99812B0E2354007D09F9 /* FacebookConfig.swift */,
				BAFB99832B0E282E007D09F9 /* MicrosoftConfig.swift */,
				BAFB998F2B14B377007D09F9 /* GoogleConfig.swift */,
				BAFB99912B14E23D007D09F9 /* AppleSignInConfig.swift */,
				A53A32342B233DEC005FE38A /* ThemeConfig.swift */,
			);
			path = Config;
			sourceTree = "<group>";
		};
		E09179FA2B0F204D002AB695 /* CoreTests */ = {
			isa = PBXGroup;
			children = (
				E09179FB2B0F204D002AB695 /* Configuration */,
			);
			path = CoreTests;
			sourceTree = "<group>";
		};
		E09179FB2B0F204D002AB695 /* Configuration */ = {
			isa = PBXGroup;
			children = (
				E09179FC2B0F204D002AB695 /* ConfigTests.swift */,
				BAD9CA412B2B140100DE790A /* AgreementConfigTests.swift */,
			);
			path = Configuration;
			sourceTree = "<group>";
		};
		F1620A3A2C8B0699EAA61B57 /* Frameworks */ = {
			isa = PBXGroup;
			children = (
				E055A5382B18DC95008D9E5E /* Theme.framework */,
				349B90CD6579F7B8D257E515 /* Pods_App_Core.framework */,
			);
			name = Frameworks;
			sourceTree = "<group>";
		};
/* End PBXGroup section */

/* Begin PBXHeadersBuildPhase section */
		0770DE0328D07831006D8A5D /* Headers */ = {
			isa = PBXHeadersBuildPhase;
			buildActionMask = 2147483647;
			files = (
			);
			runOnlyForDeploymentPostprocessing = 0;
		};
/* End PBXHeadersBuildPhase section */

/* Begin PBXNativeTarget section */
		07169468296D996800E3DED6 /* CoreTests */ = {
			isa = PBXNativeTarget;
			buildConfigurationList = 07169476296D996900E3DED6 /* Build configuration list for PBXNativeTarget "CoreTests" */;
			buildPhases = (
				07169465296D996800E3DED6 /* Sources */,
				07169466296D996800E3DED6 /* Frameworks */,
				07169467296D996800E3DED6 /* Resources */,
			);
			buildRules = (
			);
			dependencies = (
				0716946F296D996900E3DED6 /* PBXTargetDependency */,
			);
			name = CoreTests;
			productName = CoreTests;
			productReference = 07169469296D996900E3DED6 /* CoreTests.xctest */;
			productType = "com.apple.product-type.bundle.unit-test";
		};
		0770DE0728D07831006D8A5D /* Core */ = {
			isa = PBXNativeTarget;
			buildConfigurationList = 0770DE0F28D07831006D8A5D /* Build configuration list for PBXNativeTarget "Core" */;
			buildPhases = (
				ED83AD5255805030E042D62A /* [CP] Check Pods Manifest.lock */,
				0770DE5A28D0B1E5006D8A5D /* SwiftGen */,
				0770DE0328D07831006D8A5D /* Headers */,
				0770DE0428D07831006D8A5D /* Sources */,
				0770DE0528D07831006D8A5D /* Frameworks */,
				0770DE0628D07831006D8A5D /* Resources */,
				E055A53B2B18DC95008D9E5E /* Embed Frameworks */,
			);
			buildRules = (
			);
			dependencies = (
			);
			name = Core;
			packageProductDependencies = (
				025EF2F52971740000B838AB /* YouTubePlayerKit */,
				BA8FA66B2AD59BBC00EA029A /* GoogleSignIn */,
				BAF0D4CA2AD6AE14007AC334 /* FacebookLogin */,
			);
			productName = Core;
			productReference = 0770DE0828D07831006D8A5D /* Core.framework */;
			productType = "com.apple.product-type.framework";
		};
/* End PBXNativeTarget section */

/* Begin PBXProject section */
		0770DDFF28D07831006D8A5D /* Project object */ = {
			isa = PBXProject;
			attributes = {
				BuildIndependentTargetsInParallel = 1;
				LastSwiftUpdateCheck = 1420;
				LastUpgradeCheck = 1400;
				TargetAttributes = {
					07169468296D996800E3DED6 = {
						CreatedOnToolsVersion = 14.2;
						LastSwiftMigration = 1500;
					};
					0770DE0728D07831006D8A5D = {
						CreatedOnToolsVersion = 14.0;
						LastSwiftMigration = 1400;
					};
				};
			};
			buildConfigurationList = 0770DE0228D07831006D8A5D /* Build configuration list for PBXProject "Core" */;
			compatibilityVersion = "Xcode 13.0";
			developmentRegion = en;
			hasScannedForEncodings = 0;
			knownRegions = (
				en,
				Base,
				uk,
			);
			mainGroup = 0770DDFE28D07831006D8A5D;
			packageReferences = (
				025EF2F42971740000B838AB /* XCRemoteSwiftPackageReference "YouTubePlayerKit" */,
				BA8FA65E2AD574D700EA029A /* XCRemoteSwiftPackageReference "GoogleSignIn-iOS" */,
				BA8FA6712AD6ABA300EA029A /* XCRemoteSwiftPackageReference "facebook-ios-sdk" */,
			);
			productRefGroup = 0770DE0928D07831006D8A5D /* Products */;
			projectDirPath = "";
			projectRoot = "";
			targets = (
				0770DE0728D07831006D8A5D /* Core */,
				07169468296D996800E3DED6 /* CoreTests */,
			);
		};
/* End PBXProject section */

/* Begin PBXResourcesBuildPhase section */
		07169467296D996800E3DED6 /* Resources */ = {
			isa = PBXResourcesBuildPhase;
			buildActionMask = 2147483647;
			files = (
			);
			runOnlyForDeploymentPostprocessing = 0;
		};
		0770DE0628D07831006D8A5D /* Resources */ = {
			isa = PBXResourcesBuildPhase;
			buildActionMask = 2147483647;
			files = (
				0770DE5228D0ADFF006D8A5D /* Assets.xcassets in Resources */,
				0770DE5B28D0B209006D8A5D /* Localizable.strings in Resources */,
				0770DE5428D0B00C006D8A5D /* swiftgen.yml in Resources */,
				BAD9CA2F2B289B3500DE790A /* ajaxHandler.js in Resources */,
			);
			runOnlyForDeploymentPostprocessing = 0;
		};
/* End PBXResourcesBuildPhase section */

/* Begin PBXShellScriptBuildPhase section */
		0770DE5A28D0B1E5006D8A5D /* SwiftGen */ = {
			isa = PBXShellScriptBuildPhase;
			alwaysOutOfDate = 1;
			buildActionMask = 2147483647;
			files = (
			);
			inputFileListPaths = (
			);
			inputPaths = (
			);
			name = SwiftGen;
			outputFileListPaths = (
			);
			outputPaths = (
			);
			runOnlyForDeploymentPostprocessing = 0;
			shellPath = /bin/sh;
			shellScript = "if [[ -f \"${PODS_ROOT}/SwiftGen/bin/swiftgen\" ]]; then\n  \"${PODS_ROOT}/SwiftGen/bin/swiftgen\"\nelse\n  echo \"warning: SwiftGen is not installed. Run 'pod install --repo-update' to install it.\"\nfi\n";
		};
		ED83AD5255805030E042D62A /* [CP] Check Pods Manifest.lock */ = {
			isa = PBXShellScriptBuildPhase;
			buildActionMask = 2147483647;
			files = (
			);
			inputFileListPaths = (
			);
			inputPaths = (
				"${PODS_PODFILE_DIR_PATH}/Podfile.lock",
				"${PODS_ROOT}/Manifest.lock",
			);
			name = "[CP] Check Pods Manifest.lock";
			outputFileListPaths = (
			);
			outputPaths = (
				"$(DERIVED_FILE_DIR)/Pods-App-Core-checkManifestLockResult.txt",
			);
			runOnlyForDeploymentPostprocessing = 0;
			shellPath = /bin/sh;
			shellScript = "diff \"${PODS_PODFILE_DIR_PATH}/Podfile.lock\" \"${PODS_ROOT}/Manifest.lock\" > /dev/null\nif [ $? != 0 ] ; then\n    # print error to STDERR\n    echo \"error: The sandbox is not in sync with the Podfile.lock. Run 'pod install' or update your CocoaPods installation.\" >&2\n    exit 1\nfi\n# This output is used by Xcode 'outputs' to avoid re-running this script phase.\necho \"SUCCESS\" > \"${SCRIPT_OUTPUT_FILE_0}\"\n";
			showEnvVarsInLog = 0;
		};
/* End PBXShellScriptBuildPhase section */

/* Begin PBXSourcesBuildPhase section */
		07169465296D996800E3DED6 /* Sources */ = {
			isa = PBXSourcesBuildPhase;
			buildActionMask = 2147483647;
			files = (
				BAD9CA422B2B140100DE790A /* AgreementConfigTests.swift in Sources */,
				E09179FD2B0F204E002AB695 /* ConfigTests.swift in Sources */,
			);
			runOnlyForDeploymentPostprocessing = 0;
		};
		0770DE0428D07831006D8A5D /* Sources */ = {
			isa = PBXSourcesBuildPhase;
			buildActionMask = 2147483647;
			files = (
				0727878528D31657002E9142 /* Data_User.swift in Sources */,
				064987942B4D69FF0071642A /* WebviewInjection.swift in Sources */,
				02F6EF4A28D9F0A700835477 /* DateExtension.swift in Sources */,
				DBF6F2462B01DAFE0098414B /* AgreementConfig.swift in Sources */,
				027BD3AF2909475000392132 /* DismissKeyboardTapHandler.swift in Sources */,
				BAFB99902B14B377007D09F9 /* GoogleConfig.swift in Sources */,
				02E225B0291D29EB0067769A /* UrlExtension.swift in Sources */,
				02CF46C829546AA200A698EE /* NoCachedDataError.swift in Sources */,
				0727877728D23847002E9142 /* DataLayer.swift in Sources */,
				0241666B28F5A78B00082765 /* HTMLFormattedText.swift in Sources */,
				02D800CC29348F460099CF16 /* ImagePicker.swift in Sources */,
				027BD3B92909476200392132 /* KeyboardAvoidingModifier.swift in Sources */,
				0770DE2C28D092B3006D8A5D /* NetworkLogger.swift in Sources */,
				064987972B4D69FF0071642A /* WebView.swift in Sources */,
				0770DE2A28D0929E006D8A5D /* HTTPTask.swift in Sources */,
				02284C182A3B1AE00007117F /* UIApplicationExtension.swift in Sources */,
				0255D5582936283A004DBC1A /* UploadBodyEncoding.swift in Sources */,
				BAFB99822B0E2354007D09F9 /* FacebookConfig.swift in Sources */,
				027BD3B32909475900392132 /* Publishers+KeyboardState.swift in Sources */,
				0727877D28D25212002E9142 /* ProgressBar.swift in Sources */,
				0236961F28F9A2F600EEF206 /* AuthEndpoint.swift in Sources */,
				02B3E3B32930198600A50475 /* AVPlayerViewControllerExtension.swift in Sources */,
				BAD9CA332B28A8F300DE790A /* AjaxProvider.swift in Sources */,
				0295C885299B99DD00ABE571 /* RefreshableScrollView.swift in Sources */,
				0282DA7328F98CC9003C3F07 /* WebUnitView.swift in Sources */,
				E0D586362B314CD3009B4BA7 /* LogistrationBottomView.swift in Sources */,
				0727878128D25EFD002E9142 /* SnackBarView.swift in Sources */,
				021D924828DC860C00ACC565 /* Data_UserProfile.swift in Sources */,
				BA593F1C2AF8E498009ADB51 /* ScrollSlidingTabBar.swift in Sources */,
				070019AC28F6FD0100D5FC78 /* CourseDetailBlock.swift in Sources */,
				BA593F1E2AF8E4A0009ADB51 /* FrameReader.swift in Sources */,
				0727877028D23411002E9142 /* Config.swift in Sources */,
				CFC84952299F8B890055E497 /* Debounce.swift in Sources */,
				0236F3B728F4351E0050F09B /* CourseButton.swift in Sources */,
				0727878328D31287002E9142 /* DispatchQueue+App.swift in Sources */,
				028F9F37293A44C700DE65D0 /* Data_ResetPassword.swift in Sources */,
				022C64E429AE0191000F532B /* TextWithUrls.swift in Sources */,
				0283348028D4DCD200C828FC /* ViewExtension.swift in Sources */,
				BA8FA66A2AD59B5500EA029A /* GoogleAuthProvider.swift in Sources */,
				02A4833529B8A73400D33F33 /* CorePersistenceProtocol.swift in Sources */,
				0233D5732AF13EEE00BAC8BD /* AppReviewButton.swift in Sources */,
				02512FF0299533DF0024D438 /* CoreDataHandlerProtocol.swift in Sources */,
				0260E58028FD792800BBBE18 /* WebUnitViewModel.swift in Sources */,
				02A4833A29B8A9AB00D33F33 /* DownloadManager.swift in Sources */,
				027BD3AE2909475000392132 /* KeyboardScrollerOptions.swift in Sources */,
				BAFB99922B14E23D007D09F9 /* AppleSignInConfig.swift in Sources */,
				064987992B4D69FF0071642A /* WebViewScriptInjectionProtocol.swift in Sources */,
				027BD3BE2909478B00392132 /* UIResponder+CurrentResponder.swift in Sources */,
				070019AE28F701B200D5FC78 /* Certificate.swift in Sources */,
				076F297F2A1F80C800967E7D /* Pagination.swift in Sources */,
				02AFCC1A2AEFDC18000360F0 /* ThirdPartyMailer.swift in Sources */,
				0770DE5F28D0B22C006D8A5D /* Strings.swift in Sources */,
				02C917F029CDA99E00DBB8BD /* Data_Dashboard.swift in Sources */,
				024FCD0028EF1CD300232339 /* WebBrowser.swift in Sources */,
				027BD3B52909475900392132 /* KeyboardStateObserver.swift in Sources */,
				0283347D28D4D3DE00C828FC /* Data_Discovery.swift in Sources */,
				064987962B4D69FF0071642A /* WebviewMessage.swift in Sources */,
				07DDFCBD29A780BB00572595 /* UINavigationController+Animation.swift in Sources */,
				023A4DD4299E66BD006C0E48 /* OfflineSnackBarView.swift in Sources */,
				021D925728DCF12900ACC565 /* AlertView.swift in Sources */,
				027BD3A82909474200392132 /* KeyboardAvoidingViewController.swift in Sources */,
				02E93F852AEBAEBC006C4750 /* AppReviewViewModel.swift in Sources */,
				0770DE2528D08FBA006D8A5D /* CoreStorage.swift in Sources */,
				BA8FA6612AD5974300EA029A /* AppleAuthProvider.swift in Sources */,
				BA8FA6702AD59EA300EA029A /* MicrosoftAuthProvider.swift in Sources */,
				BA76135C2B21BC7300B599B7 /* SocialAuthResponse.swift in Sources */,
				020306CC2932C0C4000949EA /* PickerView.swift in Sources */,
				027BD3C52909707700392132 /* Shake.swift in Sources */,
				027BD39C2908810C00392132 /* RegisterUser.swift in Sources */,
				071009C428D1C9D000344290 /* StyledButton.swift in Sources */,
				07460FE1294B706200F70538 /* CollectionExtension.swift in Sources */,
				064987932B4D69FF0071642A /* DragAndDropCssInjection.swift in Sources */,
				027BD3B42909475900392132 /* KeyboardState.swift in Sources */,
				027BD3922907D88F00392132 /* Data_RegistrationFields.swift in Sources */,
				07460FE3294B72D700F70538 /* Notification.swift in Sources */,
				0727877F28D25B24002E9142 /* Alamofire+Error.swift in Sources */,
				02A4833829B8A8F900D33F33 /* CoreDataModel.xcdatamodeld in Sources */,
				064987952B4D69FF0071642A /* SurveyCssInjection.swift in Sources */,
				0259104A29C4A5B6004B5A55 /* UserSettings.swift in Sources */,
				021D925028DC89D100ACC565 /* UserProfile.swift in Sources */,
				071009D028D1E3A600344290 /* Constants.swift in Sources */,
				0770DE1928D0847D006D8A5D /* BaseRouter.swift in Sources */,
				BA30427F2B20B320009B64B7 /* SocialAuthError.swift in Sources */,
				0284DBFE28D48C5300830893 /* CourseItem.swift in Sources */,
				0248C92329C075EF00DC8402 /* CourseBlockModel.swift in Sources */,
				DBF6F2412B014ADA0098414B /* FirebaseConfig.swift in Sources */,
				072787B628D37A0E002E9142 /* Validator.swift in Sources */,
				0236961D28F9A2D200EEF206 /* Data_AuthResponse.swift in Sources */,
				02AFCC182AEFDB24000360F0 /* ThirdPartyMailClient.swift in Sources */,
				0233D5712AF13EC800BAC8BD /* SelectMailClientView.swift in Sources */,
				BAFB99842B0E282E007D09F9 /* MicrosoftConfig.swift in Sources */,
				02B2B594295C5C7A00914876 /* Thread.swift in Sources */,
				027BD3BD2909478B00392132 /* UIView+EnclosingScrollView.swift in Sources */,
				BA8FA6682AD59A5700EA029A /* SocialAuthButton.swift in Sources */,
				02D400612B0678190029D168 /* SKStoreReviewControllerExtension.swift in Sources */,
				02A4833C29B8C57800D33F33 /* DownloadView.swift in Sources */,
				027BD3AD2909475000392132 /* KeyboardScroller.swift in Sources */,
				070019A528F6F17900D5FC78 /* Data_Media.swift in Sources */,
				024D723529C8BB1A006D36ED /* NavigationBar.swift in Sources */,
				BA8B3A2F2AD546A700D25EF5 /* DebugLog.swift in Sources */,
				0727877928D23BE0002E9142 /* RequestInterceptor.swift in Sources */,
				BA8FA66E2AD59E7D00EA029A /* FacebookAuthProvider.swift in Sources */,
				0770DE2E28D09743006D8A5D /* API.swift in Sources */,
				028CE96929858ECC00B6B1C3 /* FlexibleKeyboardInputView.swift in Sources */,
				027BD3A92909474200392132 /* KeyboardAvoidingViewControllerRepr.swift in Sources */,
				02F98A7F28F81EE900DE94C0 /* Container+App.swift in Sources */,
				02B3F16E2AB489A400DDDD4E /* RefreshableScrollViewCompat.swift in Sources */,
				0649879A2B4D69FF0071642A /* WebViewHTML.swift in Sources */,
				0727877B28D24A1D002E9142 /* HeadersRedirectHandler.swift in Sources */,
				0236961B28F9A28B00EEF206 /* AuthInteractor.swift in Sources */,
				0770DE3028D09793006D8A5D /* EndPointType.swift in Sources */,
				020C31C9290AC3F700D6DEA2 /* PickerFields.swift in Sources */,
				02F6EF3B28D9B8EC00835477 /* CourseCellView.swift in Sources */,
				023A1138291432FD00D0D354 /* FieldConfiguration.swift in Sources */,
				DBF6F24A2B0380E00098414B /* FeaturesConfig.swift in Sources */,
				02F164372902A9EB0090DDEF /* StringExtension.swift in Sources */,
				0231CDBE2922422D00032416 /* CSSInjector.swift in Sources */,
				064987982B4D69FF0071642A /* CSSInjectionProtocol.swift in Sources */,
				BAAD62C62AFCF00B000E6103 /* CustomDisclosureGroup.swift in Sources */,
				BADB3F5B2AD6EC56004D5CFA /* ResultExtension.swift in Sources */,
				0236961928F9A26900EEF206 /* AuthRepository.swift in Sources */,
				023A1136291432B200D0D354 /* RegistrationTextField.swift in Sources */,
				02A463112AEA966C00331037 /* AppReviewView.swift in Sources */,
				025B36752A13B7D5001A640E /* UnitButtonView.swift in Sources */,
				028F9F39293A452B00DE65D0 /* ResetPassword.swift in Sources */,
				0233D56F2AF13EB200BAC8BD /* StarRatingView.swift in Sources */,
				0604C9AA2B22FACF00AD5DBF /* UIComponentsConfig.swift in Sources */,
				027BD3B82909476200392132 /* DismissKeyboardTapViewModifier.swift in Sources */,
				024BE3DF29B2615500BCDEE2 /* CGColorExtension.swift in Sources */,
				0770DE6128D0B2CB006D8A5D /* Assets.swift in Sources */,
				07E0939F2B308D2800F1E4B2 /* Data_Certificate.swift in Sources */,
				0727878928D31734002E9142 /* User.swift in Sources */,
				A53A32352B233DEC005FE38A /* ThemeConfig.swift in Sources */,
				02280F5B294B4E6F0032823A /* Connectivity.swift in Sources */,
				02066B482906F73400F4307E /* PickerMenu.swift in Sources */,
			);
			runOnlyForDeploymentPostprocessing = 0;
		};
/* End PBXSourcesBuildPhase section */

/* Begin PBXTargetDependency section */
		0716946F296D996900E3DED6 /* PBXTargetDependency */ = {
			isa = PBXTargetDependency;
			platformFilter = ios;
			target = 0770DE0728D07831006D8A5D /* Core */;
			targetProxy = 0716946E296D996900E3DED6 /* PBXContainerItemProxy */;
		};
/* End PBXTargetDependency section */

/* Begin PBXVariantGroup section */
		0770DE5D28D0B209006D8A5D /* Localizable.strings */ = {
			isa = PBXVariantGroup;
			children = (
				0770DE5C28D0B209006D8A5D /* en */,
				02ED50CB29A64B84008341CD /* uk */,
			);
			name = Localizable.strings;
			sourceTree = "<group>";
		};
/* End PBXVariantGroup section */

/* Begin XCBuildConfiguration section */
		02DD1C9929E80CE400F35DCE /* DebugStage */ = {
			isa = XCBuildConfiguration;
			buildSettings = {
				ALWAYS_SEARCH_USER_PATHS = NO;
				CLANG_ANALYZER_LOCALIZABILITY_NONLOCALIZED = YES;
				CLANG_ANALYZER_NONNULL = YES;
				CLANG_ANALYZER_NUMBER_OBJECT_CONVERSION = YES_AGGRESSIVE;
				CLANG_CXX_LANGUAGE_STANDARD = "gnu++20";
				CLANG_ENABLE_MODULES = YES;
				CLANG_ENABLE_OBJC_ARC = YES;
				CLANG_ENABLE_OBJC_WEAK = YES;
				CLANG_WARN_BLOCK_CAPTURE_AUTORELEASING = YES;
				CLANG_WARN_BOOL_CONVERSION = YES;
				CLANG_WARN_COMMA = YES;
				CLANG_WARN_CONSTANT_CONVERSION = YES;
				CLANG_WARN_DEPRECATED_OBJC_IMPLEMENTATIONS = YES;
				CLANG_WARN_DIRECT_OBJC_ISA_USAGE = YES_ERROR;
				CLANG_WARN_DOCUMENTATION_COMMENTS = YES;
				CLANG_WARN_EMPTY_BODY = YES;
				CLANG_WARN_ENUM_CONVERSION = YES;
				CLANG_WARN_INFINITE_RECURSION = YES;
				CLANG_WARN_INT_CONVERSION = YES;
				CLANG_WARN_NON_LITERAL_NULL_CONVERSION = YES;
				CLANG_WARN_OBJC_IMPLICIT_RETAIN_SELF = YES;
				CLANG_WARN_OBJC_LITERAL_CONVERSION = YES;
				CLANG_WARN_OBJC_ROOT_CLASS = YES_ERROR;
				CLANG_WARN_QUOTED_INCLUDE_IN_FRAMEWORK_HEADER = YES;
				CLANG_WARN_RANGE_LOOP_ANALYSIS = YES;
				CLANG_WARN_STRICT_PROTOTYPES = YES;
				CLANG_WARN_SUSPICIOUS_MOVE = YES;
				CLANG_WARN_UNGUARDED_AVAILABILITY = YES_AGGRESSIVE;
				CLANG_WARN_UNREACHABLE_CODE = YES;
				CLANG_WARN__DUPLICATE_METHOD_MATCH = YES;
				COPY_PHASE_STRIP = NO;
				CURRENT_PROJECT_VERSION = 1;
				DEBUG_INFORMATION_FORMAT = dwarf;
				ENABLE_STRICT_OBJC_MSGSEND = YES;
				ENABLE_TESTABILITY = YES;
				GCC_C_LANGUAGE_STANDARD = gnu11;
				GCC_DYNAMIC_NO_PIC = NO;
				GCC_NO_COMMON_BLOCKS = YES;
				GCC_OPTIMIZATION_LEVEL = 0;
				GCC_PREPROCESSOR_DEFINITIONS = (
					"DEBUG=1",
					"$(inherited)",
				);
				GCC_WARN_64_TO_32_BIT_CONVERSION = YES;
				GCC_WARN_ABOUT_RETURN_TYPE = YES_ERROR;
				GCC_WARN_UNDECLARED_SELECTOR = YES;
				GCC_WARN_UNINITIALIZED_AUTOS = YES_AGGRESSIVE;
				GCC_WARN_UNUSED_FUNCTION = YES;
				GCC_WARN_UNUSED_VARIABLE = YES;
				IPHONEOS_DEPLOYMENT_TARGET = 16.0;
				MTL_ENABLE_DEBUG_INFO = INCLUDE_SOURCE;
				MTL_FAST_MATH = YES;
				ONLY_ACTIVE_ARCH = YES;
				SDKROOT = iphoneos;
				SWIFT_ACTIVE_COMPILATION_CONDITIONS = DEBUG;
				SWIFT_OPTIMIZATION_LEVEL = "-Onone";
				VERSIONING_SYSTEM = "apple-generic";
				VERSION_INFO_PREFIX = "";
			};
			name = DebugStage;
		};
		02DD1C9A29E80CE400F35DCE /* DebugStage */ = {
			isa = XCBuildConfiguration;
			baseConfigurationReference = 0E13E9173C9C4CFC19F8B6F2 /* Pods-App-Core.debugstage.xcconfig */;
			buildSettings = {
				CLANG_ENABLE_MODULES = YES;
				CODE_SIGN_STYLE = Automatic;
				CURRENT_PROJECT_VERSION = 1;
				DEFINES_MODULE = YES;
				DEVELOPMENT_TEAM = L8PG7LC3Y3;
				DYLIB_COMPATIBILITY_VERSION = 1;
				DYLIB_CURRENT_VERSION = 1;
				DYLIB_INSTALL_NAME_BASE = "@rpath";
				GENERATE_INFOPLIST_FILE = YES;
				INFOPLIST_KEY_NSHumanReadableCopyright = "";
				INSTALL_PATH = "$(LOCAL_LIBRARY_DIR)/Frameworks";
				IPHONEOS_DEPLOYMENT_TARGET = 15.0;
				LD_RUNPATH_SEARCH_PATHS = (
					"$(inherited)",
					"@executable_path/Frameworks",
					"@loader_path/Frameworks",
				);
				MARKETING_VERSION = 1.0;
				PRODUCT_BUNDLE_IDENTIFIER = org.openedx.Core;
				PRODUCT_NAME = "$(TARGET_NAME:c99extidentifier)";
				SKIP_INSTALL = YES;
				SUPPORTED_PLATFORMS = "iphoneos iphonesimulator";
				SUPPORTS_MACCATALYST = NO;
				SUPPORTS_MAC_DESIGNED_FOR_IPHONE_IPAD = YES;
				SWIFT_EMIT_LOC_STRINGS = YES;
				SWIFT_OPTIMIZATION_LEVEL = "-Onone";
				SWIFT_VERSION = 5.0;
				TARGETED_DEVICE_FAMILY = "1,2";
			};
			name = DebugStage;
		};
		02DD1C9B29E80CE400F35DCE /* DebugStage */ = {
			isa = XCBuildConfiguration;
			buildSettings = {
				CLANG_ENABLE_MODULES = YES;
				CODE_SIGN_STYLE = Automatic;
				CURRENT_PROJECT_VERSION = 1;
				DEVELOPMENT_TEAM = L8PG7LC3Y3;
				GENERATE_INFOPLIST_FILE = YES;
				IPHONEOS_DEPLOYMENT_TARGET = 16.2;
				MARKETING_VERSION = 1.0;
				PRODUCT_BUNDLE_IDENTIFIER = org.openedx.CoreTests;
				PRODUCT_NAME = "$(TARGET_NAME)";
				SUPPORTED_PLATFORMS = "iphoneos iphonesimulator";
				SUPPORTS_MACCATALYST = NO;
				SUPPORTS_MAC_DESIGNED_FOR_IPHONE_IPAD = YES;
				SWIFT_EMIT_LOC_STRINGS = NO;
				SWIFT_OPTIMIZATION_LEVEL = "-Onone";
				SWIFT_VERSION = 5.0;
				TARGETED_DEVICE_FAMILY = "1,2";
			};
			name = DebugStage;
		};
		02DD1C9C29E80CED00F35DCE /* ReleaseStage */ = {
			isa = XCBuildConfiguration;
			buildSettings = {
				ALWAYS_SEARCH_USER_PATHS = NO;
				CLANG_ANALYZER_LOCALIZABILITY_NONLOCALIZED = YES;
				CLANG_ANALYZER_NONNULL = YES;
				CLANG_ANALYZER_NUMBER_OBJECT_CONVERSION = YES_AGGRESSIVE;
				CLANG_CXX_LANGUAGE_STANDARD = "gnu++20";
				CLANG_ENABLE_MODULES = YES;
				CLANG_ENABLE_OBJC_ARC = YES;
				CLANG_ENABLE_OBJC_WEAK = YES;
				CLANG_WARN_BLOCK_CAPTURE_AUTORELEASING = YES;
				CLANG_WARN_BOOL_CONVERSION = YES;
				CLANG_WARN_COMMA = YES;
				CLANG_WARN_CONSTANT_CONVERSION = YES;
				CLANG_WARN_DEPRECATED_OBJC_IMPLEMENTATIONS = YES;
				CLANG_WARN_DIRECT_OBJC_ISA_USAGE = YES_ERROR;
				CLANG_WARN_DOCUMENTATION_COMMENTS = YES;
				CLANG_WARN_EMPTY_BODY = YES;
				CLANG_WARN_ENUM_CONVERSION = YES;
				CLANG_WARN_INFINITE_RECURSION = YES;
				CLANG_WARN_INT_CONVERSION = YES;
				CLANG_WARN_NON_LITERAL_NULL_CONVERSION = YES;
				CLANG_WARN_OBJC_IMPLICIT_RETAIN_SELF = YES;
				CLANG_WARN_OBJC_LITERAL_CONVERSION = YES;
				CLANG_WARN_OBJC_ROOT_CLASS = YES_ERROR;
				CLANG_WARN_QUOTED_INCLUDE_IN_FRAMEWORK_HEADER = YES;
				CLANG_WARN_RANGE_LOOP_ANALYSIS = YES;
				CLANG_WARN_STRICT_PROTOTYPES = YES;
				CLANG_WARN_SUSPICIOUS_MOVE = YES;
				CLANG_WARN_UNGUARDED_AVAILABILITY = YES_AGGRESSIVE;
				CLANG_WARN_UNREACHABLE_CODE = YES;
				CLANG_WARN__DUPLICATE_METHOD_MATCH = YES;
				COPY_PHASE_STRIP = NO;
				CURRENT_PROJECT_VERSION = 1;
				DEBUG_INFORMATION_FORMAT = "dwarf-with-dsym";
				ENABLE_NS_ASSERTIONS = NO;
				ENABLE_STRICT_OBJC_MSGSEND = YES;
				GCC_C_LANGUAGE_STANDARD = gnu11;
				GCC_NO_COMMON_BLOCKS = YES;
				GCC_WARN_64_TO_32_BIT_CONVERSION = YES;
				GCC_WARN_ABOUT_RETURN_TYPE = YES_ERROR;
				GCC_WARN_UNDECLARED_SELECTOR = YES;
				GCC_WARN_UNINITIALIZED_AUTOS = YES_AGGRESSIVE;
				GCC_WARN_UNUSED_FUNCTION = YES;
				GCC_WARN_UNUSED_VARIABLE = YES;
				IPHONEOS_DEPLOYMENT_TARGET = 16.0;
				MTL_ENABLE_DEBUG_INFO = NO;
				MTL_FAST_MATH = YES;
				SDKROOT = iphoneos;
				SWIFT_COMPILATION_MODE = wholemodule;
				SWIFT_OPTIMIZATION_LEVEL = "-O";
				VALIDATE_PRODUCT = YES;
				VERSIONING_SYSTEM = "apple-generic";
				VERSION_INFO_PREFIX = "";
			};
			name = ReleaseStage;
		};
		02DD1C9D29E80CED00F35DCE /* ReleaseStage */ = {
			isa = XCBuildConfiguration;
			baseConfigurationReference = 0754BB7841E3C0F8D6464951 /* Pods-App-Core.releasestage.xcconfig */;
			buildSettings = {
				CLANG_ENABLE_MODULES = YES;
				CODE_SIGN_STYLE = Automatic;
				CURRENT_PROJECT_VERSION = 1;
				DEFINES_MODULE = YES;
				DEVELOPMENT_TEAM = L8PG7LC3Y3;
				DYLIB_COMPATIBILITY_VERSION = 1;
				DYLIB_CURRENT_VERSION = 1;
				DYLIB_INSTALL_NAME_BASE = "@rpath";
				GENERATE_INFOPLIST_FILE = YES;
				INFOPLIST_KEY_NSHumanReadableCopyright = "";
				INSTALL_PATH = "$(LOCAL_LIBRARY_DIR)/Frameworks";
				IPHONEOS_DEPLOYMENT_TARGET = 15.0;
				LD_RUNPATH_SEARCH_PATHS = (
					"$(inherited)",
					"@executable_path/Frameworks",
					"@loader_path/Frameworks",
				);
				MARKETING_VERSION = 1.0;
				PRODUCT_BUNDLE_IDENTIFIER = org.openedx.Core;
				PRODUCT_NAME = "$(TARGET_NAME:c99extidentifier)";
				SKIP_INSTALL = YES;
				SUPPORTED_PLATFORMS = "iphoneos iphonesimulator";
				SUPPORTS_MACCATALYST = NO;
				SUPPORTS_MAC_DESIGNED_FOR_IPHONE_IPAD = YES;
				SWIFT_EMIT_LOC_STRINGS = YES;
				SWIFT_VERSION = 5.0;
				TARGETED_DEVICE_FAMILY = "1,2";
			};
			name = ReleaseStage;
		};
		02DD1C9E29E80CED00F35DCE /* ReleaseStage */ = {
			isa = XCBuildConfiguration;
			buildSettings = {
				CLANG_ENABLE_MODULES = YES;
				CODE_SIGN_STYLE = Automatic;
				CURRENT_PROJECT_VERSION = 1;
				DEVELOPMENT_TEAM = L8PG7LC3Y3;
				GENERATE_INFOPLIST_FILE = YES;
				IPHONEOS_DEPLOYMENT_TARGET = 16.2;
				MARKETING_VERSION = 1.0;
				PRODUCT_BUNDLE_IDENTIFIER = org.openedx.CoreTests;
				PRODUCT_NAME = "$(TARGET_NAME)";
				SUPPORTED_PLATFORMS = "iphoneos iphonesimulator";
				SUPPORTS_MACCATALYST = NO;
				SUPPORTS_MAC_DESIGNED_FOR_IPHONE_IPAD = YES;
				SWIFT_EMIT_LOC_STRINGS = NO;
				SWIFT_VERSION = 5.0;
				TARGETED_DEVICE_FAMILY = "1,2";
			};
			name = ReleaseStage;
		};
		07169470296D996900E3DED6 /* Debug */ = {
			isa = XCBuildConfiguration;
			buildSettings = {
				CLANG_ENABLE_MODULES = YES;
				CODE_SIGN_STYLE = Automatic;
				CURRENT_PROJECT_VERSION = 1;
				DEVELOPMENT_TEAM = L8PG7LC3Y3;
				GENERATE_INFOPLIST_FILE = YES;
				IPHONEOS_DEPLOYMENT_TARGET = 16.2;
				MARKETING_VERSION = 1.0;
				PRODUCT_BUNDLE_IDENTIFIER = org.openedx.CoreTests;
				PRODUCT_NAME = "$(TARGET_NAME)";
				SUPPORTED_PLATFORMS = "iphoneos iphonesimulator";
				SUPPORTS_MACCATALYST = NO;
				SUPPORTS_MAC_DESIGNED_FOR_IPHONE_IPAD = YES;
				SWIFT_EMIT_LOC_STRINGS = NO;
				SWIFT_OPTIMIZATION_LEVEL = "-Onone";
				SWIFT_VERSION = 5.0;
				TARGETED_DEVICE_FAMILY = "1,2";
			};
			name = Debug;
		};
		07169471296D996900E3DED6 /* DebugProd */ = {
			isa = XCBuildConfiguration;
			buildSettings = {
				CLANG_ENABLE_MODULES = YES;
				CODE_SIGN_STYLE = Automatic;
				CURRENT_PROJECT_VERSION = 1;
				DEVELOPMENT_TEAM = L8PG7LC3Y3;
				GENERATE_INFOPLIST_FILE = YES;
				IPHONEOS_DEPLOYMENT_TARGET = 16.2;
				MARKETING_VERSION = 1.0;
				PRODUCT_BUNDLE_IDENTIFIER = org.openedx.CoreTests;
				PRODUCT_NAME = "$(TARGET_NAME)";
				SUPPORTED_PLATFORMS = "iphoneos iphonesimulator";
				SUPPORTS_MACCATALYST = NO;
				SUPPORTS_MAC_DESIGNED_FOR_IPHONE_IPAD = YES;
				SWIFT_EMIT_LOC_STRINGS = NO;
				SWIFT_OPTIMIZATION_LEVEL = "-Onone";
				SWIFT_VERSION = 5.0;
				TARGETED_DEVICE_FAMILY = "1,2";
			};
			name = DebugProd;
		};
		07169472296D996900E3DED6 /* DebugDev */ = {
			isa = XCBuildConfiguration;
			buildSettings = {
				CLANG_ENABLE_MODULES = YES;
				CODE_SIGN_STYLE = Automatic;
				CURRENT_PROJECT_VERSION = 1;
				DEVELOPMENT_TEAM = L8PG7LC3Y3;
				GENERATE_INFOPLIST_FILE = YES;
				IPHONEOS_DEPLOYMENT_TARGET = 16.2;
				MARKETING_VERSION = 1.0;
				PRODUCT_BUNDLE_IDENTIFIER = org.openedx.CoreTests;
				PRODUCT_NAME = "$(TARGET_NAME)";
				SUPPORTED_PLATFORMS = "iphoneos iphonesimulator";
				SUPPORTS_MACCATALYST = NO;
				SUPPORTS_MAC_DESIGNED_FOR_IPHONE_IPAD = YES;
				SWIFT_EMIT_LOC_STRINGS = NO;
				SWIFT_OPTIMIZATION_LEVEL = "-Onone";
				SWIFT_VERSION = 5.0;
				TARGETED_DEVICE_FAMILY = "1,2";
			};
			name = DebugDev;
		};
		07169473296D996900E3DED6 /* Release */ = {
			isa = XCBuildConfiguration;
			buildSettings = {
				CLANG_ENABLE_MODULES = YES;
				CODE_SIGN_STYLE = Automatic;
				CURRENT_PROJECT_VERSION = 1;
				DEVELOPMENT_TEAM = L8PG7LC3Y3;
				GENERATE_INFOPLIST_FILE = YES;
				IPHONEOS_DEPLOYMENT_TARGET = 16.2;
				MARKETING_VERSION = 1.0;
				PRODUCT_BUNDLE_IDENTIFIER = org.openedx.CoreTests;
				PRODUCT_NAME = "$(TARGET_NAME)";
				SUPPORTED_PLATFORMS = "iphoneos iphonesimulator";
				SUPPORTS_MACCATALYST = NO;
				SUPPORTS_MAC_DESIGNED_FOR_IPHONE_IPAD = YES;
				SWIFT_EMIT_LOC_STRINGS = NO;
				SWIFT_VERSION = 5.0;
				TARGETED_DEVICE_FAMILY = "1,2";
			};
			name = Release;
		};
		07169474296D996900E3DED6 /* ReleaseProd */ = {
			isa = XCBuildConfiguration;
			buildSettings = {
				CLANG_ENABLE_MODULES = YES;
				CODE_SIGN_STYLE = Automatic;
				CURRENT_PROJECT_VERSION = 1;
				DEVELOPMENT_TEAM = L8PG7LC3Y3;
				GENERATE_INFOPLIST_FILE = YES;
				IPHONEOS_DEPLOYMENT_TARGET = 16.2;
				MARKETING_VERSION = 1.0;
				PRODUCT_BUNDLE_IDENTIFIER = org.openedx.CoreTests;
				PRODUCT_NAME = "$(TARGET_NAME)";
				SUPPORTED_PLATFORMS = "iphoneos iphonesimulator";
				SUPPORTS_MACCATALYST = NO;
				SUPPORTS_MAC_DESIGNED_FOR_IPHONE_IPAD = YES;
				SWIFT_EMIT_LOC_STRINGS = NO;
				SWIFT_VERSION = 5.0;
				TARGETED_DEVICE_FAMILY = "1,2";
			};
			name = ReleaseProd;
		};
		07169475296D996900E3DED6 /* ReleaseDev */ = {
			isa = XCBuildConfiguration;
			buildSettings = {
				CLANG_ENABLE_MODULES = YES;
				CODE_SIGN_STYLE = Automatic;
				CURRENT_PROJECT_VERSION = 1;
				DEVELOPMENT_TEAM = L8PG7LC3Y3;
				GENERATE_INFOPLIST_FILE = YES;
				IPHONEOS_DEPLOYMENT_TARGET = 16.2;
				MARKETING_VERSION = 1.0;
				PRODUCT_BUNDLE_IDENTIFIER = org.openedx.CoreTests;
				PRODUCT_NAME = "$(TARGET_NAME)";
				SUPPORTED_PLATFORMS = "iphoneos iphonesimulator";
				SUPPORTS_MACCATALYST = NO;
				SUPPORTS_MAC_DESIGNED_FOR_IPHONE_IPAD = YES;
				SWIFT_EMIT_LOC_STRINGS = NO;
				SWIFT_VERSION = 5.0;
				TARGETED_DEVICE_FAMILY = "1,2";
			};
			name = ReleaseDev;
		};
		0727875C28D2326B002E9142 /* DebugDev */ = {
			isa = XCBuildConfiguration;
			buildSettings = {
				ALWAYS_SEARCH_USER_PATHS = NO;
				CLANG_ANALYZER_LOCALIZABILITY_NONLOCALIZED = YES;
				CLANG_ANALYZER_NONNULL = YES;
				CLANG_ANALYZER_NUMBER_OBJECT_CONVERSION = YES_AGGRESSIVE;
				CLANG_CXX_LANGUAGE_STANDARD = "gnu++20";
				CLANG_ENABLE_MODULES = YES;
				CLANG_ENABLE_OBJC_ARC = YES;
				CLANG_ENABLE_OBJC_WEAK = YES;
				CLANG_WARN_BLOCK_CAPTURE_AUTORELEASING = YES;
				CLANG_WARN_BOOL_CONVERSION = YES;
				CLANG_WARN_COMMA = YES;
				CLANG_WARN_CONSTANT_CONVERSION = YES;
				CLANG_WARN_DEPRECATED_OBJC_IMPLEMENTATIONS = YES;
				CLANG_WARN_DIRECT_OBJC_ISA_USAGE = YES_ERROR;
				CLANG_WARN_DOCUMENTATION_COMMENTS = YES;
				CLANG_WARN_EMPTY_BODY = YES;
				CLANG_WARN_ENUM_CONVERSION = YES;
				CLANG_WARN_INFINITE_RECURSION = YES;
				CLANG_WARN_INT_CONVERSION = YES;
				CLANG_WARN_NON_LITERAL_NULL_CONVERSION = YES;
				CLANG_WARN_OBJC_IMPLICIT_RETAIN_SELF = YES;
				CLANG_WARN_OBJC_LITERAL_CONVERSION = YES;
				CLANG_WARN_OBJC_ROOT_CLASS = YES_ERROR;
				CLANG_WARN_QUOTED_INCLUDE_IN_FRAMEWORK_HEADER = YES;
				CLANG_WARN_RANGE_LOOP_ANALYSIS = YES;
				CLANG_WARN_STRICT_PROTOTYPES = YES;
				CLANG_WARN_SUSPICIOUS_MOVE = YES;
				CLANG_WARN_UNGUARDED_AVAILABILITY = YES_AGGRESSIVE;
				CLANG_WARN_UNREACHABLE_CODE = YES;
				CLANG_WARN__DUPLICATE_METHOD_MATCH = YES;
				COPY_PHASE_STRIP = NO;
				CURRENT_PROJECT_VERSION = 1;
				DEBUG_INFORMATION_FORMAT = dwarf;
				ENABLE_STRICT_OBJC_MSGSEND = YES;
				ENABLE_TESTABILITY = YES;
				GCC_C_LANGUAGE_STANDARD = gnu11;
				GCC_DYNAMIC_NO_PIC = NO;
				GCC_NO_COMMON_BLOCKS = YES;
				GCC_OPTIMIZATION_LEVEL = 0;
				GCC_PREPROCESSOR_DEFINITIONS = (
					"DEBUG=1",
					"$(inherited)",
				);
				GCC_WARN_64_TO_32_BIT_CONVERSION = YES;
				GCC_WARN_ABOUT_RETURN_TYPE = YES_ERROR;
				GCC_WARN_UNDECLARED_SELECTOR = YES;
				GCC_WARN_UNINITIALIZED_AUTOS = YES_AGGRESSIVE;
				GCC_WARN_UNUSED_FUNCTION = YES;
				GCC_WARN_UNUSED_VARIABLE = YES;
				IPHONEOS_DEPLOYMENT_TARGET = 16.0;
				MTL_ENABLE_DEBUG_INFO = INCLUDE_SOURCE;
				MTL_FAST_MATH = YES;
				ONLY_ACTIVE_ARCH = YES;
				SDKROOT = iphoneos;
				SWIFT_ACTIVE_COMPILATION_CONDITIONS = DEBUG;
				SWIFT_OPTIMIZATION_LEVEL = "-Onone";
				VERSIONING_SYSTEM = "apple-generic";
				VERSION_INFO_PREFIX = "";
			};
			name = DebugDev;
		};
		0727875D28D2326B002E9142 /* DebugDev */ = {
			isa = XCBuildConfiguration;
			baseConfigurationReference = 9D5B06CAA99EA5CD49CBE2BB /* Pods-App-Core.debugdev.xcconfig */;
			buildSettings = {
				CLANG_ENABLE_MODULES = YES;
				CODE_SIGN_STYLE = Automatic;
				CURRENT_PROJECT_VERSION = 1;
				DEFINES_MODULE = YES;
				DEVELOPMENT_TEAM = L8PG7LC3Y3;
				DYLIB_COMPATIBILITY_VERSION = 1;
				DYLIB_CURRENT_VERSION = 1;
				DYLIB_INSTALL_NAME_BASE = "@rpath";
				GENERATE_INFOPLIST_FILE = YES;
				INFOPLIST_KEY_NSHumanReadableCopyright = "";
				INSTALL_PATH = "$(LOCAL_LIBRARY_DIR)/Frameworks";
				IPHONEOS_DEPLOYMENT_TARGET = 15.0;
				LD_RUNPATH_SEARCH_PATHS = (
					"$(inherited)",
					"@executable_path/Frameworks",
					"@loader_path/Frameworks",
				);
				MARKETING_VERSION = 1.0;
				PRODUCT_BUNDLE_IDENTIFIER = org.openedx.Core;
				PRODUCT_NAME = "$(TARGET_NAME:c99extidentifier)";
				SKIP_INSTALL = YES;
				SUPPORTED_PLATFORMS = "iphoneos iphonesimulator";
				SUPPORTS_MACCATALYST = NO;
				SUPPORTS_MAC_DESIGNED_FOR_IPHONE_IPAD = YES;
				SWIFT_EMIT_LOC_STRINGS = YES;
				SWIFT_OPTIMIZATION_LEVEL = "-Onone";
				SWIFT_VERSION = 5.0;
				TARGETED_DEVICE_FAMILY = "1,2";
			};
			name = DebugDev;
		};
		0727875E28D23272002E9142 /* ReleaseDev */ = {
			isa = XCBuildConfiguration;
			buildSettings = {
				ALWAYS_SEARCH_USER_PATHS = NO;
				CLANG_ANALYZER_LOCALIZABILITY_NONLOCALIZED = YES;
				CLANG_ANALYZER_NONNULL = YES;
				CLANG_ANALYZER_NUMBER_OBJECT_CONVERSION = YES_AGGRESSIVE;
				CLANG_CXX_LANGUAGE_STANDARD = "gnu++20";
				CLANG_ENABLE_MODULES = YES;
				CLANG_ENABLE_OBJC_ARC = YES;
				CLANG_ENABLE_OBJC_WEAK = YES;
				CLANG_WARN_BLOCK_CAPTURE_AUTORELEASING = YES;
				CLANG_WARN_BOOL_CONVERSION = YES;
				CLANG_WARN_COMMA = YES;
				CLANG_WARN_CONSTANT_CONVERSION = YES;
				CLANG_WARN_DEPRECATED_OBJC_IMPLEMENTATIONS = YES;
				CLANG_WARN_DIRECT_OBJC_ISA_USAGE = YES_ERROR;
				CLANG_WARN_DOCUMENTATION_COMMENTS = YES;
				CLANG_WARN_EMPTY_BODY = YES;
				CLANG_WARN_ENUM_CONVERSION = YES;
				CLANG_WARN_INFINITE_RECURSION = YES;
				CLANG_WARN_INT_CONVERSION = YES;
				CLANG_WARN_NON_LITERAL_NULL_CONVERSION = YES;
				CLANG_WARN_OBJC_IMPLICIT_RETAIN_SELF = YES;
				CLANG_WARN_OBJC_LITERAL_CONVERSION = YES;
				CLANG_WARN_OBJC_ROOT_CLASS = YES_ERROR;
				CLANG_WARN_QUOTED_INCLUDE_IN_FRAMEWORK_HEADER = YES;
				CLANG_WARN_RANGE_LOOP_ANALYSIS = YES;
				CLANG_WARN_STRICT_PROTOTYPES = YES;
				CLANG_WARN_SUSPICIOUS_MOVE = YES;
				CLANG_WARN_UNGUARDED_AVAILABILITY = YES_AGGRESSIVE;
				CLANG_WARN_UNREACHABLE_CODE = YES;
				CLANG_WARN__DUPLICATE_METHOD_MATCH = YES;
				COPY_PHASE_STRIP = NO;
				CURRENT_PROJECT_VERSION = 1;
				DEBUG_INFORMATION_FORMAT = "dwarf-with-dsym";
				ENABLE_NS_ASSERTIONS = NO;
				ENABLE_STRICT_OBJC_MSGSEND = YES;
				GCC_C_LANGUAGE_STANDARD = gnu11;
				GCC_NO_COMMON_BLOCKS = YES;
				GCC_WARN_64_TO_32_BIT_CONVERSION = YES;
				GCC_WARN_ABOUT_RETURN_TYPE = YES_ERROR;
				GCC_WARN_UNDECLARED_SELECTOR = YES;
				GCC_WARN_UNINITIALIZED_AUTOS = YES_AGGRESSIVE;
				GCC_WARN_UNUSED_FUNCTION = YES;
				GCC_WARN_UNUSED_VARIABLE = YES;
				IPHONEOS_DEPLOYMENT_TARGET = 16.0;
				MTL_ENABLE_DEBUG_INFO = NO;
				MTL_FAST_MATH = YES;
				SDKROOT = iphoneos;
				SWIFT_COMPILATION_MODE = wholemodule;
				SWIFT_OPTIMIZATION_LEVEL = "-O";
				VALIDATE_PRODUCT = YES;
				VERSIONING_SYSTEM = "apple-generic";
				VERSION_INFO_PREFIX = "";
			};
			name = ReleaseDev;
		};
		0727875F28D23272002E9142 /* ReleaseDev */ = {
			isa = XCBuildConfiguration;
			baseConfigurationReference = 1A154A95AF4EE85A4A1C083B /* Pods-App-Core.releasedev.xcconfig */;
			buildSettings = {
				CLANG_ENABLE_MODULES = YES;
				CODE_SIGN_STYLE = Automatic;
				CURRENT_PROJECT_VERSION = 1;
				DEFINES_MODULE = YES;
				DEVELOPMENT_TEAM = L8PG7LC3Y3;
				DYLIB_COMPATIBILITY_VERSION = 1;
				DYLIB_CURRENT_VERSION = 1;
				DYLIB_INSTALL_NAME_BASE = "@rpath";
				GENERATE_INFOPLIST_FILE = YES;
				INFOPLIST_KEY_NSHumanReadableCopyright = "";
				INSTALL_PATH = "$(LOCAL_LIBRARY_DIR)/Frameworks";
				IPHONEOS_DEPLOYMENT_TARGET = 15.0;
				LD_RUNPATH_SEARCH_PATHS = (
					"$(inherited)",
					"@executable_path/Frameworks",
					"@loader_path/Frameworks",
				);
				MARKETING_VERSION = 1.0;
				PRODUCT_BUNDLE_IDENTIFIER = org.openedx.Core;
				PRODUCT_NAME = "$(TARGET_NAME:c99extidentifier)";
				SKIP_INSTALL = YES;
				SUPPORTED_PLATFORMS = "iphoneos iphonesimulator";
				SUPPORTS_MACCATALYST = NO;
				SUPPORTS_MAC_DESIGNED_FOR_IPHONE_IPAD = YES;
				SWIFT_EMIT_LOC_STRINGS = YES;
				SWIFT_VERSION = 5.0;
				TARGETED_DEVICE_FAMILY = "1,2";
			};
			name = ReleaseDev;
		};
		0727876028D23277002E9142 /* DebugProd */ = {
			isa = XCBuildConfiguration;
			buildSettings = {
				ALWAYS_SEARCH_USER_PATHS = NO;
				CLANG_ANALYZER_LOCALIZABILITY_NONLOCALIZED = YES;
				CLANG_ANALYZER_NONNULL = YES;
				CLANG_ANALYZER_NUMBER_OBJECT_CONVERSION = YES_AGGRESSIVE;
				CLANG_CXX_LANGUAGE_STANDARD = "gnu++20";
				CLANG_ENABLE_MODULES = YES;
				CLANG_ENABLE_OBJC_ARC = YES;
				CLANG_ENABLE_OBJC_WEAK = YES;
				CLANG_WARN_BLOCK_CAPTURE_AUTORELEASING = YES;
				CLANG_WARN_BOOL_CONVERSION = YES;
				CLANG_WARN_COMMA = YES;
				CLANG_WARN_CONSTANT_CONVERSION = YES;
				CLANG_WARN_DEPRECATED_OBJC_IMPLEMENTATIONS = YES;
				CLANG_WARN_DIRECT_OBJC_ISA_USAGE = YES_ERROR;
				CLANG_WARN_DOCUMENTATION_COMMENTS = YES;
				CLANG_WARN_EMPTY_BODY = YES;
				CLANG_WARN_ENUM_CONVERSION = YES;
				CLANG_WARN_INFINITE_RECURSION = YES;
				CLANG_WARN_INT_CONVERSION = YES;
				CLANG_WARN_NON_LITERAL_NULL_CONVERSION = YES;
				CLANG_WARN_OBJC_IMPLICIT_RETAIN_SELF = YES;
				CLANG_WARN_OBJC_LITERAL_CONVERSION = YES;
				CLANG_WARN_OBJC_ROOT_CLASS = YES_ERROR;
				CLANG_WARN_QUOTED_INCLUDE_IN_FRAMEWORK_HEADER = YES;
				CLANG_WARN_RANGE_LOOP_ANALYSIS = YES;
				CLANG_WARN_STRICT_PROTOTYPES = YES;
				CLANG_WARN_SUSPICIOUS_MOVE = YES;
				CLANG_WARN_UNGUARDED_AVAILABILITY = YES_AGGRESSIVE;
				CLANG_WARN_UNREACHABLE_CODE = YES;
				CLANG_WARN__DUPLICATE_METHOD_MATCH = YES;
				COPY_PHASE_STRIP = NO;
				CURRENT_PROJECT_VERSION = 1;
				DEBUG_INFORMATION_FORMAT = dwarf;
				ENABLE_STRICT_OBJC_MSGSEND = YES;
				ENABLE_TESTABILITY = YES;
				GCC_C_LANGUAGE_STANDARD = gnu11;
				GCC_DYNAMIC_NO_PIC = NO;
				GCC_NO_COMMON_BLOCKS = YES;
				GCC_OPTIMIZATION_LEVEL = 0;
				GCC_PREPROCESSOR_DEFINITIONS = (
					"DEBUG=1",
					"$(inherited)",
				);
				GCC_WARN_64_TO_32_BIT_CONVERSION = YES;
				GCC_WARN_ABOUT_RETURN_TYPE = YES_ERROR;
				GCC_WARN_UNDECLARED_SELECTOR = YES;
				GCC_WARN_UNINITIALIZED_AUTOS = YES_AGGRESSIVE;
				GCC_WARN_UNUSED_FUNCTION = YES;
				GCC_WARN_UNUSED_VARIABLE = YES;
				IPHONEOS_DEPLOYMENT_TARGET = 16.0;
				MTL_ENABLE_DEBUG_INFO = INCLUDE_SOURCE;
				MTL_FAST_MATH = YES;
				ONLY_ACTIVE_ARCH = YES;
				SDKROOT = iphoneos;
				SWIFT_ACTIVE_COMPILATION_CONDITIONS = DEBUG;
				SWIFT_OPTIMIZATION_LEVEL = "-Onone";
				VERSIONING_SYSTEM = "apple-generic";
				VERSION_INFO_PREFIX = "";
			};
			name = DebugProd;
		};
		0727876128D23277002E9142 /* DebugProd */ = {
			isa = XCBuildConfiguration;
			baseConfigurationReference = C7E5BCE79CE297B20777B27A /* Pods-App-Core.debugprod.xcconfig */;
			buildSettings = {
				CLANG_ENABLE_MODULES = YES;
				CODE_SIGN_STYLE = Automatic;
				CURRENT_PROJECT_VERSION = 1;
				DEFINES_MODULE = YES;
				DEVELOPMENT_TEAM = L8PG7LC3Y3;
				DYLIB_COMPATIBILITY_VERSION = 1;
				DYLIB_CURRENT_VERSION = 1;
				DYLIB_INSTALL_NAME_BASE = "@rpath";
				GENERATE_INFOPLIST_FILE = YES;
				INFOPLIST_KEY_NSHumanReadableCopyright = "";
				INSTALL_PATH = "$(LOCAL_LIBRARY_DIR)/Frameworks";
				IPHONEOS_DEPLOYMENT_TARGET = 15.0;
				LD_RUNPATH_SEARCH_PATHS = (
					"$(inherited)",
					"@executable_path/Frameworks",
					"@loader_path/Frameworks",
				);
				MARKETING_VERSION = 1.0;
				PRODUCT_BUNDLE_IDENTIFIER = org.openedx.Core;
				PRODUCT_NAME = "$(TARGET_NAME:c99extidentifier)";
				SKIP_INSTALL = YES;
				SUPPORTED_PLATFORMS = "iphoneos iphonesimulator";
				SUPPORTS_MACCATALYST = NO;
				SUPPORTS_MAC_DESIGNED_FOR_IPHONE_IPAD = YES;
				SWIFT_EMIT_LOC_STRINGS = YES;
				SWIFT_OPTIMIZATION_LEVEL = "-Onone";
				SWIFT_VERSION = 5.0;
				TARGETED_DEVICE_FAMILY = "1,2";
			};
			name = DebugProd;
		};
		0727876228D2327C002E9142 /* ReleaseProd */ = {
			isa = XCBuildConfiguration;
			buildSettings = {
				ALWAYS_SEARCH_USER_PATHS = NO;
				CLANG_ANALYZER_LOCALIZABILITY_NONLOCALIZED = YES;
				CLANG_ANALYZER_NONNULL = YES;
				CLANG_ANALYZER_NUMBER_OBJECT_CONVERSION = YES_AGGRESSIVE;
				CLANG_CXX_LANGUAGE_STANDARD = "gnu++20";
				CLANG_ENABLE_MODULES = YES;
				CLANG_ENABLE_OBJC_ARC = YES;
				CLANG_ENABLE_OBJC_WEAK = YES;
				CLANG_WARN_BLOCK_CAPTURE_AUTORELEASING = YES;
				CLANG_WARN_BOOL_CONVERSION = YES;
				CLANG_WARN_COMMA = YES;
				CLANG_WARN_CONSTANT_CONVERSION = YES;
				CLANG_WARN_DEPRECATED_OBJC_IMPLEMENTATIONS = YES;
				CLANG_WARN_DIRECT_OBJC_ISA_USAGE = YES_ERROR;
				CLANG_WARN_DOCUMENTATION_COMMENTS = YES;
				CLANG_WARN_EMPTY_BODY = YES;
				CLANG_WARN_ENUM_CONVERSION = YES;
				CLANG_WARN_INFINITE_RECURSION = YES;
				CLANG_WARN_INT_CONVERSION = YES;
				CLANG_WARN_NON_LITERAL_NULL_CONVERSION = YES;
				CLANG_WARN_OBJC_IMPLICIT_RETAIN_SELF = YES;
				CLANG_WARN_OBJC_LITERAL_CONVERSION = YES;
				CLANG_WARN_OBJC_ROOT_CLASS = YES_ERROR;
				CLANG_WARN_QUOTED_INCLUDE_IN_FRAMEWORK_HEADER = YES;
				CLANG_WARN_RANGE_LOOP_ANALYSIS = YES;
				CLANG_WARN_STRICT_PROTOTYPES = YES;
				CLANG_WARN_SUSPICIOUS_MOVE = YES;
				CLANG_WARN_UNGUARDED_AVAILABILITY = YES_AGGRESSIVE;
				CLANG_WARN_UNREACHABLE_CODE = YES;
				CLANG_WARN__DUPLICATE_METHOD_MATCH = YES;
				COPY_PHASE_STRIP = NO;
				CURRENT_PROJECT_VERSION = 1;
				DEBUG_INFORMATION_FORMAT = "dwarf-with-dsym";
				ENABLE_NS_ASSERTIONS = NO;
				ENABLE_STRICT_OBJC_MSGSEND = YES;
				GCC_C_LANGUAGE_STANDARD = gnu11;
				GCC_NO_COMMON_BLOCKS = YES;
				GCC_WARN_64_TO_32_BIT_CONVERSION = YES;
				GCC_WARN_ABOUT_RETURN_TYPE = YES_ERROR;
				GCC_WARN_UNDECLARED_SELECTOR = YES;
				GCC_WARN_UNINITIALIZED_AUTOS = YES_AGGRESSIVE;
				GCC_WARN_UNUSED_FUNCTION = YES;
				GCC_WARN_UNUSED_VARIABLE = YES;
				IPHONEOS_DEPLOYMENT_TARGET = 16.0;
				MTL_ENABLE_DEBUG_INFO = NO;
				MTL_FAST_MATH = YES;
				SDKROOT = iphoneos;
				SWIFT_COMPILATION_MODE = wholemodule;
				SWIFT_OPTIMIZATION_LEVEL = "-O";
				VALIDATE_PRODUCT = YES;
				VERSIONING_SYSTEM = "apple-generic";
				VERSION_INFO_PREFIX = "";
			};
			name = ReleaseProd;
		};
		0727876328D2327C002E9142 /* ReleaseProd */ = {
			isa = XCBuildConfiguration;
			baseConfigurationReference = 3B74C6685E416657F3C5F5A8 /* Pods-App-Core.releaseprod.xcconfig */;
			buildSettings = {
				CLANG_ENABLE_MODULES = YES;
				CODE_SIGN_STYLE = Automatic;
				CURRENT_PROJECT_VERSION = 1;
				DEFINES_MODULE = YES;
				DEVELOPMENT_TEAM = L8PG7LC3Y3;
				DYLIB_COMPATIBILITY_VERSION = 1;
				DYLIB_CURRENT_VERSION = 1;
				DYLIB_INSTALL_NAME_BASE = "@rpath";
				GENERATE_INFOPLIST_FILE = YES;
				INFOPLIST_KEY_NSHumanReadableCopyright = "";
				INSTALL_PATH = "$(LOCAL_LIBRARY_DIR)/Frameworks";
				IPHONEOS_DEPLOYMENT_TARGET = 15.0;
				LD_RUNPATH_SEARCH_PATHS = (
					"$(inherited)",
					"@executable_path/Frameworks",
					"@loader_path/Frameworks",
				);
				MARKETING_VERSION = 1.0;
				PRODUCT_BUNDLE_IDENTIFIER = org.openedx.Core;
				PRODUCT_NAME = "$(TARGET_NAME:c99extidentifier)";
				SKIP_INSTALL = YES;
				SUPPORTED_PLATFORMS = "iphoneos iphonesimulator";
				SUPPORTS_MACCATALYST = NO;
				SUPPORTS_MAC_DESIGNED_FOR_IPHONE_IPAD = YES;
				SWIFT_EMIT_LOC_STRINGS = YES;
				SWIFT_VERSION = 5.0;
				TARGETED_DEVICE_FAMILY = "1,2";
			};
			name = ReleaseProd;
		};
		0770DE0D28D07831006D8A5D /* Debug */ = {
			isa = XCBuildConfiguration;
			buildSettings = {
				ALWAYS_SEARCH_USER_PATHS = NO;
				CLANG_ANALYZER_LOCALIZABILITY_NONLOCALIZED = YES;
				CLANG_ANALYZER_NONNULL = YES;
				CLANG_ANALYZER_NUMBER_OBJECT_CONVERSION = YES_AGGRESSIVE;
				CLANG_CXX_LANGUAGE_STANDARD = "gnu++20";
				CLANG_ENABLE_MODULES = YES;
				CLANG_ENABLE_OBJC_ARC = YES;
				CLANG_ENABLE_OBJC_WEAK = YES;
				CLANG_WARN_BLOCK_CAPTURE_AUTORELEASING = YES;
				CLANG_WARN_BOOL_CONVERSION = YES;
				CLANG_WARN_COMMA = YES;
				CLANG_WARN_CONSTANT_CONVERSION = YES;
				CLANG_WARN_DEPRECATED_OBJC_IMPLEMENTATIONS = YES;
				CLANG_WARN_DIRECT_OBJC_ISA_USAGE = YES_ERROR;
				CLANG_WARN_DOCUMENTATION_COMMENTS = YES;
				CLANG_WARN_EMPTY_BODY = YES;
				CLANG_WARN_ENUM_CONVERSION = YES;
				CLANG_WARN_INFINITE_RECURSION = YES;
				CLANG_WARN_INT_CONVERSION = YES;
				CLANG_WARN_NON_LITERAL_NULL_CONVERSION = YES;
				CLANG_WARN_OBJC_IMPLICIT_RETAIN_SELF = YES;
				CLANG_WARN_OBJC_LITERAL_CONVERSION = YES;
				CLANG_WARN_OBJC_ROOT_CLASS = YES_ERROR;
				CLANG_WARN_QUOTED_INCLUDE_IN_FRAMEWORK_HEADER = YES;
				CLANG_WARN_RANGE_LOOP_ANALYSIS = YES;
				CLANG_WARN_STRICT_PROTOTYPES = YES;
				CLANG_WARN_SUSPICIOUS_MOVE = YES;
				CLANG_WARN_UNGUARDED_AVAILABILITY = YES_AGGRESSIVE;
				CLANG_WARN_UNREACHABLE_CODE = YES;
				CLANG_WARN__DUPLICATE_METHOD_MATCH = YES;
				COPY_PHASE_STRIP = NO;
				CURRENT_PROJECT_VERSION = 1;
				DEBUG_INFORMATION_FORMAT = dwarf;
				ENABLE_STRICT_OBJC_MSGSEND = YES;
				ENABLE_TESTABILITY = YES;
				GCC_C_LANGUAGE_STANDARD = gnu11;
				GCC_DYNAMIC_NO_PIC = NO;
				GCC_NO_COMMON_BLOCKS = YES;
				GCC_OPTIMIZATION_LEVEL = 0;
				GCC_PREPROCESSOR_DEFINITIONS = (
					"DEBUG=1",
					"$(inherited)",
				);
				GCC_WARN_64_TO_32_BIT_CONVERSION = YES;
				GCC_WARN_ABOUT_RETURN_TYPE = YES_ERROR;
				GCC_WARN_UNDECLARED_SELECTOR = YES;
				GCC_WARN_UNINITIALIZED_AUTOS = YES_AGGRESSIVE;
				GCC_WARN_UNUSED_FUNCTION = YES;
				GCC_WARN_UNUSED_VARIABLE = YES;
				IPHONEOS_DEPLOYMENT_TARGET = 16.0;
				MTL_ENABLE_DEBUG_INFO = INCLUDE_SOURCE;
				MTL_FAST_MATH = YES;
				ONLY_ACTIVE_ARCH = YES;
				SDKROOT = iphoneos;
				SWIFT_ACTIVE_COMPILATION_CONDITIONS = DEBUG;
				SWIFT_OPTIMIZATION_LEVEL = "-Onone";
				VERSIONING_SYSTEM = "apple-generic";
				VERSION_INFO_PREFIX = "";
			};
			name = Debug;
		};
		0770DE0E28D07831006D8A5D /* Release */ = {
			isa = XCBuildConfiguration;
			buildSettings = {
				ALWAYS_SEARCH_USER_PATHS = NO;
				CLANG_ANALYZER_LOCALIZABILITY_NONLOCALIZED = YES;
				CLANG_ANALYZER_NONNULL = YES;
				CLANG_ANALYZER_NUMBER_OBJECT_CONVERSION = YES_AGGRESSIVE;
				CLANG_CXX_LANGUAGE_STANDARD = "gnu++20";
				CLANG_ENABLE_MODULES = YES;
				CLANG_ENABLE_OBJC_ARC = YES;
				CLANG_ENABLE_OBJC_WEAK = YES;
				CLANG_WARN_BLOCK_CAPTURE_AUTORELEASING = YES;
				CLANG_WARN_BOOL_CONVERSION = YES;
				CLANG_WARN_COMMA = YES;
				CLANG_WARN_CONSTANT_CONVERSION = YES;
				CLANG_WARN_DEPRECATED_OBJC_IMPLEMENTATIONS = YES;
				CLANG_WARN_DIRECT_OBJC_ISA_USAGE = YES_ERROR;
				CLANG_WARN_DOCUMENTATION_COMMENTS = YES;
				CLANG_WARN_EMPTY_BODY = YES;
				CLANG_WARN_ENUM_CONVERSION = YES;
				CLANG_WARN_INFINITE_RECURSION = YES;
				CLANG_WARN_INT_CONVERSION = YES;
				CLANG_WARN_NON_LITERAL_NULL_CONVERSION = YES;
				CLANG_WARN_OBJC_IMPLICIT_RETAIN_SELF = YES;
				CLANG_WARN_OBJC_LITERAL_CONVERSION = YES;
				CLANG_WARN_OBJC_ROOT_CLASS = YES_ERROR;
				CLANG_WARN_QUOTED_INCLUDE_IN_FRAMEWORK_HEADER = YES;
				CLANG_WARN_RANGE_LOOP_ANALYSIS = YES;
				CLANG_WARN_STRICT_PROTOTYPES = YES;
				CLANG_WARN_SUSPICIOUS_MOVE = YES;
				CLANG_WARN_UNGUARDED_AVAILABILITY = YES_AGGRESSIVE;
				CLANG_WARN_UNREACHABLE_CODE = YES;
				CLANG_WARN__DUPLICATE_METHOD_MATCH = YES;
				COPY_PHASE_STRIP = NO;
				CURRENT_PROJECT_VERSION = 1;
				DEBUG_INFORMATION_FORMAT = "dwarf-with-dsym";
				ENABLE_NS_ASSERTIONS = NO;
				ENABLE_STRICT_OBJC_MSGSEND = YES;
				GCC_C_LANGUAGE_STANDARD = gnu11;
				GCC_NO_COMMON_BLOCKS = YES;
				GCC_WARN_64_TO_32_BIT_CONVERSION = YES;
				GCC_WARN_ABOUT_RETURN_TYPE = YES_ERROR;
				GCC_WARN_UNDECLARED_SELECTOR = YES;
				GCC_WARN_UNINITIALIZED_AUTOS = YES_AGGRESSIVE;
				GCC_WARN_UNUSED_FUNCTION = YES;
				GCC_WARN_UNUSED_VARIABLE = YES;
				IPHONEOS_DEPLOYMENT_TARGET = 16.0;
				MTL_ENABLE_DEBUG_INFO = NO;
				MTL_FAST_MATH = YES;
				SDKROOT = iphoneos;
				SWIFT_COMPILATION_MODE = wholemodule;
				SWIFT_OPTIMIZATION_LEVEL = "-O";
				VALIDATE_PRODUCT = YES;
				VERSIONING_SYSTEM = "apple-generic";
				VERSION_INFO_PREFIX = "";
			};
			name = Release;
		};
		0770DE1028D07831006D8A5D /* Debug */ = {
			isa = XCBuildConfiguration;
			baseConfigurationReference = 2B7E6FE7843FC4CF2BFA712D /* Pods-App-Core.debug.xcconfig */;
			buildSettings = {
				CLANG_ENABLE_MODULES = YES;
				CODE_SIGN_STYLE = Automatic;
				CURRENT_PROJECT_VERSION = 1;
				DEFINES_MODULE = YES;
				DEVELOPMENT_TEAM = L8PG7LC3Y3;
				DYLIB_COMPATIBILITY_VERSION = 1;
				DYLIB_CURRENT_VERSION = 1;
				DYLIB_INSTALL_NAME_BASE = "@rpath";
				GENERATE_INFOPLIST_FILE = YES;
				INFOPLIST_KEY_NSHumanReadableCopyright = "";
				INSTALL_PATH = "$(LOCAL_LIBRARY_DIR)/Frameworks";
				IPHONEOS_DEPLOYMENT_TARGET = 15.0;
				LD_RUNPATH_SEARCH_PATHS = (
					"$(inherited)",
					"@executable_path/Frameworks",
					"@loader_path/Frameworks",
				);
				MARKETING_VERSION = 1.0;
				PRODUCT_BUNDLE_IDENTIFIER = org.openedx.Core;
				PRODUCT_NAME = "$(TARGET_NAME:c99extidentifier)";
				SKIP_INSTALL = YES;
				SUPPORTED_PLATFORMS = "iphoneos iphonesimulator";
				SUPPORTS_MACCATALYST = NO;
				SUPPORTS_MAC_DESIGNED_FOR_IPHONE_IPAD = YES;
				SWIFT_EMIT_LOC_STRINGS = YES;
				SWIFT_OPTIMIZATION_LEVEL = "-Onone";
				SWIFT_VERSION = 5.0;
				TARGETED_DEVICE_FAMILY = "1,2";
			};
			name = Debug;
		};
		0770DE1128D07831006D8A5D /* Release */ = {
			isa = XCBuildConfiguration;
			baseConfigurationReference = 60153262DBC2F9E660D7E11B /* Pods-App-Core.release.xcconfig */;
			buildSettings = {
				CLANG_ENABLE_MODULES = YES;
				CODE_SIGN_STYLE = Automatic;
				CURRENT_PROJECT_VERSION = 1;
				DEFINES_MODULE = YES;
				DEVELOPMENT_TEAM = L8PG7LC3Y3;
				DYLIB_COMPATIBILITY_VERSION = 1;
				DYLIB_CURRENT_VERSION = 1;
				DYLIB_INSTALL_NAME_BASE = "@rpath";
				GENERATE_INFOPLIST_FILE = YES;
				INFOPLIST_KEY_NSHumanReadableCopyright = "";
				INSTALL_PATH = "$(LOCAL_LIBRARY_DIR)/Frameworks";
				IPHONEOS_DEPLOYMENT_TARGET = 15.0;
				LD_RUNPATH_SEARCH_PATHS = (
					"$(inherited)",
					"@executable_path/Frameworks",
					"@loader_path/Frameworks",
				);
				MARKETING_VERSION = 1.0;
				PRODUCT_BUNDLE_IDENTIFIER = org.openedx.Core;
				PRODUCT_NAME = "$(TARGET_NAME:c99extidentifier)";
				SKIP_INSTALL = YES;
				SUPPORTED_PLATFORMS = "iphoneos iphonesimulator";
				SUPPORTS_MACCATALYST = NO;
				SUPPORTS_MAC_DESIGNED_FOR_IPHONE_IPAD = YES;
				SWIFT_EMIT_LOC_STRINGS = YES;
				SWIFT_VERSION = 5.0;
				TARGETED_DEVICE_FAMILY = "1,2";
			};
			name = Release;
		};
/* End XCBuildConfiguration section */

/* Begin XCConfigurationList section */
		07169476296D996900E3DED6 /* Build configuration list for PBXNativeTarget "CoreTests" */ = {
			isa = XCConfigurationList;
			buildConfigurations = (
				07169470296D996900E3DED6 /* Debug */,
				07169471296D996900E3DED6 /* DebugProd */,
				02DD1C9B29E80CE400F35DCE /* DebugStage */,
				07169472296D996900E3DED6 /* DebugDev */,
				07169473296D996900E3DED6 /* Release */,
				07169474296D996900E3DED6 /* ReleaseProd */,
				02DD1C9E29E80CED00F35DCE /* ReleaseStage */,
				07169475296D996900E3DED6 /* ReleaseDev */,
			);
			defaultConfigurationIsVisible = 0;
			defaultConfigurationName = Release;
		};
		0770DE0228D07831006D8A5D /* Build configuration list for PBXProject "Core" */ = {
			isa = XCConfigurationList;
			buildConfigurations = (
				0770DE0D28D07831006D8A5D /* Debug */,
				0727876028D23277002E9142 /* DebugProd */,
				02DD1C9929E80CE400F35DCE /* DebugStage */,
				0727875C28D2326B002E9142 /* DebugDev */,
				0770DE0E28D07831006D8A5D /* Release */,
				0727876228D2327C002E9142 /* ReleaseProd */,
				02DD1C9C29E80CED00F35DCE /* ReleaseStage */,
				0727875E28D23272002E9142 /* ReleaseDev */,
			);
			defaultConfigurationIsVisible = 0;
			defaultConfigurationName = Release;
		};
		0770DE0F28D07831006D8A5D /* Build configuration list for PBXNativeTarget "Core" */ = {
			isa = XCConfigurationList;
			buildConfigurations = (
				0770DE1028D07831006D8A5D /* Debug */,
				0727876128D23277002E9142 /* DebugProd */,
				02DD1C9A29E80CE400F35DCE /* DebugStage */,
				0727875D28D2326B002E9142 /* DebugDev */,
				0770DE1128D07831006D8A5D /* Release */,
				0727876328D2327C002E9142 /* ReleaseProd */,
				02DD1C9D29E80CED00F35DCE /* ReleaseStage */,
				0727875F28D23272002E9142 /* ReleaseDev */,
			);
			defaultConfigurationIsVisible = 0;
			defaultConfigurationName = Release;
		};
/* End XCConfigurationList section */

/* Begin XCRemoteSwiftPackageReference section */
		025EF2F42971740000B838AB /* XCRemoteSwiftPackageReference "YouTubePlayerKit" */ = {
			isa = XCRemoteSwiftPackageReference;
			repositoryURL = "https://github.com/SvenTiigi/YouTubePlayerKit";
			requirement = {
				kind = upToNextMajorVersion;
				minimumVersion = 1.5.0;
			};
		};
		BA8FA65E2AD574D700EA029A /* XCRemoteSwiftPackageReference "GoogleSignIn-iOS" */ = {
			isa = XCRemoteSwiftPackageReference;
			repositoryURL = "https://github.com/google/GoogleSignIn-iOS";
			requirement = {
				kind = upToNextMajorVersion;
				minimumVersion = 7.0.0;
			};
		};
		BA8FA6712AD6ABA300EA029A /* XCRemoteSwiftPackageReference "facebook-ios-sdk" */ = {
			isa = XCRemoteSwiftPackageReference;
			repositoryURL = "https://github.com/facebook/facebook-ios-sdk";
			requirement = {
				kind = upToNextMajorVersion;
				minimumVersion = 14.1.0;
			};
		};
/* End XCRemoteSwiftPackageReference section */

/* Begin XCSwiftPackageProductDependency section */
		025EF2F52971740000B838AB /* YouTubePlayerKit */ = {
			isa = XCSwiftPackageProductDependency;
			package = 025EF2F42971740000B838AB /* XCRemoteSwiftPackageReference "YouTubePlayerKit" */;
			productName = YouTubePlayerKit;
		};
		BA8FA66B2AD59BBC00EA029A /* GoogleSignIn */ = {
			isa = XCSwiftPackageProductDependency;
			package = BA8FA65E2AD574D700EA029A /* XCRemoteSwiftPackageReference "GoogleSignIn-iOS" */;
			productName = GoogleSignIn;
		};
		BAF0D4CA2AD6AE14007AC334 /* FacebookLogin */ = {
			isa = XCSwiftPackageProductDependency;
			package = BA8FA6712AD6ABA300EA029A /* XCRemoteSwiftPackageReference "facebook-ios-sdk" */;
			productName = FacebookLogin;
		};
/* End XCSwiftPackageProductDependency section */

/* Begin XCVersionGroup section */
		02A4833629B8A8F800D33F33 /* CoreDataModel.xcdatamodeld */ = {
			isa = XCVersionGroup;
			children = (
				02A4833729B8A8F800D33F33 /* CoreDataModel.xcdatamodel */,
			);
			currentVersion = 02A4833729B8A8F800D33F33 /* CoreDataModel.xcdatamodel */;
			path = CoreDataModel.xcdatamodeld;
			sourceTree = "<group>";
			versionGroupType = wrapper.xcdatamodel;
		};
/* End XCVersionGroup section */
	};
	rootObject = 0770DDFF28D07831006D8A5D /* Project object */;
}<|MERGE_RESOLUTION|>--- conflicted
+++ resolved
@@ -136,13 +136,10 @@
 		BA8FA66C2AD59BBC00EA029A /* GoogleSignIn in Frameworks */ = {isa = PBXBuildFile; productRef = BA8FA66B2AD59BBC00EA029A /* GoogleSignIn */; };
 		BA8FA66E2AD59E7D00EA029A /* FacebookAuthProvider.swift in Sources */ = {isa = PBXBuildFile; fileRef = BA8FA66D2AD59E7D00EA029A /* FacebookAuthProvider.swift */; };
 		BA8FA6702AD59EA300EA029A /* MicrosoftAuthProvider.swift in Sources */ = {isa = PBXBuildFile; fileRef = BA8FA66F2AD59EA300EA029A /* MicrosoftAuthProvider.swift */; };
-<<<<<<< HEAD
 		BAD9CA2F2B289B3500DE790A /* ajaxHandler.js in Resources */ = {isa = PBXBuildFile; fileRef = BAD9CA2E2B289B3500DE790A /* ajaxHandler.js */; };
 		BAD9CA332B28A8F300DE790A /* AjaxProvider.swift in Sources */ = {isa = PBXBuildFile; fileRef = BAD9CA322B28A8F300DE790A /* AjaxProvider.swift */; };
-=======
 		BAAD62C62AFCF00B000E6103 /* CustomDisclosureGroup.swift in Sources */ = {isa = PBXBuildFile; fileRef = BAAD62C52AFCF00B000E6103 /* CustomDisclosureGroup.swift */; };
 		BAD9CA422B2B140100DE790A /* AgreementConfigTests.swift in Sources */ = {isa = PBXBuildFile; fileRef = BAD9CA412B2B140100DE790A /* AgreementConfigTests.swift */; };
->>>>>>> 6f3a985f
 		BADB3F5B2AD6EC56004D5CFA /* ResultExtension.swift in Sources */ = {isa = PBXBuildFile; fileRef = BADB3F5A2AD6EC56004D5CFA /* ResultExtension.swift */; };
 		BAF0D4CB2AD6AE14007AC334 /* FacebookLogin in Frameworks */ = {isa = PBXBuildFile; productRef = BAF0D4CA2AD6AE14007AC334 /* FacebookLogin */; };
 		BAFB99822B0E2354007D09F9 /* FacebookConfig.swift in Sources */ = {isa = PBXBuildFile; fileRef = BAFB99812B0E2354007D09F9 /* FacebookConfig.swift */; };
@@ -322,13 +319,10 @@
 		BA8FA6692AD59B5500EA029A /* GoogleAuthProvider.swift */ = {isa = PBXFileReference; lastKnownFileType = sourcecode.swift; path = GoogleAuthProvider.swift; sourceTree = "<group>"; };
 		BA8FA66D2AD59E7D00EA029A /* FacebookAuthProvider.swift */ = {isa = PBXFileReference; lastKnownFileType = sourcecode.swift; path = FacebookAuthProvider.swift; sourceTree = "<group>"; };
 		BA8FA66F2AD59EA300EA029A /* MicrosoftAuthProvider.swift */ = {isa = PBXFileReference; lastKnownFileType = sourcecode.swift; path = MicrosoftAuthProvider.swift; sourceTree = "<group>"; };
-<<<<<<< HEAD
 		BAD9CA2E2B289B3500DE790A /* ajaxHandler.js */ = {isa = PBXFileReference; lastKnownFileType = sourcecode.javascript; path = ajaxHandler.js; sourceTree = "<group>"; };
 		BAD9CA322B28A8F300DE790A /* AjaxProvider.swift */ = {isa = PBXFileReference; lastKnownFileType = sourcecode.swift; path = AjaxProvider.swift; sourceTree = "<group>"; };
-=======
 		BAAD62C52AFCF00B000E6103 /* CustomDisclosureGroup.swift */ = {isa = PBXFileReference; lastKnownFileType = sourcecode.swift; path = CustomDisclosureGroup.swift; sourceTree = "<group>"; };
 		BAD9CA412B2B140100DE790A /* AgreementConfigTests.swift */ = {isa = PBXFileReference; lastKnownFileType = sourcecode.swift; path = AgreementConfigTests.swift; sourceTree = "<group>"; };
->>>>>>> 6f3a985f
 		BADB3F5A2AD6EC56004D5CFA /* ResultExtension.swift */ = {isa = PBXFileReference; lastKnownFileType = sourcecode.swift; path = ResultExtension.swift; sourceTree = "<group>"; };
 		BAFB99812B0E2354007D09F9 /* FacebookConfig.swift */ = {isa = PBXFileReference; lastKnownFileType = sourcecode.swift; path = FacebookConfig.swift; sourceTree = "<group>"; };
 		BAFB99832B0E282E007D09F9 /* MicrosoftConfig.swift */ = {isa = PBXFileReference; lastKnownFileType = sourcecode.swift; path = MicrosoftConfig.swift; sourceTree = "<group>"; };
