--- conflicted
+++ resolved
@@ -118,18 +118,6 @@
 		0770DE5F28D0B22C006D8A5D /* Strings.swift in Sources */ = {isa = PBXBuildFile; fileRef = 0770DE5E28D0B22C006D8A5D /* Strings.swift */; };
 		0770DE6128D0B2CB006D8A5D /* Assets.swift in Sources */ = {isa = PBXBuildFile; fileRef = 0770DE6028D0B2CB006D8A5D /* Assets.swift */; };
 		07DDFCBD29A780BB00572595 /* UINavigationController+Animation.swift in Sources */ = {isa = PBXBuildFile; fileRef = 07DDFCBC29A780BB00572595 /* UINavigationController+Animation.swift */; };
-<<<<<<< HEAD
-		A55D4EBA2B19F8F0006628AA /* ThemeConfig.swift in Sources */ = {isa = PBXBuildFile; fileRef = A55D4EB92B19F8F0006628AA /* ThemeConfig.swift */; };
-		BA8B3A2F2AD546A700D25EF5 /* DebugLog.swift in Sources */ = {isa = PBXBuildFile; fileRef = BA8B3A2E2AD546A700D25EF5 /* DebugLog.swift */; };
-		BA8FA6612AD5974300EA029A /* AppleSingInProvider.swift in Sources */ = {isa = PBXBuildFile; fileRef = BA8FA6602AD5974300EA029A /* AppleSingInProvider.swift */; };
-		BA8FA6682AD59A5700EA029A /* LabelButton.swift in Sources */ = {isa = PBXBuildFile; fileRef = BA8FA6672AD59A5700EA029A /* LabelButton.swift */; };
-		BA8FA66A2AD59B5500EA029A /* GoogleSingInProvider.swift in Sources */ = {isa = PBXBuildFile; fileRef = BA8FA6692AD59B5500EA029A /* GoogleSingInProvider.swift */; };
-		BA8FA66C2AD59BBC00EA029A /* GoogleSignIn in Frameworks */ = {isa = PBXBuildFile; productRef = BA8FA66B2AD59BBC00EA029A /* GoogleSignIn */; };
-		BA8FA66E2AD59E7D00EA029A /* FacebookSingInProvider.swift in Sources */ = {isa = PBXBuildFile; fileRef = BA8FA66D2AD59E7D00EA029A /* FacebookSingInProvider.swift */; };
-		BA8FA6702AD59EA300EA029A /* MicrosoftSingInProvider.swift in Sources */ = {isa = PBXBuildFile; fileRef = BA8FA66F2AD59EA300EA029A /* MicrosoftSingInProvider.swift */; };
-		BAAD62C62AFCF00B000E6103 /* CustomDisclosureGroup.swift in Sources */ = {isa = PBXBuildFile; fileRef = BAAD62C52AFCF00B000E6103 /* CustomDisclosureGroup.swift */; };
-		BADB3F532AD6B3A5004D5CFA /* MSAL in Frameworks */ = {isa = PBXBuildFile; productRef = BADB3F522AD6B3A5004D5CFA /* MSAL */; };
-=======
 		BA30427F2B20B320009B64B7 /* SocialAuthError.swift in Sources */ = {isa = PBXBuildFile; fileRef = BA30427D2B20B299009B64B7 /* SocialAuthError.swift */; };
 		BA76135C2B21BC7300B599B7 /* SocialAuthResponse.swift in Sources */ = {isa = PBXBuildFile; fileRef = BA76135B2B21BC7300B599B7 /* SocialAuthResponse.swift */; };
 		BA8B3A2F2AD546A700D25EF5 /* DebugLog.swift in Sources */ = {isa = PBXBuildFile; fileRef = BA8B3A2E2AD546A700D25EF5 /* DebugLog.swift */; };
@@ -139,18 +127,10 @@
 		BA8FA66C2AD59BBC00EA029A /* GoogleSignIn in Frameworks */ = {isa = PBXBuildFile; productRef = BA8FA66B2AD59BBC00EA029A /* GoogleSignIn */; };
 		BA8FA66E2AD59E7D00EA029A /* FacebookAuthProvider.swift in Sources */ = {isa = PBXBuildFile; fileRef = BA8FA66D2AD59E7D00EA029A /* FacebookAuthProvider.swift */; };
 		BA8FA6702AD59EA300EA029A /* MicrosoftAuthProvider.swift in Sources */ = {isa = PBXBuildFile; fileRef = BA8FA66F2AD59EA300EA029A /* MicrosoftAuthProvider.swift */; };
->>>>>>> e7eb4c8d
 		BADB3F5B2AD6EC56004D5CFA /* ResultExtension.swift in Sources */ = {isa = PBXBuildFile; fileRef = BADB3F5A2AD6EC56004D5CFA /* ResultExtension.swift */; };
 		BAF0D4CB2AD6AE14007AC334 /* FacebookLogin in Frameworks */ = {isa = PBXBuildFile; productRef = BAF0D4CA2AD6AE14007AC334 /* FacebookLogin */; };
 		BAFB99822B0E2354007D09F9 /* FacebookConfig.swift in Sources */ = {isa = PBXBuildFile; fileRef = BAFB99812B0E2354007D09F9 /* FacebookConfig.swift */; };
 		BAFB99842B0E282E007D09F9 /* MicrosoftConfig.swift in Sources */ = {isa = PBXBuildFile; fileRef = BAFB99832B0E282E007D09F9 /* MicrosoftConfig.swift */; };
-<<<<<<< HEAD
-		BAFB99892B0F4E80007D09F9 /* ScrollSlidingTabBar.swift in Sources */ = {isa = PBXBuildFile; fileRef = BAFB99862B0F4E80007D09F9 /* ScrollSlidingTabBar.swift */; };
-		BAFB998A2B0F4E80007D09F9 /* SlidingTabBar.swift in Sources */ = {isa = PBXBuildFile; fileRef = BAFB99872B0F4E80007D09F9 /* SlidingTabBar.swift */; };
-		BAFB998B2B0F4E80007D09F9 /* FrameReader.swift in Sources */ = {isa = PBXBuildFile; fileRef = BAFB99882B0F4E80007D09F9 /* FrameReader.swift */; };
-		BAFB998E2B0F70F1007D09F9 /* CustomError.swift in Sources */ = {isa = PBXBuildFile; fileRef = BAFB998D2B0F70F1007D09F9 /* CustomError.swift */; };
-=======
->>>>>>> e7eb4c8d
 		BAFB99902B14B377007D09F9 /* GoogleConfig.swift in Sources */ = {isa = PBXBuildFile; fileRef = BAFB998F2B14B377007D09F9 /* GoogleConfig.swift */; };
 		BAFB99922B14E23D007D09F9 /* AppleSignInConfig.swift in Sources */ = {isa = PBXBuildFile; fileRef = BAFB99912B14E23D007D09F9 /* AppleSignInConfig.swift */; };
 		C8C446EF233F81B9FABB77D2 /* Pods_App_Core.framework in Frameworks */ = {isa = PBXBuildFile; fileRef = 349B90CD6579F7B8D257E515 /* Pods_App_Core.framework */; };
@@ -308,23 +288,6 @@
 		3B74C6685E416657F3C5F5A8 /* Pods-App-Core.releaseprod.xcconfig */ = {isa = PBXFileReference; includeInIndex = 1; lastKnownFileType = text.xcconfig; name = "Pods-App-Core.releaseprod.xcconfig"; path = "Target Support Files/Pods-App-Core/Pods-App-Core.releaseprod.xcconfig"; sourceTree = "<group>"; };
 		60153262DBC2F9E660D7E11B /* Pods-App-Core.release.xcconfig */ = {isa = PBXFileReference; includeInIndex = 1; lastKnownFileType = text.xcconfig; name = "Pods-App-Core.release.xcconfig"; path = "Target Support Files/Pods-App-Core/Pods-App-Core.release.xcconfig"; sourceTree = "<group>"; };
 		9D5B06CAA99EA5CD49CBE2BB /* Pods-App-Core.debugdev.xcconfig */ = {isa = PBXFileReference; includeInIndex = 1; lastKnownFileType = text.xcconfig; name = "Pods-App-Core.debugdev.xcconfig"; path = "Target Support Files/Pods-App-Core/Pods-App-Core.debugdev.xcconfig"; sourceTree = "<group>"; };
-<<<<<<< HEAD
-		A55D4EB92B19F8F0006628AA /* ThemeConfig.swift */ = {isa = PBXFileReference; lastKnownFileType = sourcecode.swift; path = ThemeConfig.swift; sourceTree = "<group>"; };
-		BA8B3A2E2AD546A700D25EF5 /* DebugLog.swift */ = {isa = PBXFileReference; lastKnownFileType = sourcecode.swift; path = DebugLog.swift; sourceTree = "<group>"; };
-		BA8FA6602AD5974300EA029A /* AppleSingInProvider.swift */ = {isa = PBXFileReference; lastKnownFileType = sourcecode.swift; path = AppleSingInProvider.swift; sourceTree = "<group>"; };
-		BA8FA6672AD59A5700EA029A /* LabelButton.swift */ = {isa = PBXFileReference; lastKnownFileType = sourcecode.swift; path = LabelButton.swift; sourceTree = "<group>"; };
-		BA8FA6692AD59B5500EA029A /* GoogleSingInProvider.swift */ = {isa = PBXFileReference; lastKnownFileType = sourcecode.swift; path = GoogleSingInProvider.swift; sourceTree = "<group>"; };
-		BA8FA66D2AD59E7D00EA029A /* FacebookSingInProvider.swift */ = {isa = PBXFileReference; lastKnownFileType = sourcecode.swift; path = FacebookSingInProvider.swift; sourceTree = "<group>"; };
-		BA8FA66F2AD59EA300EA029A /* MicrosoftSingInProvider.swift */ = {isa = PBXFileReference; lastKnownFileType = sourcecode.swift; path = MicrosoftSingInProvider.swift; sourceTree = "<group>"; };
-		BAAD62C52AFCF00B000E6103 /* CustomDisclosureGroup.swift */ = {isa = PBXFileReference; lastKnownFileType = sourcecode.swift; path = CustomDisclosureGroup.swift; sourceTree = "<group>"; };
-		BADB3F5A2AD6EC56004D5CFA /* ResultExtension.swift */ = {isa = PBXFileReference; lastKnownFileType = sourcecode.swift; path = ResultExtension.swift; sourceTree = "<group>"; };
-		BAFB99812B0E2354007D09F9 /* FacebookConfig.swift */ = {isa = PBXFileReference; lastKnownFileType = sourcecode.swift; path = FacebookConfig.swift; sourceTree = "<group>"; };
-		BAFB99832B0E282E007D09F9 /* MicrosoftConfig.swift */ = {isa = PBXFileReference; lastKnownFileType = sourcecode.swift; path = MicrosoftConfig.swift; sourceTree = "<group>"; };
-		BAFB99862B0F4E80007D09F9 /* ScrollSlidingTabBar.swift */ = {isa = PBXFileReference; fileEncoding = 4; lastKnownFileType = sourcecode.swift; path = ScrollSlidingTabBar.swift; sourceTree = "<group>"; };
-		BAFB99872B0F4E80007D09F9 /* SlidingTabBar.swift */ = {isa = PBXFileReference; fileEncoding = 4; lastKnownFileType = sourcecode.swift; path = SlidingTabBar.swift; sourceTree = "<group>"; };
-		BAFB99882B0F4E80007D09F9 /* FrameReader.swift */ = {isa = PBXFileReference; fileEncoding = 4; lastKnownFileType = sourcecode.swift; path = FrameReader.swift; sourceTree = "<group>"; };
-		BAFB998D2B0F70F1007D09F9 /* CustomError.swift */ = {isa = PBXFileReference; fileEncoding = 4; lastKnownFileType = sourcecode.swift; path = CustomError.swift; sourceTree = "<group>"; };
-=======
 		BA30427D2B20B299009B64B7 /* SocialAuthError.swift */ = {isa = PBXFileReference; fileEncoding = 4; lastKnownFileType = sourcecode.swift; path = SocialAuthError.swift; sourceTree = "<group>"; };
 		BA76135B2B21BC7300B599B7 /* SocialAuthResponse.swift */ = {isa = PBXFileReference; lastKnownFileType = sourcecode.swift; path = SocialAuthResponse.swift; sourceTree = "<group>"; };
 		BA8B3A2E2AD546A700D25EF5 /* DebugLog.swift */ = {isa = PBXFileReference; lastKnownFileType = sourcecode.swift; path = DebugLog.swift; sourceTree = "<group>"; };
@@ -336,7 +299,6 @@
 		BADB3F5A2AD6EC56004D5CFA /* ResultExtension.swift */ = {isa = PBXFileReference; lastKnownFileType = sourcecode.swift; path = ResultExtension.swift; sourceTree = "<group>"; };
 		BAFB99812B0E2354007D09F9 /* FacebookConfig.swift */ = {isa = PBXFileReference; lastKnownFileType = sourcecode.swift; path = FacebookConfig.swift; sourceTree = "<group>"; };
 		BAFB99832B0E282E007D09F9 /* MicrosoftConfig.swift */ = {isa = PBXFileReference; lastKnownFileType = sourcecode.swift; path = MicrosoftConfig.swift; sourceTree = "<group>"; };
->>>>>>> e7eb4c8d
 		BAFB998F2B14B377007D09F9 /* GoogleConfig.swift */ = {isa = PBXFileReference; lastKnownFileType = sourcecode.swift; path = GoogleConfig.swift; sourceTree = "<group>"; };
 		BAFB99912B14E23D007D09F9 /* AppleSignInConfig.swift */ = {isa = PBXFileReference; lastKnownFileType = sourcecode.swift; path = AppleSignInConfig.swift; sourceTree = "<group>"; };
 		C7E5BCE79CE297B20777B27A /* Pods-App-Core.debugprod.xcconfig */ = {isa = PBXFileReference; includeInIndex = 1; lastKnownFileType = text.xcconfig; name = "Pods-App-Core.debugprod.xcconfig"; path = "Target Support Files/Pods-App-Core/Pods-App-Core.debugprod.xcconfig"; sourceTree = "<group>"; };
@@ -672,22 +634,6 @@
 			path = Base;
 			sourceTree = "<group>";
 		};
-<<<<<<< HEAD
-		BAFB99852B0F4E80007D09F9 /* ScrollSlidingTabBar */ = {
-			isa = PBXGroup;
-			children = (
-				BAFB99862B0F4E80007D09F9 /* ScrollSlidingTabBar.swift */,
-				BAFB99872B0F4E80007D09F9 /* SlidingTabBar.swift */,
-				BAFB99882B0F4E80007D09F9 /* FrameReader.swift */,
-			);
-			path = ScrollSlidingTabBar;
-			sourceTree = "<group>";
-		};
-		BAFB998C2B0F70F1007D09F9 /* Error */ = {
-			isa = PBXGroup;
-			children = (
-				BAFB998D2B0F70F1007D09F9 /* CustomError.swift */,
-=======
 		BA30427C2B20B235009B64B7 /* SocialAuth */ = {
 			isa = PBXGroup;
 			children = (
@@ -705,13 +651,10 @@
 			isa = PBXGroup;
 			children = (
 				BA30427D2B20B299009B64B7 /* SocialAuthError.swift */,
->>>>>>> e7eb4c8d
 			);
 			path = Error;
 			sourceTree = "<group>";
 		};
-<<<<<<< HEAD
-=======
 		BA8FA65F2AD5973500EA029A /* Providers */ = {
 			isa = PBXGroup;
 			children = (
@@ -720,7 +663,6 @@
 			path = Providers;
 			sourceTree = "<group>";
 		};
->>>>>>> e7eb4c8d
 		C9DFE47E699CFFA85A77AF2C /* Pods */ = {
 			isa = PBXGroup;
 			children = (
@@ -757,10 +699,6 @@
 				BAFB99832B0E282E007D09F9 /* MicrosoftConfig.swift */,
 				BAFB998F2B14B377007D09F9 /* GoogleConfig.swift */,
 				BAFB99912B14E23D007D09F9 /* AppleSignInConfig.swift */,
-<<<<<<< HEAD
-				A55D4EB92B19F8F0006628AA /* ThemeConfig.swift */,
-=======
->>>>>>> e7eb4c8d
 			);
 			path = Config;
 			sourceTree = "<group>";
@@ -1018,7 +956,6 @@
 				024FCD0028EF1CD300232339 /* WebBrowser.swift in Sources */,
 				027BD3B52909475900392132 /* KeyboardStateObserver.swift in Sources */,
 				0283347D28D4D3DE00C828FC /* Data_Discovery.swift in Sources */,
-				A55D4EBA2B19F8F0006628AA /* ThemeConfig.swift in Sources */,
 				07DDFCBD29A780BB00572595 /* UINavigationController+Animation.swift in Sources */,
 				023A4DD4299E66BD006C0E48 /* OfflineSnackBarView.swift in Sources */,
 				021D925728DCF12900ACC565 /* AlertView.swift in Sources */,
