// !$*UTF8*$!
{
	archiveVersion = 1;
	classes = {
	};
	objectVersion = 55;
	objects = {

/* Begin PBXBuildFile section */
		020306CC2932C0C4000949EA /* PickerView.swift in Sources */ = {isa = PBXBuildFile; fileRef = 020306CB2932C0C4000949EA /* PickerView.swift */; };
		02066B482906F73400F4307E /* PickerMenu.swift in Sources */ = {isa = PBXBuildFile; fileRef = 02066B472906F73400F4307E /* PickerMenu.swift */; };
		020C31C9290AC3F700D6DEA2 /* PickerFields.swift in Sources */ = {isa = PBXBuildFile; fileRef = 020C31C8290AC3F700D6DEA2 /* PickerFields.swift */; };
		021D924828DC860C00ACC565 /* Data_UserProfile.swift in Sources */ = {isa = PBXBuildFile; fileRef = 021D924728DC860C00ACC565 /* Data_UserProfile.swift */; };
		021D925028DC89D100ACC565 /* UserProfile.swift in Sources */ = {isa = PBXBuildFile; fileRef = 021D924F28DC89D100ACC565 /* UserProfile.swift */; };
		021D925728DCF12900ACC565 /* AlertView.swift in Sources */ = {isa = PBXBuildFile; fileRef = 021D925628DCF12900ACC565 /* AlertView.swift */; };
		02280F5B294B4E6F0032823A /* Connectivity.swift in Sources */ = {isa = PBXBuildFile; fileRef = 02280F5A294B4E6F0032823A /* Connectivity.swift */; };
		02284C182A3B1AE00007117F /* UIApplicationExtension.swift in Sources */ = {isa = PBXBuildFile; fileRef = 02284C172A3B1AE00007117F /* UIApplicationExtension.swift */; };
		022C64E429AE0191000F532B /* TextWithUrls.swift in Sources */ = {isa = PBXBuildFile; fileRef = 022C64E329AE0191000F532B /* TextWithUrls.swift */; };
		0231CDBE2922422D00032416 /* CSSInjector.swift in Sources */ = {isa = PBXBuildFile; fileRef = 0231CDBD2922422D00032416 /* CSSInjector.swift */; };
		0233D56F2AF13EB200BAC8BD /* StarRatingView.swift in Sources */ = {isa = PBXBuildFile; fileRef = 0233D56E2AF13EB200BAC8BD /* StarRatingView.swift */; };
		0233D5712AF13EC800BAC8BD /* SelectMailClientView.swift in Sources */ = {isa = PBXBuildFile; fileRef = 0233D5702AF13EC800BAC8BD /* SelectMailClientView.swift */; };
		0233D5732AF13EEE00BAC8BD /* AppReviewButton.swift in Sources */ = {isa = PBXBuildFile; fileRef = 0233D5722AF13EEE00BAC8BD /* AppReviewButton.swift */; };
		0236961928F9A26900EEF206 /* AuthRepository.swift in Sources */ = {isa = PBXBuildFile; fileRef = 0236961828F9A26900EEF206 /* AuthRepository.swift */; };
		0236961B28F9A28B00EEF206 /* AuthInteractor.swift in Sources */ = {isa = PBXBuildFile; fileRef = 0236961A28F9A28B00EEF206 /* AuthInteractor.swift */; };
		0236961D28F9A2D200EEF206 /* Data_AuthResponse.swift in Sources */ = {isa = PBXBuildFile; fileRef = 0236961C28F9A2D200EEF206 /* Data_AuthResponse.swift */; };
		0236961F28F9A2F600EEF206 /* AuthEndpoint.swift in Sources */ = {isa = PBXBuildFile; fileRef = 0236961E28F9A2F600EEF206 /* AuthEndpoint.swift */; };
		0236F3B728F4351E0050F09B /* CourseButton.swift in Sources */ = {isa = PBXBuildFile; fileRef = 0236F3B628F4351E0050F09B /* CourseButton.swift */; };
		023A1136291432B200D0D354 /* RegistrationTextField.swift in Sources */ = {isa = PBXBuildFile; fileRef = 023A1135291432B200D0D354 /* RegistrationTextField.swift */; };
		023A1138291432FD00D0D354 /* FieldConfiguration.swift in Sources */ = {isa = PBXBuildFile; fileRef = 023A1137291432FD00D0D354 /* FieldConfiguration.swift */; };
		023A4DD4299E66BD006C0E48 /* OfflineSnackBarView.swift in Sources */ = {isa = PBXBuildFile; fileRef = 023A4DD3299E66BD006C0E48 /* OfflineSnackBarView.swift */; };
		0241666B28F5A78B00082765 /* HTMLFormattedText.swift in Sources */ = {isa = PBXBuildFile; fileRef = 0241666A28F5A78B00082765 /* HTMLFormattedText.swift */; };
		0248C92329C075EF00DC8402 /* CourseBlockModel.swift in Sources */ = {isa = PBXBuildFile; fileRef = 0248C92229C075EF00DC8402 /* CourseBlockModel.swift */; };
		024BE3DF29B2615500BCDEE2 /* CGColorExtension.swift in Sources */ = {isa = PBXBuildFile; fileRef = 024BE3DE29B2615500BCDEE2 /* CGColorExtension.swift */; };
		024D723529C8BB1A006D36ED /* NavigationBar.swift in Sources */ = {isa = PBXBuildFile; fileRef = 024D723429C8BB1A006D36ED /* NavigationBar.swift */; };
		024FCD0028EF1CD300232339 /* WebBrowser.swift in Sources */ = {isa = PBXBuildFile; fileRef = 024FCCFF28EF1CD300232339 /* WebBrowser.swift */; };
		02512FF0299533DF0024D438 /* CoreDataHandlerProtocol.swift in Sources */ = {isa = PBXBuildFile; fileRef = 02512FEF299533DE0024D438 /* CoreDataHandlerProtocol.swift */; };
		0255D5582936283A004DBC1A /* UploadBodyEncoding.swift in Sources */ = {isa = PBXBuildFile; fileRef = 0255D55729362839004DBC1A /* UploadBodyEncoding.swift */; };
		0259104A29C4A5B6004B5A55 /* UserSettings.swift in Sources */ = {isa = PBXBuildFile; fileRef = 0259104929C4A5B6004B5A55 /* UserSettings.swift */; };
		025B36752A13B7D5001A640E /* UnitButtonView.swift in Sources */ = {isa = PBXBuildFile; fileRef = 025B36742A13B7D5001A640E /* UnitButtonView.swift */; };
		025EF2F62971740000B838AB /* YouTubePlayerKit in Frameworks */ = {isa = PBXBuildFile; productRef = 025EF2F52971740000B838AB /* YouTubePlayerKit */; };
		0260E58028FD792800BBBE18 /* WebUnitViewModel.swift in Sources */ = {isa = PBXBuildFile; fileRef = 0260E57F28FD792800BBBE18 /* WebUnitViewModel.swift */; };
		027BD3922907D88F00392132 /* Data_RegistrationFields.swift in Sources */ = {isa = PBXBuildFile; fileRef = 027BD3912907D88F00392132 /* Data_RegistrationFields.swift */; };
		027BD39C2908810C00392132 /* RegisterUser.swift in Sources */ = {isa = PBXBuildFile; fileRef = 027BD39B2908810C00392132 /* RegisterUser.swift */; };
		027BD3A82909474200392132 /* KeyboardAvoidingViewController.swift in Sources */ = {isa = PBXBuildFile; fileRef = 027BD3A62909474100392132 /* KeyboardAvoidingViewController.swift */; };
		027BD3A92909474200392132 /* KeyboardAvoidingViewControllerRepr.swift in Sources */ = {isa = PBXBuildFile; fileRef = 027BD3A72909474100392132 /* KeyboardAvoidingViewControllerRepr.swift */; };
		027BD3AD2909475000392132 /* KeyboardScroller.swift in Sources */ = {isa = PBXBuildFile; fileRef = 027BD3AA2909474F00392132 /* KeyboardScroller.swift */; };
		027BD3AE2909475000392132 /* KeyboardScrollerOptions.swift in Sources */ = {isa = PBXBuildFile; fileRef = 027BD3AB2909474F00392132 /* KeyboardScrollerOptions.swift */; };
		027BD3AF2909475000392132 /* DismissKeyboardTapHandler.swift in Sources */ = {isa = PBXBuildFile; fileRef = 027BD3AC2909475000392132 /* DismissKeyboardTapHandler.swift */; };
		027BD3B32909475900392132 /* Publishers+KeyboardState.swift in Sources */ = {isa = PBXBuildFile; fileRef = 027BD3B02909475800392132 /* Publishers+KeyboardState.swift */; };
		027BD3B42909475900392132 /* KeyboardState.swift in Sources */ = {isa = PBXBuildFile; fileRef = 027BD3B12909475800392132 /* KeyboardState.swift */; };
		027BD3B52909475900392132 /* KeyboardStateObserver.swift in Sources */ = {isa = PBXBuildFile; fileRef = 027BD3B22909475900392132 /* KeyboardStateObserver.swift */; };
		027BD3B82909476200392132 /* DismissKeyboardTapViewModifier.swift in Sources */ = {isa = PBXBuildFile; fileRef = 027BD3B62909476200392132 /* DismissKeyboardTapViewModifier.swift */; };
		027BD3B92909476200392132 /* KeyboardAvoidingModifier.swift in Sources */ = {isa = PBXBuildFile; fileRef = 027BD3B72909476200392132 /* KeyboardAvoidingModifier.swift */; };
		027BD3BD2909478B00392132 /* UIView+EnclosingScrollView.swift in Sources */ = {isa = PBXBuildFile; fileRef = 027BD3BA2909478B00392132 /* UIView+EnclosingScrollView.swift */; };
		027BD3BE2909478B00392132 /* UIResponder+CurrentResponder.swift in Sources */ = {isa = PBXBuildFile; fileRef = 027BD3BB2909478B00392132 /* UIResponder+CurrentResponder.swift */; };
		027BD3C52909707700392132 /* Shake.swift in Sources */ = {isa = PBXBuildFile; fileRef = 027BD3C42909707700392132 /* Shake.swift */; };
		0282DA7328F98CC9003C3F07 /* WebUnitView.swift in Sources */ = {isa = PBXBuildFile; fileRef = 0282DA7228F98CC9003C3F07 /* WebUnitView.swift */; };
		0283347D28D4D3DE00C828FC /* Data_Discovery.swift in Sources */ = {isa = PBXBuildFile; fileRef = 0283347C28D4D3DE00C828FC /* Data_Discovery.swift */; };
		0283348028D4DCD200C828FC /* ViewExtension.swift in Sources */ = {isa = PBXBuildFile; fileRef = 0283347F28D4DCD200C828FC /* ViewExtension.swift */; };
		0284DBFE28D48C5300830893 /* CourseItem.swift in Sources */ = {isa = PBXBuildFile; fileRef = 0284DBFD28D48C5300830893 /* CourseItem.swift */; };
		028CE96929858ECC00B6B1C3 /* FlexibleKeyboardInputView.swift in Sources */ = {isa = PBXBuildFile; fileRef = 028CE96829858ECC00B6B1C3 /* FlexibleKeyboardInputView.swift */; };
		028F9F37293A44C700DE65D0 /* Data_ResetPassword.swift in Sources */ = {isa = PBXBuildFile; fileRef = 028F9F36293A44C700DE65D0 /* Data_ResetPassword.swift */; };
		028F9F39293A452B00DE65D0 /* ResetPassword.swift in Sources */ = {isa = PBXBuildFile; fileRef = 028F9F38293A452B00DE65D0 /* ResetPassword.swift */; };
		0295C885299B99DD00ABE571 /* RefreshableScrollView.swift in Sources */ = {isa = PBXBuildFile; fileRef = 0295C884299B99DD00ABE571 /* RefreshableScrollView.swift */; };
		02A463112AEA966C00331037 /* AppReviewView.swift in Sources */ = {isa = PBXBuildFile; fileRef = 02A463102AEA966C00331037 /* AppReviewView.swift */; };
		02A4833529B8A73400D33F33 /* CorePersistenceProtocol.swift in Sources */ = {isa = PBXBuildFile; fileRef = 02A4833429B8A73400D33F33 /* CorePersistenceProtocol.swift */; };
		02A4833829B8A8F900D33F33 /* CoreDataModel.xcdatamodeld in Sources */ = {isa = PBXBuildFile; fileRef = 02A4833629B8A8F800D33F33 /* CoreDataModel.xcdatamodeld */; };
		02A4833A29B8A9AB00D33F33 /* DownloadManager.swift in Sources */ = {isa = PBXBuildFile; fileRef = 02A4833929B8A9AB00D33F33 /* DownloadManager.swift */; };
		02A4833C29B8C57800D33F33 /* DownloadView.swift in Sources */ = {isa = PBXBuildFile; fileRef = 02A4833B29B8C57800D33F33 /* DownloadView.swift */; };
		02AFCC182AEFDB24000360F0 /* ThirdPartyMailClient.swift in Sources */ = {isa = PBXBuildFile; fileRef = 02AFCC172AEFDB24000360F0 /* ThirdPartyMailClient.swift */; };
		02AFCC1A2AEFDC18000360F0 /* ThirdPartyMailer.swift in Sources */ = {isa = PBXBuildFile; fileRef = 02AFCC192AEFDC18000360F0 /* ThirdPartyMailer.swift */; };
		02B2B594295C5C7A00914876 /* Thread.swift in Sources */ = {isa = PBXBuildFile; fileRef = 02B2B593295C5C7A00914876 /* Thread.swift */; };
		02B3E3B32930198600A50475 /* AVPlayerViewControllerExtension.swift in Sources */ = {isa = PBXBuildFile; fileRef = 02B3E3B22930198600A50475 /* AVPlayerViewControllerExtension.swift */; };
		02B3F16E2AB489A400DDDD4E /* RefreshableScrollViewCompat.swift in Sources */ = {isa = PBXBuildFile; fileRef = 02B3F16D2AB489A400DDDD4E /* RefreshableScrollViewCompat.swift */; };
		02C917F029CDA99E00DBB8BD /* Data_Dashboard.swift in Sources */ = {isa = PBXBuildFile; fileRef = 02C917EF29CDA99E00DBB8BD /* Data_Dashboard.swift */; };
		02CF46C829546AA200A698EE /* NoCachedDataError.swift in Sources */ = {isa = PBXBuildFile; fileRef = 02CF46C729546AA200A698EE /* NoCachedDataError.swift */; };
		02D400612B0678190029D168 /* SKStoreReviewControllerExtension.swift in Sources */ = {isa = PBXBuildFile; fileRef = 02D400602B0678190029D168 /* SKStoreReviewControllerExtension.swift */; };
		02D800CC29348F460099CF16 /* ImagePicker.swift in Sources */ = {isa = PBXBuildFile; fileRef = 02D800CB29348F460099CF16 /* ImagePicker.swift */; };
		02E225B0291D29EB0067769A /* UrlExtension.swift in Sources */ = {isa = PBXBuildFile; fileRef = 02E225AF291D29EB0067769A /* UrlExtension.swift */; };
		02E93F852AEBAEBC006C4750 /* AppReviewViewModel.swift in Sources */ = {isa = PBXBuildFile; fileRef = 02E93F842AEBAEBC006C4750 /* AppReviewViewModel.swift */; };
		02F164372902A9EB0090DDEF /* StringExtension.swift in Sources */ = {isa = PBXBuildFile; fileRef = 02F164362902A9EB0090DDEF /* StringExtension.swift */; };
		02F6EF3B28D9B8EC00835477 /* CourseCellView.swift in Sources */ = {isa = PBXBuildFile; fileRef = 02F6EF3A28D9B8EC00835477 /* CourseCellView.swift */; };
		02F6EF4A28D9F0A700835477 /* DateExtension.swift in Sources */ = {isa = PBXBuildFile; fileRef = 02F6EF4928D9F0A700835477 /* DateExtension.swift */; };
		02F98A7F28F81EE900DE94C0 /* Container+App.swift in Sources */ = {isa = PBXBuildFile; fileRef = 02F98A7E28F81EE900DE94C0 /* Container+App.swift */; };
		0604C9AA2B22FACF00AD5DBF /* UIComponentsConfig.swift in Sources */ = {isa = PBXBuildFile; fileRef = 0604C9A92B22FACF00AD5DBF /* UIComponentsConfig.swift */; };
		064987932B4D69FF0071642A /* DragAndDropCssInjection.swift in Sources */ = {isa = PBXBuildFile; fileRef = 0649878A2B4D69FE0071642A /* DragAndDropCssInjection.swift */; };
		064987942B4D69FF0071642A /* WebviewInjection.swift in Sources */ = {isa = PBXBuildFile; fileRef = 0649878B2B4D69FE0071642A /* WebviewInjection.swift */; };
		064987952B4D69FF0071642A /* SurveyCssInjection.swift in Sources */ = {isa = PBXBuildFile; fileRef = 0649878C2B4D69FE0071642A /* SurveyCssInjection.swift */; };
		064987962B4D69FF0071642A /* WebviewMessage.swift in Sources */ = {isa = PBXBuildFile; fileRef = 0649878D2B4D69FE0071642A /* WebviewMessage.swift */; };
		064987972B4D69FF0071642A /* WebView.swift in Sources */ = {isa = PBXBuildFile; fileRef = 0649878E2B4D69FE0071642A /* WebView.swift */; };
		064987982B4D69FF0071642A /* CSSInjectionProtocol.swift in Sources */ = {isa = PBXBuildFile; fileRef = 064987902B4D69FE0071642A /* CSSInjectionProtocol.swift */; };
		064987992B4D69FF0071642A /* WebViewScriptInjectionProtocol.swift in Sources */ = {isa = PBXBuildFile; fileRef = 064987912B4D69FE0071642A /* WebViewScriptInjectionProtocol.swift */; };
		0649879A2B4D69FF0071642A /* WebViewHTML.swift in Sources */ = {isa = PBXBuildFile; fileRef = 064987922B4D69FE0071642A /* WebViewHTML.swift */; };
		06BEEA0E2B6A55C500D25A97 /* ColorInversionInjection.swift in Sources */ = {isa = PBXBuildFile; fileRef = 06BEEA0D2B6A55C500D25A97 /* ColorInversionInjection.swift */; };
		070019A528F6F17900D5FC78 /* Data_Media.swift in Sources */ = {isa = PBXBuildFile; fileRef = 070019A428F6F17900D5FC78 /* Data_Media.swift */; };
		070019AC28F6FD0100D5FC78 /* CourseDetailBlock.swift in Sources */ = {isa = PBXBuildFile; fileRef = 070019AB28F6FD0100D5FC78 /* CourseDetailBlock.swift */; };
		070019AE28F701B200D5FC78 /* Certificate.swift in Sources */ = {isa = PBXBuildFile; fileRef = 070019AD28F701B200D5FC78 /* Certificate.swift */; };
		071009C428D1C9D000344290 /* StyledButton.swift in Sources */ = {isa = PBXBuildFile; fileRef = 071009C328D1C9D000344290 /* StyledButton.swift */; };
		071009D028D1E3A600344290 /* Constants.swift in Sources */ = {isa = PBXBuildFile; fileRef = 071009CF28D1E3A600344290 /* Constants.swift */; };
		0716946D296D996900E3DED6 /* Core.framework in Frameworks */ = {isa = PBXBuildFile; fileRef = 0770DE0828D07831006D8A5D /* Core.framework */; platformFilter = ios; };
		0727877028D23411002E9142 /* Config.swift in Sources */ = {isa = PBXBuildFile; fileRef = 0727876F28D23411002E9142 /* Config.swift */; };
		0727877728D23847002E9142 /* DataLayer.swift in Sources */ = {isa = PBXBuildFile; fileRef = 0727877628D23847002E9142 /* DataLayer.swift */; };
		0727877928D23BE0002E9142 /* RequestInterceptor.swift in Sources */ = {isa = PBXBuildFile; fileRef = 0727877828D23BE0002E9142 /* RequestInterceptor.swift */; };
		0727877B28D24A1D002E9142 /* HeadersRedirectHandler.swift in Sources */ = {isa = PBXBuildFile; fileRef = 0727877A28D24A1D002E9142 /* HeadersRedirectHandler.swift */; };
		0727877D28D25212002E9142 /* ProgressBar.swift in Sources */ = {isa = PBXBuildFile; fileRef = 0727877C28D25212002E9142 /* ProgressBar.swift */; };
		0727877F28D25B24002E9142 /* Alamofire+Error.swift in Sources */ = {isa = PBXBuildFile; fileRef = 0727877E28D25B24002E9142 /* Alamofire+Error.swift */; };
		0727878128D25EFD002E9142 /* SnackBarView.swift in Sources */ = {isa = PBXBuildFile; fileRef = 0727878028D25EFD002E9142 /* SnackBarView.swift */; };
		0727878328D31287002E9142 /* DispatchQueue+App.swift in Sources */ = {isa = PBXBuildFile; fileRef = 0727878228D31287002E9142 /* DispatchQueue+App.swift */; };
		0727878528D31657002E9142 /* Data_User.swift in Sources */ = {isa = PBXBuildFile; fileRef = 0727878428D31657002E9142 /* Data_User.swift */; };
		0727878928D31734002E9142 /* User.swift in Sources */ = {isa = PBXBuildFile; fileRef = 0727878828D31734002E9142 /* User.swift */; };
		072787B628D37A0E002E9142 /* Validator.swift in Sources */ = {isa = PBXBuildFile; fileRef = 072787B528D37A0E002E9142 /* Validator.swift */; };
		07460FE1294B706200F70538 /* CollectionExtension.swift in Sources */ = {isa = PBXBuildFile; fileRef = 07460FE0294B706200F70538 /* CollectionExtension.swift */; };
		07460FE3294B72D700F70538 /* Notification.swift in Sources */ = {isa = PBXBuildFile; fileRef = 07460FE2294B72D700F70538 /* Notification.swift */; };
		076F297F2A1F80C800967E7D /* Pagination.swift in Sources */ = {isa = PBXBuildFile; fileRef = 076F297E2A1F80C800967E7D /* Pagination.swift */; };
		0770DE1928D0847D006D8A5D /* BaseRouter.swift in Sources */ = {isa = PBXBuildFile; fileRef = 0770DE1828D0847D006D8A5D /* BaseRouter.swift */; };
		0770DE2528D08FBA006D8A5D /* CoreStorage.swift in Sources */ = {isa = PBXBuildFile; fileRef = 0770DE2428D08FBA006D8A5D /* CoreStorage.swift */; };
		0770DE2A28D0929E006D8A5D /* HTTPTask.swift in Sources */ = {isa = PBXBuildFile; fileRef = 0770DE2928D0929E006D8A5D /* HTTPTask.swift */; };
		0770DE2C28D092B3006D8A5D /* NetworkLogger.swift in Sources */ = {isa = PBXBuildFile; fileRef = 0770DE2B28D092B3006D8A5D /* NetworkLogger.swift */; };
		0770DE2E28D09743006D8A5D /* API.swift in Sources */ = {isa = PBXBuildFile; fileRef = 0770DE2D28D09743006D8A5D /* API.swift */; };
		0770DE3028D09793006D8A5D /* EndPointType.swift in Sources */ = {isa = PBXBuildFile; fileRef = 0770DE2F28D09793006D8A5D /* EndPointType.swift */; };
		0770DE5228D0ADFF006D8A5D /* Assets.xcassets in Resources */ = {isa = PBXBuildFile; fileRef = 0770DE5128D0ADFF006D8A5D /* Assets.xcassets */; };
		0770DE5428D0B00C006D8A5D /* swiftgen.yml in Resources */ = {isa = PBXBuildFile; fileRef = 0770DE5328D0B00C006D8A5D /* swiftgen.yml */; };
		0770DE5B28D0B209006D8A5D /* Localizable.strings in Resources */ = {isa = PBXBuildFile; fileRef = 0770DE5D28D0B209006D8A5D /* Localizable.strings */; };
		0770DE5F28D0B22C006D8A5D /* Strings.swift in Sources */ = {isa = PBXBuildFile; fileRef = 0770DE5E28D0B22C006D8A5D /* Strings.swift */; };
		0770DE6128D0B2CB006D8A5D /* Assets.swift in Sources */ = {isa = PBXBuildFile; fileRef = 0770DE6028D0B2CB006D8A5D /* Assets.swift */; };
		07DDFCBD29A780BB00572595 /* UINavigationController+Animation.swift in Sources */ = {isa = PBXBuildFile; fileRef = 07DDFCBC29A780BB00572595 /* UINavigationController+Animation.swift */; };
		07E0939F2B308D2800F1E4B2 /* Data_Certificate.swift in Sources */ = {isa = PBXBuildFile; fileRef = 07E0939E2B308D2800F1E4B2 /* Data_Certificate.swift */; };
		141F1D302B7328D4009E81EB /* WebviewCookiesUpdateProtocol.swift in Sources */ = {isa = PBXBuildFile; fileRef = 141F1D2F2B7328D4009E81EB /* WebviewCookiesUpdateProtocol.swift */; };
<<<<<<< HEAD
		A51CDBE72B6D21F2009B6D4E /* SegmentConfig.swift in Sources */ = {isa = PBXBuildFile; fileRef = A51CDBE62B6D21F2009B6D4E /* SegmentConfig.swift */; };
=======
		142EDD6C2B831D1400F9F320 /* BranchSDK in Frameworks */ = {isa = PBXBuildFile; productRef = 142EDD6B2B831D1400F9F320 /* BranchSDK */; };
>>>>>>> 7db3b353
		A53A32352B233DEC005FE38A /* ThemeConfig.swift in Sources */ = {isa = PBXBuildFile; fileRef = A53A32342B233DEC005FE38A /* ThemeConfig.swift */; };
		A595689B2B6173DF00ED4F90 /* BranchConfig.swift in Sources */ = {isa = PBXBuildFile; fileRef = A595689A2B6173DF00ED4F90 /* BranchConfig.swift */; };
		A5F4E7B52B61544A00ACD166 /* BrazeConfig.swift in Sources */ = {isa = PBXBuildFile; fileRef = A5F4E7B42B61544A00ACD166 /* BrazeConfig.swift */; };
		BA30427F2B20B320009B64B7 /* SocialAuthError.swift in Sources */ = {isa = PBXBuildFile; fileRef = BA30427D2B20B299009B64B7 /* SocialAuthError.swift */; };
		BA4AFB422B5A7A0900A21367 /* VideoDownloadQualityView.swift in Sources */ = {isa = PBXBuildFile; fileRef = BA4AFB412B5A7A0900A21367 /* VideoDownloadQualityView.swift */; };
		BA4AFB442B6A5AF100A21367 /* CheckBoxView.swift in Sources */ = {isa = PBXBuildFile; fileRef = BA4AFB432B6A5AF100A21367 /* CheckBoxView.swift */; };
		BA593F1C2AF8E498009ADB51 /* ScrollSlidingTabBar.swift in Sources */ = {isa = PBXBuildFile; fileRef = BA593F1B2AF8E498009ADB51 /* ScrollSlidingTabBar.swift */; };
		BA593F1E2AF8E4A0009ADB51 /* FrameReader.swift in Sources */ = {isa = PBXBuildFile; fileRef = BA593F1D2AF8E4A0009ADB51 /* FrameReader.swift */; };
		BA76135C2B21BC7300B599B7 /* SocialAuthResponse.swift in Sources */ = {isa = PBXBuildFile; fileRef = BA76135B2B21BC7300B599B7 /* SocialAuthResponse.swift */; };
		BA8B3A2F2AD546A700D25EF5 /* DebugLog.swift in Sources */ = {isa = PBXBuildFile; fileRef = BA8B3A2E2AD546A700D25EF5 /* DebugLog.swift */; };
		BA8FA6612AD5974300EA029A /* AppleAuthProvider.swift in Sources */ = {isa = PBXBuildFile; fileRef = BA8FA6602AD5974300EA029A /* AppleAuthProvider.swift */; };
		BA8FA6682AD59A5700EA029A /* SocialAuthButton.swift in Sources */ = {isa = PBXBuildFile; fileRef = BA8FA6672AD59A5700EA029A /* SocialAuthButton.swift */; };
		BA8FA66A2AD59B5500EA029A /* GoogleAuthProvider.swift in Sources */ = {isa = PBXBuildFile; fileRef = BA8FA6692AD59B5500EA029A /* GoogleAuthProvider.swift */; };
		BA8FA66C2AD59BBC00EA029A /* GoogleSignIn in Frameworks */ = {isa = PBXBuildFile; productRef = BA8FA66B2AD59BBC00EA029A /* GoogleSignIn */; };
		BA8FA66E2AD59E7D00EA029A /* FacebookAuthProvider.swift in Sources */ = {isa = PBXBuildFile; fileRef = BA8FA66D2AD59E7D00EA029A /* FacebookAuthProvider.swift */; };
		BA8FA6702AD59EA300EA029A /* MicrosoftAuthProvider.swift in Sources */ = {isa = PBXBuildFile; fileRef = BA8FA66F2AD59EA300EA029A /* MicrosoftAuthProvider.swift */; };
		BAAD62C62AFCF00B000E6103 /* CustomDisclosureGroup.swift in Sources */ = {isa = PBXBuildFile; fileRef = BAAD62C52AFCF00B000E6103 /* CustomDisclosureGroup.swift */; };
		BAD9CA2F2B289B3500DE790A /* ajaxHandler.js in Resources */ = {isa = PBXBuildFile; fileRef = BAD9CA2E2B289B3500DE790A /* ajaxHandler.js */; };
		BAD9CA332B28A8F300DE790A /* AjaxProvider.swift in Sources */ = {isa = PBXBuildFile; fileRef = BAD9CA322B28A8F300DE790A /* AjaxProvider.swift */; };
		BAD9CA422B2B140100DE790A /* AgreementConfigTests.swift in Sources */ = {isa = PBXBuildFile; fileRef = BAD9CA412B2B140100DE790A /* AgreementConfigTests.swift */; };
		BADB3F5B2AD6EC56004D5CFA /* ResultExtension.swift in Sources */ = {isa = PBXBuildFile; fileRef = BADB3F5A2AD6EC56004D5CFA /* ResultExtension.swift */; };
		BAF0D4CB2AD6AE14007AC334 /* FacebookLogin in Frameworks */ = {isa = PBXBuildFile; productRef = BAF0D4CA2AD6AE14007AC334 /* FacebookLogin */; };
		BAFB99822B0E2354007D09F9 /* FacebookConfig.swift in Sources */ = {isa = PBXBuildFile; fileRef = BAFB99812B0E2354007D09F9 /* FacebookConfig.swift */; };
		BAFB99842B0E282E007D09F9 /* MicrosoftConfig.swift in Sources */ = {isa = PBXBuildFile; fileRef = BAFB99832B0E282E007D09F9 /* MicrosoftConfig.swift */; };
		BAFB99902B14B377007D09F9 /* GoogleConfig.swift in Sources */ = {isa = PBXBuildFile; fileRef = BAFB998F2B14B377007D09F9 /* GoogleConfig.swift */; };
		BAFB99922B14E23D007D09F9 /* AppleSignInConfig.swift in Sources */ = {isa = PBXBuildFile; fileRef = BAFB99912B14E23D007D09F9 /* AppleSignInConfig.swift */; };
		C8C446EF233F81B9FABB77D2 /* Pods_App_Core.framework in Frameworks */ = {isa = PBXBuildFile; fileRef = 349B90CD6579F7B8D257E515 /* Pods_App_Core.framework */; };
		CFC84952299F8B890055E497 /* Debounce.swift in Sources */ = {isa = PBXBuildFile; fileRef = CFC84951299F8B890055E497 /* Debounce.swift */; };
		DBF6F2412B014ADA0098414B /* FirebaseConfig.swift in Sources */ = {isa = PBXBuildFile; fileRef = DBF6F2402B014ADA0098414B /* FirebaseConfig.swift */; };
		DBF6F2462B01DAFE0098414B /* AgreementConfig.swift in Sources */ = {isa = PBXBuildFile; fileRef = DBF6F2452B01DAFE0098414B /* AgreementConfig.swift */; };
		DBF6F24A2B0380E00098414B /* FeaturesConfig.swift in Sources */ = {isa = PBXBuildFile; fileRef = DBF6F2492B0380E00098414B /* FeaturesConfig.swift */; };
		E055A5392B18DC95008D9E5E /* Theme.framework in Frameworks */ = {isa = PBXBuildFile; fileRef = E055A5382B18DC95008D9E5E /* Theme.framework */; };
		E09179FD2B0F204E002AB695 /* ConfigTests.swift in Sources */ = {isa = PBXBuildFile; fileRef = E09179FC2B0F204D002AB695 /* ConfigTests.swift */; };
		E0D5861A2B2FF74C009B4BA7 /* DiscoveryConfig.swift in Sources */ = {isa = PBXBuildFile; fileRef = E0D586192B2FF74C009B4BA7 /* DiscoveryConfig.swift */; };
		E0D5861C2B2FF85B009B4BA7 /* RawStringExtactable.swift in Sources */ = {isa = PBXBuildFile; fileRef = E0D5861B2B2FF85B009B4BA7 /* RawStringExtactable.swift */; };
		E0D586362B314CD3009B4BA7 /* LogistrationBottomView.swift in Sources */ = {isa = PBXBuildFile; fileRef = E0D586352B314CD3009B4BA7 /* LogistrationBottomView.swift */; };
/* End PBXBuildFile section */

/* Begin PBXContainerItemProxy section */
		0716946E296D996900E3DED6 /* PBXContainerItemProxy */ = {
			isa = PBXContainerItemProxy;
			containerPortal = 0770DDFF28D07831006D8A5D /* Project object */;
			proxyType = 1;
			remoteGlobalIDString = 0770DE0728D07831006D8A5D;
			remoteInfo = Core;
		};
/* End PBXContainerItemProxy section */

/* Begin PBXFileReference section */
		020306CB2932C0C4000949EA /* PickerView.swift */ = {isa = PBXFileReference; lastKnownFileType = sourcecode.swift; path = PickerView.swift; sourceTree = "<group>"; };
		02066B472906F73400F4307E /* PickerMenu.swift */ = {isa = PBXFileReference; lastKnownFileType = sourcecode.swift; path = PickerMenu.swift; sourceTree = "<group>"; };
		020C31C8290AC3F700D6DEA2 /* PickerFields.swift */ = {isa = PBXFileReference; lastKnownFileType = sourcecode.swift; path = PickerFields.swift; sourceTree = "<group>"; };
		021D924728DC860C00ACC565 /* Data_UserProfile.swift */ = {isa = PBXFileReference; lastKnownFileType = sourcecode.swift; path = Data_UserProfile.swift; sourceTree = "<group>"; };
		021D924F28DC89D100ACC565 /* UserProfile.swift */ = {isa = PBXFileReference; lastKnownFileType = sourcecode.swift; path = UserProfile.swift; sourceTree = "<group>"; };
		021D925628DCF12900ACC565 /* AlertView.swift */ = {isa = PBXFileReference; lastKnownFileType = sourcecode.swift; path = AlertView.swift; sourceTree = "<group>"; };
		02280F5A294B4E6F0032823A /* Connectivity.swift */ = {isa = PBXFileReference; lastKnownFileType = sourcecode.swift; path = Connectivity.swift; sourceTree = "<group>"; };
		02284C172A3B1AE00007117F /* UIApplicationExtension.swift */ = {isa = PBXFileReference; lastKnownFileType = sourcecode.swift; path = UIApplicationExtension.swift; sourceTree = "<group>"; };
		022C64E329AE0191000F532B /* TextWithUrls.swift */ = {isa = PBXFileReference; lastKnownFileType = sourcecode.swift; path = TextWithUrls.swift; sourceTree = "<group>"; };
		0231CDBD2922422D00032416 /* CSSInjector.swift */ = {isa = PBXFileReference; lastKnownFileType = sourcecode.swift; path = CSSInjector.swift; sourceTree = "<group>"; };
		0233D56E2AF13EB200BAC8BD /* StarRatingView.swift */ = {isa = PBXFileReference; lastKnownFileType = sourcecode.swift; path = StarRatingView.swift; sourceTree = "<group>"; };
		0233D5702AF13EC800BAC8BD /* SelectMailClientView.swift */ = {isa = PBXFileReference; lastKnownFileType = sourcecode.swift; path = SelectMailClientView.swift; sourceTree = "<group>"; };
		0233D5722AF13EEE00BAC8BD /* AppReviewButton.swift */ = {isa = PBXFileReference; lastKnownFileType = sourcecode.swift; path = AppReviewButton.swift; sourceTree = "<group>"; };
		0236961828F9A26900EEF206 /* AuthRepository.swift */ = {isa = PBXFileReference; lastKnownFileType = sourcecode.swift; path = AuthRepository.swift; sourceTree = "<group>"; };
		0236961A28F9A28B00EEF206 /* AuthInteractor.swift */ = {isa = PBXFileReference; lastKnownFileType = sourcecode.swift; path = AuthInteractor.swift; sourceTree = "<group>"; };
		0236961C28F9A2D200EEF206 /* Data_AuthResponse.swift */ = {isa = PBXFileReference; lastKnownFileType = sourcecode.swift; path = Data_AuthResponse.swift; sourceTree = "<group>"; };
		0236961E28F9A2F600EEF206 /* AuthEndpoint.swift */ = {isa = PBXFileReference; lastKnownFileType = sourcecode.swift; path = AuthEndpoint.swift; sourceTree = "<group>"; };
		0236F3B628F4351E0050F09B /* CourseButton.swift */ = {isa = PBXFileReference; lastKnownFileType = sourcecode.swift; path = CourseButton.swift; sourceTree = "<group>"; };
		023A1135291432B200D0D354 /* RegistrationTextField.swift */ = {isa = PBXFileReference; lastKnownFileType = sourcecode.swift; path = RegistrationTextField.swift; sourceTree = "<group>"; };
		023A1137291432FD00D0D354 /* FieldConfiguration.swift */ = {isa = PBXFileReference; lastKnownFileType = sourcecode.swift; path = FieldConfiguration.swift; sourceTree = "<group>"; };
		023A4DD3299E66BD006C0E48 /* OfflineSnackBarView.swift */ = {isa = PBXFileReference; lastKnownFileType = sourcecode.swift; path = OfflineSnackBarView.swift; sourceTree = "<group>"; };
		0241666A28F5A78B00082765 /* HTMLFormattedText.swift */ = {isa = PBXFileReference; lastKnownFileType = sourcecode.swift; path = HTMLFormattedText.swift; sourceTree = "<group>"; };
		0248C92229C075EF00DC8402 /* CourseBlockModel.swift */ = {isa = PBXFileReference; lastKnownFileType = sourcecode.swift; path = CourseBlockModel.swift; sourceTree = "<group>"; };
		024BE3DE29B2615500BCDEE2 /* CGColorExtension.swift */ = {isa = PBXFileReference; lastKnownFileType = sourcecode.swift; path = CGColorExtension.swift; sourceTree = "<group>"; };
		024D723429C8BB1A006D36ED /* NavigationBar.swift */ = {isa = PBXFileReference; lastKnownFileType = sourcecode.swift; path = NavigationBar.swift; sourceTree = "<group>"; };
		024FCCFF28EF1CD300232339 /* WebBrowser.swift */ = {isa = PBXFileReference; lastKnownFileType = sourcecode.swift; path = WebBrowser.swift; sourceTree = "<group>"; };
		02512FEF299533DE0024D438 /* CoreDataHandlerProtocol.swift */ = {isa = PBXFileReference; lastKnownFileType = sourcecode.swift; path = CoreDataHandlerProtocol.swift; sourceTree = "<group>"; };
		0255D55729362839004DBC1A /* UploadBodyEncoding.swift */ = {isa = PBXFileReference; lastKnownFileType = sourcecode.swift; path = UploadBodyEncoding.swift; sourceTree = "<group>"; };
		0259104929C4A5B6004B5A55 /* UserSettings.swift */ = {isa = PBXFileReference; lastKnownFileType = sourcecode.swift; path = UserSettings.swift; sourceTree = "<group>"; };
		025B36742A13B7D5001A640E /* UnitButtonView.swift */ = {isa = PBXFileReference; lastKnownFileType = sourcecode.swift; path = UnitButtonView.swift; sourceTree = "<group>"; };
		0260E57F28FD792800BBBE18 /* WebUnitViewModel.swift */ = {isa = PBXFileReference; lastKnownFileType = sourcecode.swift; path = WebUnitViewModel.swift; sourceTree = "<group>"; };
		027BD3912907D88F00392132 /* Data_RegistrationFields.swift */ = {isa = PBXFileReference; lastKnownFileType = sourcecode.swift; path = Data_RegistrationFields.swift; sourceTree = "<group>"; };
		027BD39B2908810C00392132 /* RegisterUser.swift */ = {isa = PBXFileReference; lastKnownFileType = sourcecode.swift; path = RegisterUser.swift; sourceTree = "<group>"; };
		027BD3A62909474100392132 /* KeyboardAvoidingViewController.swift */ = {isa = PBXFileReference; fileEncoding = 4; lastKnownFileType = sourcecode.swift; path = KeyboardAvoidingViewController.swift; sourceTree = "<group>"; };
		027BD3A72909474100392132 /* KeyboardAvoidingViewControllerRepr.swift */ = {isa = PBXFileReference; fileEncoding = 4; lastKnownFileType = sourcecode.swift; path = KeyboardAvoidingViewControllerRepr.swift; sourceTree = "<group>"; };
		027BD3AA2909474F00392132 /* KeyboardScroller.swift */ = {isa = PBXFileReference; fileEncoding = 4; lastKnownFileType = sourcecode.swift; path = KeyboardScroller.swift; sourceTree = "<group>"; };
		027BD3AB2909474F00392132 /* KeyboardScrollerOptions.swift */ = {isa = PBXFileReference; fileEncoding = 4; lastKnownFileType = sourcecode.swift; path = KeyboardScrollerOptions.swift; sourceTree = "<group>"; };
		027BD3AC2909475000392132 /* DismissKeyboardTapHandler.swift */ = {isa = PBXFileReference; fileEncoding = 4; lastKnownFileType = sourcecode.swift; path = DismissKeyboardTapHandler.swift; sourceTree = "<group>"; };
		027BD3B02909475800392132 /* Publishers+KeyboardState.swift */ = {isa = PBXFileReference; fileEncoding = 4; lastKnownFileType = sourcecode.swift; path = "Publishers+KeyboardState.swift"; sourceTree = "<group>"; };
		027BD3B12909475800392132 /* KeyboardState.swift */ = {isa = PBXFileReference; fileEncoding = 4; lastKnownFileType = sourcecode.swift; path = KeyboardState.swift; sourceTree = "<group>"; };
		027BD3B22909475900392132 /* KeyboardStateObserver.swift */ = {isa = PBXFileReference; fileEncoding = 4; lastKnownFileType = sourcecode.swift; path = KeyboardStateObserver.swift; sourceTree = "<group>"; };
		027BD3B62909476200392132 /* DismissKeyboardTapViewModifier.swift */ = {isa = PBXFileReference; fileEncoding = 4; lastKnownFileType = sourcecode.swift; path = DismissKeyboardTapViewModifier.swift; sourceTree = "<group>"; };
		027BD3B72909476200392132 /* KeyboardAvoidingModifier.swift */ = {isa = PBXFileReference; fileEncoding = 4; lastKnownFileType = sourcecode.swift; path = KeyboardAvoidingModifier.swift; sourceTree = "<group>"; };
		027BD3BA2909478B00392132 /* UIView+EnclosingScrollView.swift */ = {isa = PBXFileReference; fileEncoding = 4; lastKnownFileType = sourcecode.swift; path = "UIView+EnclosingScrollView.swift"; sourceTree = "<group>"; };
		027BD3BB2909478B00392132 /* UIResponder+CurrentResponder.swift */ = {isa = PBXFileReference; fileEncoding = 4; lastKnownFileType = sourcecode.swift; path = "UIResponder+CurrentResponder.swift"; sourceTree = "<group>"; };
		027BD3C42909707700392132 /* Shake.swift */ = {isa = PBXFileReference; lastKnownFileType = sourcecode.swift; path = Shake.swift; sourceTree = "<group>"; };
		0282DA7228F98CC9003C3F07 /* WebUnitView.swift */ = {isa = PBXFileReference; lastKnownFileType = sourcecode.swift; path = WebUnitView.swift; sourceTree = "<group>"; };
		0283347C28D4D3DE00C828FC /* Data_Discovery.swift */ = {isa = PBXFileReference; lastKnownFileType = sourcecode.swift; path = Data_Discovery.swift; sourceTree = "<group>"; };
		0283347F28D4DCD200C828FC /* ViewExtension.swift */ = {isa = PBXFileReference; lastKnownFileType = sourcecode.swift; path = ViewExtension.swift; sourceTree = "<group>"; };
		0284DBFD28D48C5300830893 /* CourseItem.swift */ = {isa = PBXFileReference; lastKnownFileType = sourcecode.swift; path = CourseItem.swift; sourceTree = "<group>"; };
		028CE96829858ECC00B6B1C3 /* FlexibleKeyboardInputView.swift */ = {isa = PBXFileReference; lastKnownFileType = sourcecode.swift; path = FlexibleKeyboardInputView.swift; sourceTree = "<group>"; };
		028F9F36293A44C700DE65D0 /* Data_ResetPassword.swift */ = {isa = PBXFileReference; lastKnownFileType = sourcecode.swift; path = Data_ResetPassword.swift; sourceTree = "<group>"; };
		028F9F38293A452B00DE65D0 /* ResetPassword.swift */ = {isa = PBXFileReference; lastKnownFileType = sourcecode.swift; path = ResetPassword.swift; sourceTree = "<group>"; };
		0295C884299B99DD00ABE571 /* RefreshableScrollView.swift */ = {isa = PBXFileReference; lastKnownFileType = sourcecode.swift; path = RefreshableScrollView.swift; sourceTree = "<group>"; };
		02A463102AEA966C00331037 /* AppReviewView.swift */ = {isa = PBXFileReference; lastKnownFileType = sourcecode.swift; path = AppReviewView.swift; sourceTree = "<group>"; };
		02A4833429B8A73400D33F33 /* CorePersistenceProtocol.swift */ = {isa = PBXFileReference; lastKnownFileType = sourcecode.swift; path = CorePersistenceProtocol.swift; sourceTree = "<group>"; };
		02A4833729B8A8F800D33F33 /* CoreDataModel.xcdatamodel */ = {isa = PBXFileReference; lastKnownFileType = wrapper.xcdatamodel; path = CoreDataModel.xcdatamodel; sourceTree = "<group>"; };
		02A4833929B8A9AB00D33F33 /* DownloadManager.swift */ = {isa = PBXFileReference; lastKnownFileType = sourcecode.swift; path = DownloadManager.swift; sourceTree = "<group>"; };
		02A4833B29B8C57800D33F33 /* DownloadView.swift */ = {isa = PBXFileReference; lastKnownFileType = sourcecode.swift; path = DownloadView.swift; sourceTree = "<group>"; };
		02AFCC172AEFDB24000360F0 /* ThirdPartyMailClient.swift */ = {isa = PBXFileReference; lastKnownFileType = sourcecode.swift; path = ThirdPartyMailClient.swift; sourceTree = "<group>"; };
		02AFCC192AEFDC18000360F0 /* ThirdPartyMailer.swift */ = {isa = PBXFileReference; lastKnownFileType = sourcecode.swift; path = ThirdPartyMailer.swift; sourceTree = "<group>"; };
		02B2B593295C5C7A00914876 /* Thread.swift */ = {isa = PBXFileReference; lastKnownFileType = sourcecode.swift; path = Thread.swift; sourceTree = "<group>"; };
		02B3E3B22930198600A50475 /* AVPlayerViewControllerExtension.swift */ = {isa = PBXFileReference; lastKnownFileType = sourcecode.swift; path = AVPlayerViewControllerExtension.swift; sourceTree = "<group>"; };
		02B3F16D2AB489A400DDDD4E /* RefreshableScrollViewCompat.swift */ = {isa = PBXFileReference; lastKnownFileType = sourcecode.swift; path = RefreshableScrollViewCompat.swift; sourceTree = "<group>"; };
		02C917EF29CDA99E00DBB8BD /* Data_Dashboard.swift */ = {isa = PBXFileReference; lastKnownFileType = sourcecode.swift; path = Data_Dashboard.swift; sourceTree = "<group>"; };
		02CF46C729546AA200A698EE /* NoCachedDataError.swift */ = {isa = PBXFileReference; lastKnownFileType = sourcecode.swift; path = NoCachedDataError.swift; sourceTree = "<group>"; };
		02D400602B0678190029D168 /* SKStoreReviewControllerExtension.swift */ = {isa = PBXFileReference; lastKnownFileType = sourcecode.swift; path = SKStoreReviewControllerExtension.swift; sourceTree = "<group>"; };
		02D800CB29348F460099CF16 /* ImagePicker.swift */ = {isa = PBXFileReference; lastKnownFileType = sourcecode.swift; path = ImagePicker.swift; sourceTree = "<group>"; };
		02E225AF291D29EB0067769A /* UrlExtension.swift */ = {isa = PBXFileReference; lastKnownFileType = sourcecode.swift; path = UrlExtension.swift; sourceTree = "<group>"; };
		02E93F842AEBAEBC006C4750 /* AppReviewViewModel.swift */ = {isa = PBXFileReference; lastKnownFileType = sourcecode.swift; path = AppReviewViewModel.swift; sourceTree = "<group>"; };
		02ED50CB29A64B84008341CD /* uk */ = {isa = PBXFileReference; lastKnownFileType = text.plist.strings; name = uk; path = uk.lproj/Localizable.strings; sourceTree = "<group>"; };
		02F164362902A9EB0090DDEF /* StringExtension.swift */ = {isa = PBXFileReference; fileEncoding = 4; lastKnownFileType = sourcecode.swift; path = StringExtension.swift; sourceTree = "<group>"; };
		02F6EF3A28D9B8EC00835477 /* CourseCellView.swift */ = {isa = PBXFileReference; lastKnownFileType = sourcecode.swift; path = CourseCellView.swift; sourceTree = "<group>"; };
		02F6EF4928D9F0A700835477 /* DateExtension.swift */ = {isa = PBXFileReference; lastKnownFileType = sourcecode.swift; path = DateExtension.swift; sourceTree = "<group>"; };
		02F98A7E28F81EE900DE94C0 /* Container+App.swift */ = {isa = PBXFileReference; lastKnownFileType = sourcecode.swift; path = "Container+App.swift"; sourceTree = "<group>"; };
		0604C9A92B22FACF00AD5DBF /* UIComponentsConfig.swift */ = {isa = PBXFileReference; fileEncoding = 4; lastKnownFileType = sourcecode.swift; path = UIComponentsConfig.swift; sourceTree = "<group>"; };
		0649878A2B4D69FE0071642A /* DragAndDropCssInjection.swift */ = {isa = PBXFileReference; fileEncoding = 4; lastKnownFileType = sourcecode.swift; path = DragAndDropCssInjection.swift; sourceTree = "<group>"; };
		0649878B2B4D69FE0071642A /* WebviewInjection.swift */ = {isa = PBXFileReference; fileEncoding = 4; lastKnownFileType = sourcecode.swift; path = WebviewInjection.swift; sourceTree = "<group>"; };
		0649878C2B4D69FE0071642A /* SurveyCssInjection.swift */ = {isa = PBXFileReference; fileEncoding = 4; lastKnownFileType = sourcecode.swift; path = SurveyCssInjection.swift; sourceTree = "<group>"; };
		0649878D2B4D69FE0071642A /* WebviewMessage.swift */ = {isa = PBXFileReference; fileEncoding = 4; lastKnownFileType = sourcecode.swift; path = WebviewMessage.swift; sourceTree = "<group>"; };
		0649878E2B4D69FE0071642A /* WebView.swift */ = {isa = PBXFileReference; fileEncoding = 4; lastKnownFileType = sourcecode.swift; path = WebView.swift; sourceTree = "<group>"; };
		064987902B4D69FE0071642A /* CSSInjectionProtocol.swift */ = {isa = PBXFileReference; fileEncoding = 4; lastKnownFileType = sourcecode.swift; path = CSSInjectionProtocol.swift; sourceTree = "<group>"; };
		064987912B4D69FE0071642A /* WebViewScriptInjectionProtocol.swift */ = {isa = PBXFileReference; fileEncoding = 4; lastKnownFileType = sourcecode.swift; path = WebViewScriptInjectionProtocol.swift; sourceTree = "<group>"; };
		064987922B4D69FE0071642A /* WebViewHTML.swift */ = {isa = PBXFileReference; fileEncoding = 4; lastKnownFileType = sourcecode.swift; path = WebViewHTML.swift; sourceTree = "<group>"; };
		06BEEA0D2B6A55C500D25A97 /* ColorInversionInjection.swift */ = {isa = PBXFileReference; lastKnownFileType = sourcecode.swift; path = ColorInversionInjection.swift; sourceTree = "<group>"; };
		070019A428F6F17900D5FC78 /* Data_Media.swift */ = {isa = PBXFileReference; lastKnownFileType = sourcecode.swift; path = Data_Media.swift; sourceTree = "<group>"; };
		070019AB28F6FD0100D5FC78 /* CourseDetailBlock.swift */ = {isa = PBXFileReference; lastKnownFileType = sourcecode.swift; path = CourseDetailBlock.swift; sourceTree = "<group>"; };
		070019AD28F701B200D5FC78 /* Certificate.swift */ = {isa = PBXFileReference; lastKnownFileType = sourcecode.swift; path = Certificate.swift; sourceTree = "<group>"; };
		071009C328D1C9D000344290 /* StyledButton.swift */ = {isa = PBXFileReference; lastKnownFileType = sourcecode.swift; path = StyledButton.swift; sourceTree = "<group>"; };
		071009CF28D1E3A600344290 /* Constants.swift */ = {isa = PBXFileReference; lastKnownFileType = sourcecode.swift; path = Constants.swift; sourceTree = "<group>"; };
		07169469296D996900E3DED6 /* CoreTests.xctest */ = {isa = PBXFileReference; explicitFileType = wrapper.cfbundle; includeInIndex = 0; path = CoreTests.xctest; sourceTree = BUILT_PRODUCTS_DIR; };
		0727876F28D23411002E9142 /* Config.swift */ = {isa = PBXFileReference; lastKnownFileType = sourcecode.swift; path = Config.swift; sourceTree = "<group>"; };
		0727877628D23847002E9142 /* DataLayer.swift */ = {isa = PBXFileReference; lastKnownFileType = sourcecode.swift; path = DataLayer.swift; sourceTree = "<group>"; };
		0727877828D23BE0002E9142 /* RequestInterceptor.swift */ = {isa = PBXFileReference; lastKnownFileType = sourcecode.swift; path = RequestInterceptor.swift; sourceTree = "<group>"; };
		0727877A28D24A1D002E9142 /* HeadersRedirectHandler.swift */ = {isa = PBXFileReference; lastKnownFileType = sourcecode.swift; path = HeadersRedirectHandler.swift; sourceTree = "<group>"; };
		0727877C28D25212002E9142 /* ProgressBar.swift */ = {isa = PBXFileReference; lastKnownFileType = sourcecode.swift; path = ProgressBar.swift; sourceTree = "<group>"; };
		0727877E28D25B24002E9142 /* Alamofire+Error.swift */ = {isa = PBXFileReference; lastKnownFileType = sourcecode.swift; path = "Alamofire+Error.swift"; sourceTree = "<group>"; };
		0727878028D25EFD002E9142 /* SnackBarView.swift */ = {isa = PBXFileReference; lastKnownFileType = sourcecode.swift; path = SnackBarView.swift; sourceTree = "<group>"; };
		0727878228D31287002E9142 /* DispatchQueue+App.swift */ = {isa = PBXFileReference; lastKnownFileType = sourcecode.swift; path = "DispatchQueue+App.swift"; sourceTree = "<group>"; };
		0727878428D31657002E9142 /* Data_User.swift */ = {isa = PBXFileReference; lastKnownFileType = sourcecode.swift; path = Data_User.swift; sourceTree = "<group>"; };
		0727878828D31734002E9142 /* User.swift */ = {isa = PBXFileReference; lastKnownFileType = sourcecode.swift; path = User.swift; sourceTree = "<group>"; };
		072787B528D37A0E002E9142 /* Validator.swift */ = {isa = PBXFileReference; lastKnownFileType = sourcecode.swift; path = Validator.swift; sourceTree = "<group>"; };
		07460FE0294B706200F70538 /* CollectionExtension.swift */ = {isa = PBXFileReference; lastKnownFileType = sourcecode.swift; path = CollectionExtension.swift; sourceTree = "<group>"; };
		07460FE2294B72D700F70538 /* Notification.swift */ = {isa = PBXFileReference; lastKnownFileType = sourcecode.swift; path = Notification.swift; sourceTree = "<group>"; };
		0754BB7841E3C0F8D6464951 /* Pods-App-Core.releasestage.xcconfig */ = {isa = PBXFileReference; includeInIndex = 1; lastKnownFileType = text.xcconfig; name = "Pods-App-Core.releasestage.xcconfig"; path = "Target Support Files/Pods-App-Core/Pods-App-Core.releasestage.xcconfig"; sourceTree = "<group>"; };
		076F297E2A1F80C800967E7D /* Pagination.swift */ = {isa = PBXFileReference; lastKnownFileType = sourcecode.swift; path = Pagination.swift; sourceTree = "<group>"; };
		0770DE0828D07831006D8A5D /* Core.framework */ = {isa = PBXFileReference; explicitFileType = wrapper.framework; includeInIndex = 0; path = Core.framework; sourceTree = BUILT_PRODUCTS_DIR; };
		0770DE1828D0847D006D8A5D /* BaseRouter.swift */ = {isa = PBXFileReference; lastKnownFileType = sourcecode.swift; path = BaseRouter.swift; sourceTree = "<group>"; };
		0770DE2428D08FBA006D8A5D /* CoreStorage.swift */ = {isa = PBXFileReference; lastKnownFileType = sourcecode.swift; path = CoreStorage.swift; sourceTree = "<group>"; };
		0770DE2928D0929E006D8A5D /* HTTPTask.swift */ = {isa = PBXFileReference; lastKnownFileType = sourcecode.swift; path = HTTPTask.swift; sourceTree = "<group>"; };
		0770DE2B28D092B3006D8A5D /* NetworkLogger.swift */ = {isa = PBXFileReference; lastKnownFileType = sourcecode.swift; path = NetworkLogger.swift; sourceTree = "<group>"; };
		0770DE2D28D09743006D8A5D /* API.swift */ = {isa = PBXFileReference; lastKnownFileType = sourcecode.swift; path = API.swift; sourceTree = "<group>"; };
		0770DE2F28D09793006D8A5D /* EndPointType.swift */ = {isa = PBXFileReference; lastKnownFileType = sourcecode.swift; path = EndPointType.swift; sourceTree = "<group>"; };
		0770DE5128D0ADFF006D8A5D /* Assets.xcassets */ = {isa = PBXFileReference; lastKnownFileType = folder.assetcatalog; path = Assets.xcassets; sourceTree = "<group>"; };
		0770DE5328D0B00C006D8A5D /* swiftgen.yml */ = {isa = PBXFileReference; fileEncoding = 4; lastKnownFileType = text.yaml; path = swiftgen.yml; sourceTree = "<group>"; };
		0770DE5C28D0B209006D8A5D /* en */ = {isa = PBXFileReference; lastKnownFileType = text.plist.strings; name = en; path = en.lproj/Localizable.strings; sourceTree = "<group>"; };
		0770DE5E28D0B22C006D8A5D /* Strings.swift */ = {isa = PBXFileReference; fileEncoding = 4; lastKnownFileType = sourcecode.swift; path = Strings.swift; sourceTree = "<group>"; };
		0770DE6028D0B2CB006D8A5D /* Assets.swift */ = {isa = PBXFileReference; fileEncoding = 4; lastKnownFileType = sourcecode.swift; path = Assets.swift; sourceTree = "<group>"; };
		07DDFCBC29A780BB00572595 /* UINavigationController+Animation.swift */ = {isa = PBXFileReference; lastKnownFileType = sourcecode.swift; path = "UINavigationController+Animation.swift"; sourceTree = "<group>"; };
		07E0939E2B308D2800F1E4B2 /* Data_Certificate.swift */ = {isa = PBXFileReference; lastKnownFileType = sourcecode.swift; path = Data_Certificate.swift; sourceTree = "<group>"; };
		0E13E9173C9C4CFC19F8B6F2 /* Pods-App-Core.debugstage.xcconfig */ = {isa = PBXFileReference; includeInIndex = 1; lastKnownFileType = text.xcconfig; name = "Pods-App-Core.debugstage.xcconfig"; path = "Target Support Files/Pods-App-Core/Pods-App-Core.debugstage.xcconfig"; sourceTree = "<group>"; };
		141F1D2F2B7328D4009E81EB /* WebviewCookiesUpdateProtocol.swift */ = {isa = PBXFileReference; lastKnownFileType = sourcecode.swift; path = WebviewCookiesUpdateProtocol.swift; sourceTree = "<group>"; };
		1A154A95AF4EE85A4A1C083B /* Pods-App-Core.releasedev.xcconfig */ = {isa = PBXFileReference; includeInIndex = 1; lastKnownFileType = text.xcconfig; name = "Pods-App-Core.releasedev.xcconfig"; path = "Target Support Files/Pods-App-Core/Pods-App-Core.releasedev.xcconfig"; sourceTree = "<group>"; };
		2B7E6FE7843FC4CF2BFA712D /* Pods-App-Core.debug.xcconfig */ = {isa = PBXFileReference; includeInIndex = 1; lastKnownFileType = text.xcconfig; name = "Pods-App-Core.debug.xcconfig"; path = "Target Support Files/Pods-App-Core/Pods-App-Core.debug.xcconfig"; sourceTree = "<group>"; };
		349B90CD6579F7B8D257E515 /* Pods_App_Core.framework */ = {isa = PBXFileReference; explicitFileType = wrapper.framework; includeInIndex = 0; path = Pods_App_Core.framework; sourceTree = BUILT_PRODUCTS_DIR; };
		3B74C6685E416657F3C5F5A8 /* Pods-App-Core.releaseprod.xcconfig */ = {isa = PBXFileReference; includeInIndex = 1; lastKnownFileType = text.xcconfig; name = "Pods-App-Core.releaseprod.xcconfig"; path = "Target Support Files/Pods-App-Core/Pods-App-Core.releaseprod.xcconfig"; sourceTree = "<group>"; };
		60153262DBC2F9E660D7E11B /* Pods-App-Core.release.xcconfig */ = {isa = PBXFileReference; includeInIndex = 1; lastKnownFileType = text.xcconfig; name = "Pods-App-Core.release.xcconfig"; path = "Target Support Files/Pods-App-Core/Pods-App-Core.release.xcconfig"; sourceTree = "<group>"; };
		9D5B06CAA99EA5CD49CBE2BB /* Pods-App-Core.debugdev.xcconfig */ = {isa = PBXFileReference; includeInIndex = 1; lastKnownFileType = text.xcconfig; name = "Pods-App-Core.debugdev.xcconfig"; path = "Target Support Files/Pods-App-Core/Pods-App-Core.debugdev.xcconfig"; sourceTree = "<group>"; };
		A51CDBE62B6D21F2009B6D4E /* SegmentConfig.swift */ = {isa = PBXFileReference; lastKnownFileType = sourcecode.swift; path = SegmentConfig.swift; sourceTree = "<group>"; };
		A53A32342B233DEC005FE38A /* ThemeConfig.swift */ = {isa = PBXFileReference; fileEncoding = 4; lastKnownFileType = sourcecode.swift; path = ThemeConfig.swift; sourceTree = "<group>"; };
		A595689A2B6173DF00ED4F90 /* BranchConfig.swift */ = {isa = PBXFileReference; lastKnownFileType = sourcecode.swift; path = BranchConfig.swift; sourceTree = "<group>"; };
		A5F4E7B42B61544A00ACD166 /* BrazeConfig.swift */ = {isa = PBXFileReference; fileEncoding = 4; lastKnownFileType = sourcecode.swift; path = BrazeConfig.swift; sourceTree = "<group>"; };
		BA30427D2B20B299009B64B7 /* SocialAuthError.swift */ = {isa = PBXFileReference; fileEncoding = 4; lastKnownFileType = sourcecode.swift; path = SocialAuthError.swift; sourceTree = "<group>"; };
		BA4AFB412B5A7A0900A21367 /* VideoDownloadQualityView.swift */ = {isa = PBXFileReference; lastKnownFileType = sourcecode.swift; path = VideoDownloadQualityView.swift; sourceTree = "<group>"; };
		BA4AFB432B6A5AF100A21367 /* CheckBoxView.swift */ = {isa = PBXFileReference; lastKnownFileType = sourcecode.swift; path = CheckBoxView.swift; sourceTree = "<group>"; };
		BA593F1B2AF8E498009ADB51 /* ScrollSlidingTabBar.swift */ = {isa = PBXFileReference; fileEncoding = 4; lastKnownFileType = sourcecode.swift; path = ScrollSlidingTabBar.swift; sourceTree = "<group>"; };
		BA593F1D2AF8E4A0009ADB51 /* FrameReader.swift */ = {isa = PBXFileReference; fileEncoding = 4; lastKnownFileType = sourcecode.swift; path = FrameReader.swift; sourceTree = "<group>"; };
		BA76135B2B21BC7300B599B7 /* SocialAuthResponse.swift */ = {isa = PBXFileReference; lastKnownFileType = sourcecode.swift; path = SocialAuthResponse.swift; sourceTree = "<group>"; };
		BA8B3A2E2AD546A700D25EF5 /* DebugLog.swift */ = {isa = PBXFileReference; lastKnownFileType = sourcecode.swift; path = DebugLog.swift; sourceTree = "<group>"; };
		BA8FA6602AD5974300EA029A /* AppleAuthProvider.swift */ = {isa = PBXFileReference; lastKnownFileType = sourcecode.swift; path = AppleAuthProvider.swift; sourceTree = "<group>"; };
		BA8FA6672AD59A5700EA029A /* SocialAuthButton.swift */ = {isa = PBXFileReference; lastKnownFileType = sourcecode.swift; path = SocialAuthButton.swift; sourceTree = "<group>"; };
		BA8FA6692AD59B5500EA029A /* GoogleAuthProvider.swift */ = {isa = PBXFileReference; lastKnownFileType = sourcecode.swift; path = GoogleAuthProvider.swift; sourceTree = "<group>"; };
		BA8FA66D2AD59E7D00EA029A /* FacebookAuthProvider.swift */ = {isa = PBXFileReference; lastKnownFileType = sourcecode.swift; path = FacebookAuthProvider.swift; sourceTree = "<group>"; };
		BA8FA66F2AD59EA300EA029A /* MicrosoftAuthProvider.swift */ = {isa = PBXFileReference; lastKnownFileType = sourcecode.swift; path = MicrosoftAuthProvider.swift; sourceTree = "<group>"; };
		BAAD62C52AFCF00B000E6103 /* CustomDisclosureGroup.swift */ = {isa = PBXFileReference; lastKnownFileType = sourcecode.swift; path = CustomDisclosureGroup.swift; sourceTree = "<group>"; };
		BAD9CA2E2B289B3500DE790A /* ajaxHandler.js */ = {isa = PBXFileReference; lastKnownFileType = sourcecode.javascript; path = ajaxHandler.js; sourceTree = "<group>"; };
		BAD9CA322B28A8F300DE790A /* AjaxProvider.swift */ = {isa = PBXFileReference; lastKnownFileType = sourcecode.swift; path = AjaxProvider.swift; sourceTree = "<group>"; };
		BAD9CA412B2B140100DE790A /* AgreementConfigTests.swift */ = {isa = PBXFileReference; lastKnownFileType = sourcecode.swift; path = AgreementConfigTests.swift; sourceTree = "<group>"; };
		BADB3F5A2AD6EC56004D5CFA /* ResultExtension.swift */ = {isa = PBXFileReference; lastKnownFileType = sourcecode.swift; path = ResultExtension.swift; sourceTree = "<group>"; };
		BAFB99812B0E2354007D09F9 /* FacebookConfig.swift */ = {isa = PBXFileReference; lastKnownFileType = sourcecode.swift; path = FacebookConfig.swift; sourceTree = "<group>"; };
		BAFB99832B0E282E007D09F9 /* MicrosoftConfig.swift */ = {isa = PBXFileReference; lastKnownFileType = sourcecode.swift; path = MicrosoftConfig.swift; sourceTree = "<group>"; };
		BAFB998F2B14B377007D09F9 /* GoogleConfig.swift */ = {isa = PBXFileReference; lastKnownFileType = sourcecode.swift; path = GoogleConfig.swift; sourceTree = "<group>"; };
		BAFB99912B14E23D007D09F9 /* AppleSignInConfig.swift */ = {isa = PBXFileReference; lastKnownFileType = sourcecode.swift; path = AppleSignInConfig.swift; sourceTree = "<group>"; };
		C7E5BCE79CE297B20777B27A /* Pods-App-Core.debugprod.xcconfig */ = {isa = PBXFileReference; includeInIndex = 1; lastKnownFileType = text.xcconfig; name = "Pods-App-Core.debugprod.xcconfig"; path = "Target Support Files/Pods-App-Core/Pods-App-Core.debugprod.xcconfig"; sourceTree = "<group>"; };
		CFC84951299F8B890055E497 /* Debounce.swift */ = {isa = PBXFileReference; lastKnownFileType = sourcecode.swift; path = Debounce.swift; sourceTree = "<group>"; };
		DBF6F2402B014ADA0098414B /* FirebaseConfig.swift */ = {isa = PBXFileReference; lastKnownFileType = sourcecode.swift; path = FirebaseConfig.swift; sourceTree = "<group>"; };
		DBF6F2452B01DAFE0098414B /* AgreementConfig.swift */ = {isa = PBXFileReference; lastKnownFileType = sourcecode.swift; path = AgreementConfig.swift; sourceTree = "<group>"; };
		DBF6F2492B0380E00098414B /* FeaturesConfig.swift */ = {isa = PBXFileReference; lastKnownFileType = sourcecode.swift; path = FeaturesConfig.swift; sourceTree = "<group>"; };
		E055A5382B18DC95008D9E5E /* Theme.framework */ = {isa = PBXFileReference; explicitFileType = wrapper.framework; path = Theme.framework; sourceTree = BUILT_PRODUCTS_DIR; };
		E09179FC2B0F204D002AB695 /* ConfigTests.swift */ = {isa = PBXFileReference; fileEncoding = 4; lastKnownFileType = sourcecode.swift; path = ConfigTests.swift; sourceTree = "<group>"; };
		E0D586192B2FF74C009B4BA7 /* DiscoveryConfig.swift */ = {isa = PBXFileReference; lastKnownFileType = sourcecode.swift; path = DiscoveryConfig.swift; sourceTree = "<group>"; };
		E0D5861B2B2FF85B009B4BA7 /* RawStringExtactable.swift */ = {isa = PBXFileReference; lastKnownFileType = sourcecode.swift; path = RawStringExtactable.swift; sourceTree = "<group>"; };
		E0D586352B314CD3009B4BA7 /* LogistrationBottomView.swift */ = {isa = PBXFileReference; fileEncoding = 4; lastKnownFileType = sourcecode.swift; path = LogistrationBottomView.swift; sourceTree = "<group>"; };
/* End PBXFileReference section */

/* Begin PBXFrameworksBuildPhase section */
		07169466296D996800E3DED6 /* Frameworks */ = {
			isa = PBXFrameworksBuildPhase;
			buildActionMask = 2147483647;
			files = (
				0716946D296D996900E3DED6 /* Core.framework in Frameworks */,
			);
			runOnlyForDeploymentPostprocessing = 0;
		};
		0770DE0528D07831006D8A5D /* Frameworks */ = {
			isa = PBXFrameworksBuildPhase;
			buildActionMask = 2147483647;
			files = (
				BAF0D4CB2AD6AE14007AC334 /* FacebookLogin in Frameworks */,
				025EF2F62971740000B838AB /* YouTubePlayerKit in Frameworks */,
				C8C446EF233F81B9FABB77D2 /* Pods_App_Core.framework in Frameworks */,
				142EDD6C2B831D1400F9F320 /* BranchSDK in Frameworks */,
				BA8FA66C2AD59BBC00EA029A /* GoogleSignIn in Frameworks */,
				E055A5392B18DC95008D9E5E /* Theme.framework in Frameworks */,
			);
			runOnlyForDeploymentPostprocessing = 0;
		};
/* End PBXFrameworksBuildPhase section */

/* Begin PBXGroup section */
		0233D56D2AF13EA400BAC8BD /* Elements */ = {
			isa = PBXGroup;
			children = (
				0233D56E2AF13EB200BAC8BD /* StarRatingView.swift */,
				0233D5702AF13EC800BAC8BD /* SelectMailClientView.swift */,
				0233D5722AF13EEE00BAC8BD /* AppReviewButton.swift */,
			);
			path = Elements;
			sourceTree = "<group>";
		};
		0236961728F9A21600EEF206 /* Repository */ = {
			isa = PBXGroup;
			children = (
				0236961828F9A26900EEF206 /* AuthRepository.swift */,
			);
			path = Repository;
			sourceTree = "<group>";
		};
		027BD3A12909470F00392132 /* AvoidingHelpers */ = {
			isa = PBXGroup;
			children = (
				027BD3A22909471900392132 /* Avoider */,
				027BD3A32909471F00392132 /* Scroller */,
				027BD3A42909472500392132 /* State */,
				027BD3A52909472B00392132 /* ViewModifiers */,
			);
			path = AvoidingHelpers;
			sourceTree = "<group>";
		};
		027BD3A22909471900392132 /* Avoider */ = {
			isa = PBXGroup;
			children = (
				027BD3A62909474100392132 /* KeyboardAvoidingViewController.swift */,
				027BD3A72909474100392132 /* KeyboardAvoidingViewControllerRepr.swift */,
			);
			path = Avoider;
			sourceTree = "<group>";
		};
		027BD3A32909471F00392132 /* Scroller */ = {
			isa = PBXGroup;
			children = (
				027BD3AC2909475000392132 /* DismissKeyboardTapHandler.swift */,
				027BD3AA2909474F00392132 /* KeyboardScroller.swift */,
				027BD3AB2909474F00392132 /* KeyboardScrollerOptions.swift */,
			);
			path = Scroller;
			sourceTree = "<group>";
		};
		027BD3A42909472500392132 /* State */ = {
			isa = PBXGroup;
			children = (
				027BD3B12909475800392132 /* KeyboardState.swift */,
				027BD3B22909475900392132 /* KeyboardStateObserver.swift */,
				027BD3B02909475800392132 /* Publishers+KeyboardState.swift */,
			);
			path = State;
			sourceTree = "<group>";
		};
		027BD3A52909472B00392132 /* ViewModifiers */ = {
			isa = PBXGroup;
			children = (
				027BD3B62909476200392132 /* DismissKeyboardTapViewModifier.swift */,
				027BD3B72909476200392132 /* KeyboardAvoidingModifier.swift */,
			);
			path = ViewModifiers;
			sourceTree = "<group>";
		};
		0283347E28D4DCC100C828FC /* Extensions */ = {
			isa = PBXGroup;
			children = (
				02F164362902A9EB0090DDEF /* StringExtension.swift */,
				024BE3DE29B2615500BCDEE2 /* CGColorExtension.swift */,
				0283347F28D4DCD200C828FC /* ViewExtension.swift */,
				02F6EF4928D9F0A700835477 /* DateExtension.swift */,
				02F98A7E28F81EE900DE94C0 /* Container+App.swift */,
				027BD3BB2909478B00392132 /* UIResponder+CurrentResponder.swift */,
				027BD3BA2909478B00392132 /* UIView+EnclosingScrollView.swift */,
				02E225AF291D29EB0067769A /* UrlExtension.swift */,
				02B3E3B22930198600A50475 /* AVPlayerViewControllerExtension.swift */,
				07460FE0294B706200F70538 /* CollectionExtension.swift */,
				07460FE2294B72D700F70538 /* Notification.swift */,
				02B2B593295C5C7A00914876 /* Thread.swift */,
				0727878228D31287002E9142 /* DispatchQueue+App.swift */,
				07DDFCBC29A780BB00572595 /* UINavigationController+Animation.swift */,
				02284C172A3B1AE00007117F /* UIApplicationExtension.swift */,
				BA8B3A2E2AD546A700D25EF5 /* DebugLog.swift */,
				BADB3F5A2AD6EC56004D5CFA /* ResultExtension.swift */,
				02D400602B0678190029D168 /* SKStoreReviewControllerExtension.swift */,
				E0D5861B2B2FF85B009B4BA7 /* RawStringExtactable.swift */,
			);
			path = Extensions;
			sourceTree = "<group>";
		};
		02AFCC162AEFDB0F000360F0 /* ThirdPartyMailer */ = {
			isa = PBXGroup;
			children = (
				02AFCC172AEFDB24000360F0 /* ThirdPartyMailClient.swift */,
				02AFCC192AEFDC18000360F0 /* ThirdPartyMailer.swift */,
			);
			path = ThirdPartyMailer;
			sourceTree = "<group>";
		};
		02CF46C92954A42100A698EE /* Persistence */ = {
			isa = PBXGroup;
			children = (
				02A4833629B8A8F800D33F33 /* CoreDataModel.xcdatamodeld */,
				02A4833429B8A73400D33F33 /* CorePersistenceProtocol.swift */,
				02CF46C729546AA200A698EE /* NoCachedDataError.swift */,
			);
			path = Persistence;
			sourceTree = "<group>";
		};
		02E93F862AEBAED4006C4750 /* AppReview */ = {
			isa = PBXGroup;
			children = (
				0233D56D2AF13EA400BAC8BD /* Elements */,
				02AFCC162AEFDB0F000360F0 /* ThirdPartyMailer */,
				02A463102AEA966C00331037 /* AppReviewView.swift */,
				02E93F842AEBAEBC006C4750 /* AppReviewViewModel.swift */,
			);
			path = AppReview;
			sourceTree = "<group>";
		};
		064987882B4D69FE0071642A /* Webview */ = {
			isa = PBXGroup;
			children = (
				064987892B4D69FE0071642A /* Models */,
				0649878E2B4D69FE0071642A /* WebView.swift */,
				0649878F2B4D69FE0071642A /* Protocols */,
				064987922B4D69FE0071642A /* WebViewHTML.swift */,
				141F1D2F2B7328D4009E81EB /* WebviewCookiesUpdateProtocol.swift */,
			);
			path = Webview;
			sourceTree = "<group>";
		};
		064987892B4D69FE0071642A /* Models */ = {
			isa = PBXGroup;
			children = (
				0649878A2B4D69FE0071642A /* DragAndDropCssInjection.swift */,
				0649878B2B4D69FE0071642A /* WebviewInjection.swift */,
				0649878C2B4D69FE0071642A /* SurveyCssInjection.swift */,
				0649878D2B4D69FE0071642A /* WebviewMessage.swift */,
				06BEEA0D2B6A55C500D25A97 /* ColorInversionInjection.swift */,
			);
			path = Models;
			sourceTree = "<group>";
		};
		0649878F2B4D69FE0071642A /* Protocols */ = {
			isa = PBXGroup;
			children = (
				064987902B4D69FE0071642A /* CSSInjectionProtocol.swift */,
				064987912B4D69FE0071642A /* WebViewScriptInjectionProtocol.swift */,
			);
			path = Protocols;
			sourceTree = "<group>";
		};
		0727876E28D233EC002E9142 /* Configuration */ = {
			isa = PBXGroup;
			children = (
				DBF6F2422B014AF30098414B /* Config */,
				CFC84955299FAC4D0055E497 /* Combine */,
				0770DE1828D0847D006D8A5D /* BaseRouter.swift */,
				0231CDBD2922422D00032416 /* CSSInjector.swift */,
				02280F5A294B4E6F0032823A /* Connectivity.swift */,
			);
			path = Configuration;
			sourceTree = "<group>";
		};
		0727877428D23838002E9142 /* Data */ = {
			isa = PBXGroup;
			children = (
				02CF46C92954A42100A698EE /* Persistence */,
				0236961728F9A21600EEF206 /* Repository */,
				0727877528D2383C002E9142 /* Model */,
				0770DE2428D08FBA006D8A5D /* CoreStorage.swift */,
				02512FEF299533DE0024D438 /* CoreDataHandlerProtocol.swift */,
			);
			path = Data;
			sourceTree = "<group>";
		};
		0727877528D2383C002E9142 /* Model */ = {
			isa = PBXGroup;
			children = (
				0727877628D23847002E9142 /* DataLayer.swift */,
				0727878428D31657002E9142 /* Data_User.swift */,
				0283347C28D4D3DE00C828FC /* Data_Discovery.swift */,
				02C917EF29CDA99E00DBB8BD /* Data_Dashboard.swift */,
				021D924728DC860C00ACC565 /* Data_UserProfile.swift */,
				0259104929C4A5B6004B5A55 /* UserSettings.swift */,
				070019A428F6F17900D5FC78 /* Data_Media.swift */,
				0236961C28F9A2D200EEF206 /* Data_AuthResponse.swift */,
				027BD3912907D88F00392132 /* Data_RegistrationFields.swift */,
				028F9F36293A44C700DE65D0 /* Data_ResetPassword.swift */,
				07E0939E2B308D2800F1E4B2 /* Data_Certificate.swift */,
			);
			path = Model;
			sourceTree = "<group>";
		};
		0727878628D3171E002E9142 /* Domain */ = {
			isa = PBXGroup;
			children = (
				0727878728D3172D002E9142 /* Model */,
				0236961A28F9A28B00EEF206 /* AuthInteractor.swift */,
			);
			path = Domain;
			sourceTree = "<group>";
		};
		0727878728D3172D002E9142 /* Model */ = {
			isa = PBXGroup;
			children = (
				0727878828D31734002E9142 /* User.swift */,
				0284DBFD28D48C5300830893 /* CourseItem.swift */,
				021D924F28DC89D100ACC565 /* UserProfile.swift */,
				070019AB28F6FD0100D5FC78 /* CourseDetailBlock.swift */,
				0248C92229C075EF00DC8402 /* CourseBlockModel.swift */,
				070019AD28F701B200D5FC78 /* Certificate.swift */,
				027BD39B2908810C00392132 /* RegisterUser.swift */,
				028F9F38293A452B00DE65D0 /* ResetPassword.swift */,
				020C31C8290AC3F700D6DEA2 /* PickerFields.swift */,
				076F297E2A1F80C800967E7D /* Pagination.swift */,
			);
			path = Model;
			sourceTree = "<group>";
		};
		0770DDFE28D07831006D8A5D = {
			isa = PBXGroup;
			children = (
				0770DE5328D0B00C006D8A5D /* swiftgen.yml */,
				0770DE0A28D07831006D8A5D /* Core */,
				E09179FA2B0F204D002AB695 /* CoreTests */,
				0770DE0928D07831006D8A5D /* Products */,
				C9DFE47E699CFFA85A77AF2C /* Pods */,
				F1620A3A2C8B0699EAA61B57 /* Frameworks */,
			);
			sourceTree = "<group>";
		};
		0770DE0928D07831006D8A5D /* Products */ = {
			isa = PBXGroup;
			children = (
				0770DE0828D07831006D8A5D /* Core.framework */,
				07169469296D996900E3DED6 /* CoreTests.xctest */,
			);
			name = Products;
			sourceTree = "<group>";
		};
		0770DE0A28D07831006D8A5D /* Core */ = {
			isa = PBXGroup;
			children = (
				BA8FA65F2AD5973500EA029A /* Providers */,
				027BD3A12909470F00392132 /* AvoidingHelpers */,
				0770DE5528D0B142006D8A5D /* SwiftGen */,
				0283347E28D4DCC100C828FC /* Extensions */,
				0727877428D23838002E9142 /* Data */,
				0727878628D3171E002E9142 /* Domain */,
				0727876E28D233EC002E9142 /* Configuration */,
				0770DE2828D0928B006D8A5D /* Network */,
				0770DE7628D0C491006D8A5D /* View */,
				0770DE5D28D0B209006D8A5D /* Localizable.strings */,
				0770DE5128D0ADFF006D8A5D /* Assets.xcassets */,
				071009CF28D1E3A600344290 /* Constants.swift */,
			);
			path = Core;
			sourceTree = "<group>";
		};
		0770DE2828D0928B006D8A5D /* Network */ = {
			isa = PBXGroup;
			children = (
				0770DE2928D0929E006D8A5D /* HTTPTask.swift */,
				0770DE2B28D092B3006D8A5D /* NetworkLogger.swift */,
				0770DE2D28D09743006D8A5D /* API.swift */,
				0770DE2F28D09793006D8A5D /* EndPointType.swift */,
				0727877828D23BE0002E9142 /* RequestInterceptor.swift */,
				0727877A28D24A1D002E9142 /* HeadersRedirectHandler.swift */,
				0727877E28D25B24002E9142 /* Alamofire+Error.swift */,
				0236961E28F9A2F600EEF206 /* AuthEndpoint.swift */,
				0255D55729362839004DBC1A /* UploadBodyEncoding.swift */,
				02A4833929B8A9AB00D33F33 /* DownloadManager.swift */,
			);
			path = Network;
			sourceTree = "<group>";
		};
		0770DE5528D0B142006D8A5D /* SwiftGen */ = {
			isa = PBXGroup;
			children = (
				0770DE6028D0B2CB006D8A5D /* Assets.swift */,
				0770DE5E28D0B22C006D8A5D /* Strings.swift */,
			);
			path = SwiftGen;
			sourceTree = "<group>";
		};
		0770DE7628D0C491006D8A5D /* View */ = {
			isa = PBXGroup;
			children = (
				0770DE7728D0C49E006D8A5D /* Base */,
				072787B528D37A0E002E9142 /* Validator.swift */,
			);
			path = View;
			sourceTree = "<group>";
		};
		0770DE7728D0C49E006D8A5D /* Base */ = {
			isa = PBXGroup;
			children = (
				064987882B4D69FE0071642A /* Webview */,
				E0D586352B314CD3009B4BA7 /* LogistrationBottomView.swift */,
				02A4833B29B8C57800D33F33 /* DownloadView.swift */,
				02D800CB29348F460099CF16 /* ImagePicker.swift */,
				024D723429C8BB1A006D36ED /* NavigationBar.swift */,
				071009C328D1C9D000344290 /* StyledButton.swift */,
				025B36742A13B7D5001A640E /* UnitButtonView.swift */,
				0727877C28D25212002E9142 /* ProgressBar.swift */,
				022C64E329AE0191000F532B /* TextWithUrls.swift */,
				0727878028D25EFD002E9142 /* SnackBarView.swift */,
				02F6EF3A28D9B8EC00835477 /* CourseCellView.swift */,
				024FCCFF28EF1CD300232339 /* WebBrowser.swift */,
				028CE96829858ECC00B6B1C3 /* FlexibleKeyboardInputView.swift */,
				023A4DD3299E66BD006C0E48 /* OfflineSnackBarView.swift */,
				021D925628DCF12900ACC565 /* AlertView.swift */,
				0295C884299B99DD00ABE571 /* RefreshableScrollView.swift */,
				02B3F16D2AB489A400DDDD4E /* RefreshableScrollViewCompat.swift */,
				0236F3B628F4351E0050F09B /* CourseButton.swift */,
				0241666A28F5A78B00082765 /* HTMLFormattedText.swift */,
				0282DA7228F98CC9003C3F07 /* WebUnitView.swift */,
				0260E57F28FD792800BBBE18 /* WebUnitViewModel.swift */,
				02066B472906F73400F4307E /* PickerMenu.swift */,
				020306CB2932C0C4000949EA /* PickerView.swift */,
				027BD3C42909707700392132 /* Shake.swift */,
				023A1135291432B200D0D354 /* RegistrationTextField.swift */,
				BA4AFB432B6A5AF100A21367 /* CheckBoxView.swift */,
				023A1137291432FD00D0D354 /* FieldConfiguration.swift */,
				BA4AFB412B5A7A0900A21367 /* VideoDownloadQualityView.swift */,
				BA593F1A2AF8E487009ADB51 /* ScrollSlidingTabBar */,
				BAAD62C52AFCF00B000E6103 /* CustomDisclosureGroup.swift */,
				BA8FA6672AD59A5700EA029A /* SocialAuthButton.swift */,
				02E93F862AEBAED4006C4750 /* AppReview */,
			);
			path = Base;
			sourceTree = "<group>";
		};
		BA30427C2B20B235009B64B7 /* SocialAuth */ = {
			isa = PBXGroup;
			children = (
				BA30427E2B20B299009B64B7 /* Error */,
				BA8FA6602AD5974300EA029A /* AppleAuthProvider.swift */,
				BA8FA6692AD59B5500EA029A /* GoogleAuthProvider.swift */,
				BA8FA66D2AD59E7D00EA029A /* FacebookAuthProvider.swift */,
				BA8FA66F2AD59EA300EA029A /* MicrosoftAuthProvider.swift */,
				BA76135B2B21BC7300B599B7 /* SocialAuthResponse.swift */,
			);
			path = SocialAuth;
			sourceTree = "<group>";
		};
		BA30427E2B20B299009B64B7 /* Error */ = {
			isa = PBXGroup;
			children = (
				BA30427D2B20B299009B64B7 /* SocialAuthError.swift */,
			);
			path = Error;
			sourceTree = "<group>";
		};
		BA593F1A2AF8E487009ADB51 /* ScrollSlidingTabBar */ = {
			isa = PBXGroup;
			children = (
				BA593F1D2AF8E4A0009ADB51 /* FrameReader.swift */,
				BA593F1B2AF8E498009ADB51 /* ScrollSlidingTabBar.swift */,
			);
			path = ScrollSlidingTabBar;
			sourceTree = "<group>";
		};
		BA8FA65F2AD5973500EA029A /* Providers */ = {
			isa = PBXGroup;
			children = (
				BA30427C2B20B235009B64B7 /* SocialAuth */,
				BAD9CA3D2B29BB1A00DE790A /* Ajax */,
			);
			path = Providers;
			sourceTree = "<group>";
		};
		BAD9CA3D2B29BB1A00DE790A /* Ajax */ = {
			isa = PBXGroup;
			children = (
				BAD9CA322B28A8F300DE790A /* AjaxProvider.swift */,
				BAD9CA2E2B289B3500DE790A /* ajaxHandler.js */,
			);
			path = Ajax;
			sourceTree = "<group>";
		};
		C9DFE47E699CFFA85A77AF2C /* Pods */ = {
			isa = PBXGroup;
			children = (
				2B7E6FE7843FC4CF2BFA712D /* Pods-App-Core.debug.xcconfig */,
				60153262DBC2F9E660D7E11B /* Pods-App-Core.release.xcconfig */,
				C7E5BCE79CE297B20777B27A /* Pods-App-Core.debugprod.xcconfig */,
				9D5B06CAA99EA5CD49CBE2BB /* Pods-App-Core.debugdev.xcconfig */,
				3B74C6685E416657F3C5F5A8 /* Pods-App-Core.releaseprod.xcconfig */,
				1A154A95AF4EE85A4A1C083B /* Pods-App-Core.releasedev.xcconfig */,
				0E13E9173C9C4CFC19F8B6F2 /* Pods-App-Core.debugstage.xcconfig */,
				0754BB7841E3C0F8D6464951 /* Pods-App-Core.releasestage.xcconfig */,
			);
			name = Pods;
			path = ../Pods;
			sourceTree = "<group>";
		};
		CFC84955299FAC4D0055E497 /* Combine */ = {
			isa = PBXGroup;
			children = (
				CFC84951299F8B890055E497 /* Debounce.swift */,
			);
			path = Combine;
			sourceTree = "<group>";
		};
		DBF6F2422B014AF30098414B /* Config */ = {
			isa = PBXGroup;
			children = (
				0604C9A92B22FACF00AD5DBF /* UIComponentsConfig.swift */,
				0727876F28D23411002E9142 /* Config.swift */,
				DBF6F2402B014ADA0098414B /* FirebaseConfig.swift */,
				A5F4E7B42B61544A00ACD166 /* BrazeConfig.swift */,
				A595689A2B6173DF00ED4F90 /* BranchConfig.swift */,
				A51CDBE62B6D21F2009B6D4E /* SegmentConfig.swift */,
				DBF6F2492B0380E00098414B /* FeaturesConfig.swift */,
				DBF6F2452B01DAFE0098414B /* AgreementConfig.swift */,
				BAFB99812B0E2354007D09F9 /* FacebookConfig.swift */,
				BAFB99832B0E282E007D09F9 /* MicrosoftConfig.swift */,
				BAFB998F2B14B377007D09F9 /* GoogleConfig.swift */,
				BAFB99912B14E23D007D09F9 /* AppleSignInConfig.swift */,
				A53A32342B233DEC005FE38A /* ThemeConfig.swift */,
				E0D586192B2FF74C009B4BA7 /* DiscoveryConfig.swift */,
			);
			path = Config;
			sourceTree = "<group>";
		};
		E09179FA2B0F204D002AB695 /* CoreTests */ = {
			isa = PBXGroup;
			children = (
				E09179FB2B0F204D002AB695 /* Configuration */,
			);
			path = CoreTests;
			sourceTree = "<group>";
		};
		E09179FB2B0F204D002AB695 /* Configuration */ = {
			isa = PBXGroup;
			children = (
				E09179FC2B0F204D002AB695 /* ConfigTests.swift */,
				BAD9CA412B2B140100DE790A /* AgreementConfigTests.swift */,
			);
			path = Configuration;
			sourceTree = "<group>";
		};
		F1620A3A2C8B0699EAA61B57 /* Frameworks */ = {
			isa = PBXGroup;
			children = (
				E055A5382B18DC95008D9E5E /* Theme.framework */,
				349B90CD6579F7B8D257E515 /* Pods_App_Core.framework */,
			);
			name = Frameworks;
			sourceTree = "<group>";
		};
/* End PBXGroup section */

/* Begin PBXHeadersBuildPhase section */
		0770DE0328D07831006D8A5D /* Headers */ = {
			isa = PBXHeadersBuildPhase;
			buildActionMask = 2147483647;
			files = (
			);
			runOnlyForDeploymentPostprocessing = 0;
		};
/* End PBXHeadersBuildPhase section */

/* Begin PBXNativeTarget section */
		07169468296D996800E3DED6 /* CoreTests */ = {
			isa = PBXNativeTarget;
			buildConfigurationList = 07169476296D996900E3DED6 /* Build configuration list for PBXNativeTarget "CoreTests" */;
			buildPhases = (
				07169465296D996800E3DED6 /* Sources */,
				07169466296D996800E3DED6 /* Frameworks */,
				07169467296D996800E3DED6 /* Resources */,
			);
			buildRules = (
			);
			dependencies = (
				0716946F296D996900E3DED6 /* PBXTargetDependency */,
			);
			name = CoreTests;
			productName = CoreTests;
			productReference = 07169469296D996900E3DED6 /* CoreTests.xctest */;
			productType = "com.apple.product-type.bundle.unit-test";
		};
		0770DE0728D07831006D8A5D /* Core */ = {
			isa = PBXNativeTarget;
			buildConfigurationList = 0770DE0F28D07831006D8A5D /* Build configuration list for PBXNativeTarget "Core" */;
			buildPhases = (
				ED83AD5255805030E042D62A /* [CP] Check Pods Manifest.lock */,
				0770DE5A28D0B1E5006D8A5D /* SwiftGen */,
				0770DE0328D07831006D8A5D /* Headers */,
				0770DE0428D07831006D8A5D /* Sources */,
				0770DE0528D07831006D8A5D /* Frameworks */,
				0770DE0628D07831006D8A5D /* Resources */,
			);
			buildRules = (
			);
			dependencies = (
			);
			name = Core;
			packageProductDependencies = (
				025EF2F52971740000B838AB /* YouTubePlayerKit */,
				BA8FA66B2AD59BBC00EA029A /* GoogleSignIn */,
				BAF0D4CA2AD6AE14007AC334 /* FacebookLogin */,
				142EDD6B2B831D1400F9F320 /* BranchSDK */,
			);
			productName = Core;
			productReference = 0770DE0828D07831006D8A5D /* Core.framework */;
			productType = "com.apple.product-type.framework";
		};
/* End PBXNativeTarget section */

/* Begin PBXProject section */
		0770DDFF28D07831006D8A5D /* Project object */ = {
			isa = PBXProject;
			attributes = {
				BuildIndependentTargetsInParallel = 1;
				LastSwiftUpdateCheck = 1420;
				LastUpgradeCheck = 1400;
				TargetAttributes = {
					07169468296D996800E3DED6 = {
						CreatedOnToolsVersion = 14.2;
						LastSwiftMigration = 1500;
					};
					0770DE0728D07831006D8A5D = {
						CreatedOnToolsVersion = 14.0;
						LastSwiftMigration = 1400;
					};
				};
			};
			buildConfigurationList = 0770DE0228D07831006D8A5D /* Build configuration list for PBXProject "Core" */;
			compatibilityVersion = "Xcode 13.0";
			developmentRegion = en;
			hasScannedForEncodings = 0;
			knownRegions = (
				en,
				Base,
				uk,
			);
			mainGroup = 0770DDFE28D07831006D8A5D;
			packageReferences = (
				025EF2F42971740000B838AB /* XCRemoteSwiftPackageReference "YouTubePlayerKit" */,
				BA8FA65E2AD574D700EA029A /* XCRemoteSwiftPackageReference "GoogleSignIn-iOS" */,
				BA8FA6712AD6ABA300EA029A /* XCRemoteSwiftPackageReference "facebook-ios-sdk" */,
				142EDD6A2B831D1400F9F320 /* XCRemoteSwiftPackageReference "ios-branch-sdk-spm" */,
			);
			productRefGroup = 0770DE0928D07831006D8A5D /* Products */;
			projectDirPath = "";
			projectRoot = "";
			targets = (
				0770DE0728D07831006D8A5D /* Core */,
				07169468296D996800E3DED6 /* CoreTests */,
			);
		};
/* End PBXProject section */

/* Begin PBXResourcesBuildPhase section */
		07169467296D996800E3DED6 /* Resources */ = {
			isa = PBXResourcesBuildPhase;
			buildActionMask = 2147483647;
			files = (
			);
			runOnlyForDeploymentPostprocessing = 0;
		};
		0770DE0628D07831006D8A5D /* Resources */ = {
			isa = PBXResourcesBuildPhase;
			buildActionMask = 2147483647;
			files = (
				0770DE5228D0ADFF006D8A5D /* Assets.xcassets in Resources */,
				0770DE5B28D0B209006D8A5D /* Localizable.strings in Resources */,
				0770DE5428D0B00C006D8A5D /* swiftgen.yml in Resources */,
				BAD9CA2F2B289B3500DE790A /* ajaxHandler.js in Resources */,
			);
			runOnlyForDeploymentPostprocessing = 0;
		};
/* End PBXResourcesBuildPhase section */

/* Begin PBXShellScriptBuildPhase section */
		0770DE5A28D0B1E5006D8A5D /* SwiftGen */ = {
			isa = PBXShellScriptBuildPhase;
			alwaysOutOfDate = 1;
			buildActionMask = 2147483647;
			files = (
			);
			inputFileListPaths = (
			);
			inputPaths = (
			);
			name = SwiftGen;
			outputFileListPaths = (
			);
			outputPaths = (
			);
			runOnlyForDeploymentPostprocessing = 0;
			shellPath = /bin/sh;
			shellScript = "if [[ -f \"${PODS_ROOT}/SwiftGen/bin/swiftgen\" ]]; then\n  \"${PODS_ROOT}/SwiftGen/bin/swiftgen\"\nelse\n  echo \"warning: SwiftGen is not installed. Run 'pod install --repo-update' to install it.\"\nfi\n";
		};
		ED83AD5255805030E042D62A /* [CP] Check Pods Manifest.lock */ = {
			isa = PBXShellScriptBuildPhase;
			buildActionMask = 2147483647;
			files = (
			);
			inputFileListPaths = (
			);
			inputPaths = (
				"${PODS_PODFILE_DIR_PATH}/Podfile.lock",
				"${PODS_ROOT}/Manifest.lock",
			);
			name = "[CP] Check Pods Manifest.lock";
			outputFileListPaths = (
			);
			outputPaths = (
				"$(DERIVED_FILE_DIR)/Pods-App-Core-checkManifestLockResult.txt",
			);
			runOnlyForDeploymentPostprocessing = 0;
			shellPath = /bin/sh;
			shellScript = "diff \"${PODS_PODFILE_DIR_PATH}/Podfile.lock\" \"${PODS_ROOT}/Manifest.lock\" > /dev/null\nif [ $? != 0 ] ; then\n    # print error to STDERR\n    echo \"error: The sandbox is not in sync with the Podfile.lock. Run 'pod install' or update your CocoaPods installation.\" >&2\n    exit 1\nfi\n# This output is used by Xcode 'outputs' to avoid re-running this script phase.\necho \"SUCCESS\" > \"${SCRIPT_OUTPUT_FILE_0}\"\n";
			showEnvVarsInLog = 0;
		};
/* End PBXShellScriptBuildPhase section */

/* Begin PBXSourcesBuildPhase section */
		07169465296D996800E3DED6 /* Sources */ = {
			isa = PBXSourcesBuildPhase;
			buildActionMask = 2147483647;
			files = (
				BAD9CA422B2B140100DE790A /* AgreementConfigTests.swift in Sources */,
				E09179FD2B0F204E002AB695 /* ConfigTests.swift in Sources */,
			);
			runOnlyForDeploymentPostprocessing = 0;
		};
		0770DE0428D07831006D8A5D /* Sources */ = {
			isa = PBXSourcesBuildPhase;
			buildActionMask = 2147483647;
			files = (
				0727878528D31657002E9142 /* Data_User.swift in Sources */,
				064987942B4D69FF0071642A /* WebviewInjection.swift in Sources */,
				02F6EF4A28D9F0A700835477 /* DateExtension.swift in Sources */,
				DBF6F2462B01DAFE0098414B /* AgreementConfig.swift in Sources */,
				027BD3AF2909475000392132 /* DismissKeyboardTapHandler.swift in Sources */,
				BAFB99902B14B377007D09F9 /* GoogleConfig.swift in Sources */,
				02E225B0291D29EB0067769A /* UrlExtension.swift in Sources */,
				02CF46C829546AA200A698EE /* NoCachedDataError.swift in Sources */,
				0727877728D23847002E9142 /* DataLayer.swift in Sources */,
				0241666B28F5A78B00082765 /* HTMLFormattedText.swift in Sources */,
				02D800CC29348F460099CF16 /* ImagePicker.swift in Sources */,
				027BD3B92909476200392132 /* KeyboardAvoidingModifier.swift in Sources */,
				BA4AFB422B5A7A0900A21367 /* VideoDownloadQualityView.swift in Sources */,
				0770DE2C28D092B3006D8A5D /* NetworkLogger.swift in Sources */,
				06BEEA0E2B6A55C500D25A97 /* ColorInversionInjection.swift in Sources */,
				064987972B4D69FF0071642A /* WebView.swift in Sources */,
				0770DE2A28D0929E006D8A5D /* HTTPTask.swift in Sources */,
				02284C182A3B1AE00007117F /* UIApplicationExtension.swift in Sources */,
				0255D5582936283A004DBC1A /* UploadBodyEncoding.swift in Sources */,
				BAFB99822B0E2354007D09F9 /* FacebookConfig.swift in Sources */,
				027BD3B32909475900392132 /* Publishers+KeyboardState.swift in Sources */,
				0727877D28D25212002E9142 /* ProgressBar.swift in Sources */,
				0236961F28F9A2F600EEF206 /* AuthEndpoint.swift in Sources */,
				02B3E3B32930198600A50475 /* AVPlayerViewControllerExtension.swift in Sources */,
				BAD9CA332B28A8F300DE790A /* AjaxProvider.swift in Sources */,
				0295C885299B99DD00ABE571 /* RefreshableScrollView.swift in Sources */,
				A51CDBE72B6D21F2009B6D4E /* SegmentConfig.swift in Sources */,
				0282DA7328F98CC9003C3F07 /* WebUnitView.swift in Sources */,
				E0D586362B314CD3009B4BA7 /* LogistrationBottomView.swift in Sources */,
				0727878128D25EFD002E9142 /* SnackBarView.swift in Sources */,
				021D924828DC860C00ACC565 /* Data_UserProfile.swift in Sources */,
				BA593F1C2AF8E498009ADB51 /* ScrollSlidingTabBar.swift in Sources */,
				070019AC28F6FD0100D5FC78 /* CourseDetailBlock.swift in Sources */,
				BA593F1E2AF8E4A0009ADB51 /* FrameReader.swift in Sources */,
				0727877028D23411002E9142 /* Config.swift in Sources */,
				CFC84952299F8B890055E497 /* Debounce.swift in Sources */,
				0236F3B728F4351E0050F09B /* CourseButton.swift in Sources */,
				0727878328D31287002E9142 /* DispatchQueue+App.swift in Sources */,
				028F9F37293A44C700DE65D0 /* Data_ResetPassword.swift in Sources */,
				022C64E429AE0191000F532B /* TextWithUrls.swift in Sources */,
				0283348028D4DCD200C828FC /* ViewExtension.swift in Sources */,
				BA8FA66A2AD59B5500EA029A /* GoogleAuthProvider.swift in Sources */,
				02A4833529B8A73400D33F33 /* CorePersistenceProtocol.swift in Sources */,
				0233D5732AF13EEE00BAC8BD /* AppReviewButton.swift in Sources */,
				02512FF0299533DF0024D438 /* CoreDataHandlerProtocol.swift in Sources */,
				0260E58028FD792800BBBE18 /* WebUnitViewModel.swift in Sources */,
				02A4833A29B8A9AB00D33F33 /* DownloadManager.swift in Sources */,
				027BD3AE2909475000392132 /* KeyboardScrollerOptions.swift in Sources */,
				BAFB99922B14E23D007D09F9 /* AppleSignInConfig.swift in Sources */,
				141F1D302B7328D4009E81EB /* WebviewCookiesUpdateProtocol.swift in Sources */,
				064987992B4D69FF0071642A /* WebViewScriptInjectionProtocol.swift in Sources */,
				027BD3BE2909478B00392132 /* UIResponder+CurrentResponder.swift in Sources */,
				070019AE28F701B200D5FC78 /* Certificate.swift in Sources */,
				BA4AFB442B6A5AF100A21367 /* CheckBoxView.swift in Sources */,
				076F297F2A1F80C800967E7D /* Pagination.swift in Sources */,
				02AFCC1A2AEFDC18000360F0 /* ThirdPartyMailer.swift in Sources */,
				0770DE5F28D0B22C006D8A5D /* Strings.swift in Sources */,
				02C917F029CDA99E00DBB8BD /* Data_Dashboard.swift in Sources */,
				024FCD0028EF1CD300232339 /* WebBrowser.swift in Sources */,
				027BD3B52909475900392132 /* KeyboardStateObserver.swift in Sources */,
				0283347D28D4D3DE00C828FC /* Data_Discovery.swift in Sources */,
				064987962B4D69FF0071642A /* WebviewMessage.swift in Sources */,
				07DDFCBD29A780BB00572595 /* UINavigationController+Animation.swift in Sources */,
				023A4DD4299E66BD006C0E48 /* OfflineSnackBarView.swift in Sources */,
				021D925728DCF12900ACC565 /* AlertView.swift in Sources */,
				027BD3A82909474200392132 /* KeyboardAvoidingViewController.swift in Sources */,
				02E93F852AEBAEBC006C4750 /* AppReviewViewModel.swift in Sources */,
				A595689B2B6173DF00ED4F90 /* BranchConfig.swift in Sources */,
				0770DE2528D08FBA006D8A5D /* CoreStorage.swift in Sources */,
				BA8FA6612AD5974300EA029A /* AppleAuthProvider.swift in Sources */,
				BA8FA6702AD59EA300EA029A /* MicrosoftAuthProvider.swift in Sources */,
				BA76135C2B21BC7300B599B7 /* SocialAuthResponse.swift in Sources */,
				020306CC2932C0C4000949EA /* PickerView.swift in Sources */,
				027BD3C52909707700392132 /* Shake.swift in Sources */,
				027BD39C2908810C00392132 /* RegisterUser.swift in Sources */,
				071009C428D1C9D000344290 /* StyledButton.swift in Sources */,
				07460FE1294B706200F70538 /* CollectionExtension.swift in Sources */,
				064987932B4D69FF0071642A /* DragAndDropCssInjection.swift in Sources */,
				027BD3B42909475900392132 /* KeyboardState.swift in Sources */,
				027BD3922907D88F00392132 /* Data_RegistrationFields.swift in Sources */,
				07460FE3294B72D700F70538 /* Notification.swift in Sources */,
				0727877F28D25B24002E9142 /* Alamofire+Error.swift in Sources */,
				02A4833829B8A8F900D33F33 /* CoreDataModel.xcdatamodeld in Sources */,
				064987952B4D69FF0071642A /* SurveyCssInjection.swift in Sources */,
				0259104A29C4A5B6004B5A55 /* UserSettings.swift in Sources */,
				021D925028DC89D100ACC565 /* UserProfile.swift in Sources */,
				071009D028D1E3A600344290 /* Constants.swift in Sources */,
				0770DE1928D0847D006D8A5D /* BaseRouter.swift in Sources */,
				BA30427F2B20B320009B64B7 /* SocialAuthError.swift in Sources */,
				0284DBFE28D48C5300830893 /* CourseItem.swift in Sources */,
				0248C92329C075EF00DC8402 /* CourseBlockModel.swift in Sources */,
				E0D5861A2B2FF74C009B4BA7 /* DiscoveryConfig.swift in Sources */,
				DBF6F2412B014ADA0098414B /* FirebaseConfig.swift in Sources */,
				072787B628D37A0E002E9142 /* Validator.swift in Sources */,
				0236961D28F9A2D200EEF206 /* Data_AuthResponse.swift in Sources */,
				A5F4E7B52B61544A00ACD166 /* BrazeConfig.swift in Sources */,
				02AFCC182AEFDB24000360F0 /* ThirdPartyMailClient.swift in Sources */,
				0233D5712AF13EC800BAC8BD /* SelectMailClientView.swift in Sources */,
				BAFB99842B0E282E007D09F9 /* MicrosoftConfig.swift in Sources */,
				02B2B594295C5C7A00914876 /* Thread.swift in Sources */,
				E0D5861C2B2FF85B009B4BA7 /* RawStringExtactable.swift in Sources */,
				027BD3BD2909478B00392132 /* UIView+EnclosingScrollView.swift in Sources */,
				BA8FA6682AD59A5700EA029A /* SocialAuthButton.swift in Sources */,
				02D400612B0678190029D168 /* SKStoreReviewControllerExtension.swift in Sources */,
				02A4833C29B8C57800D33F33 /* DownloadView.swift in Sources */,
				027BD3AD2909475000392132 /* KeyboardScroller.swift in Sources */,
				070019A528F6F17900D5FC78 /* Data_Media.swift in Sources */,
				024D723529C8BB1A006D36ED /* NavigationBar.swift in Sources */,
				BA8B3A2F2AD546A700D25EF5 /* DebugLog.swift in Sources */,
				0727877928D23BE0002E9142 /* RequestInterceptor.swift in Sources */,
				BA8FA66E2AD59E7D00EA029A /* FacebookAuthProvider.swift in Sources */,
				0770DE2E28D09743006D8A5D /* API.swift in Sources */,
				028CE96929858ECC00B6B1C3 /* FlexibleKeyboardInputView.swift in Sources */,
				027BD3A92909474200392132 /* KeyboardAvoidingViewControllerRepr.swift in Sources */,
				02F98A7F28F81EE900DE94C0 /* Container+App.swift in Sources */,
				02B3F16E2AB489A400DDDD4E /* RefreshableScrollViewCompat.swift in Sources */,
				0649879A2B4D69FF0071642A /* WebViewHTML.swift in Sources */,
				0727877B28D24A1D002E9142 /* HeadersRedirectHandler.swift in Sources */,
				0236961B28F9A28B00EEF206 /* AuthInteractor.swift in Sources */,
				0770DE3028D09793006D8A5D /* EndPointType.swift in Sources */,
				020C31C9290AC3F700D6DEA2 /* PickerFields.swift in Sources */,
				02F6EF3B28D9B8EC00835477 /* CourseCellView.swift in Sources */,
				023A1138291432FD00D0D354 /* FieldConfiguration.swift in Sources */,
				DBF6F24A2B0380E00098414B /* FeaturesConfig.swift in Sources */,
				02F164372902A9EB0090DDEF /* StringExtension.swift in Sources */,
				0231CDBE2922422D00032416 /* CSSInjector.swift in Sources */,
				064987982B4D69FF0071642A /* CSSInjectionProtocol.swift in Sources */,
				BAAD62C62AFCF00B000E6103 /* CustomDisclosureGroup.swift in Sources */,
				BADB3F5B2AD6EC56004D5CFA /* ResultExtension.swift in Sources */,
				0236961928F9A26900EEF206 /* AuthRepository.swift in Sources */,
				023A1136291432B200D0D354 /* RegistrationTextField.swift in Sources */,
				02A463112AEA966C00331037 /* AppReviewView.swift in Sources */,
				025B36752A13B7D5001A640E /* UnitButtonView.swift in Sources */,
				028F9F39293A452B00DE65D0 /* ResetPassword.swift in Sources */,
				0233D56F2AF13EB200BAC8BD /* StarRatingView.swift in Sources */,
				0604C9AA2B22FACF00AD5DBF /* UIComponentsConfig.swift in Sources */,
				027BD3B82909476200392132 /* DismissKeyboardTapViewModifier.swift in Sources */,
				024BE3DF29B2615500BCDEE2 /* CGColorExtension.swift in Sources */,
				0770DE6128D0B2CB006D8A5D /* Assets.swift in Sources */,
				07E0939F2B308D2800F1E4B2 /* Data_Certificate.swift in Sources */,
				0727878928D31734002E9142 /* User.swift in Sources */,
				A53A32352B233DEC005FE38A /* ThemeConfig.swift in Sources */,
				02280F5B294B4E6F0032823A /* Connectivity.swift in Sources */,
				02066B482906F73400F4307E /* PickerMenu.swift in Sources */,
			);
			runOnlyForDeploymentPostprocessing = 0;
		};
/* End PBXSourcesBuildPhase section */

/* Begin PBXTargetDependency section */
		0716946F296D996900E3DED6 /* PBXTargetDependency */ = {
			isa = PBXTargetDependency;
			platformFilter = ios;
			target = 0770DE0728D07831006D8A5D /* Core */;
			targetProxy = 0716946E296D996900E3DED6 /* PBXContainerItemProxy */;
		};
/* End PBXTargetDependency section */

/* Begin PBXVariantGroup section */
		0770DE5D28D0B209006D8A5D /* Localizable.strings */ = {
			isa = PBXVariantGroup;
			children = (
				0770DE5C28D0B209006D8A5D /* en */,
				02ED50CB29A64B84008341CD /* uk */,
			);
			name = Localizable.strings;
			sourceTree = "<group>";
		};
/* End PBXVariantGroup section */

/* Begin XCBuildConfiguration section */
		02DD1C9929E80CE400F35DCE /* DebugStage */ = {
			isa = XCBuildConfiguration;
			buildSettings = {
				ALWAYS_SEARCH_USER_PATHS = NO;
				CLANG_ANALYZER_LOCALIZABILITY_NONLOCALIZED = YES;
				CLANG_ANALYZER_NONNULL = YES;
				CLANG_ANALYZER_NUMBER_OBJECT_CONVERSION = YES_AGGRESSIVE;
				CLANG_CXX_LANGUAGE_STANDARD = "gnu++20";
				CLANG_ENABLE_MODULES = YES;
				CLANG_ENABLE_OBJC_ARC = YES;
				CLANG_ENABLE_OBJC_WEAK = YES;
				CLANG_WARN_BLOCK_CAPTURE_AUTORELEASING = YES;
				CLANG_WARN_BOOL_CONVERSION = YES;
				CLANG_WARN_COMMA = YES;
				CLANG_WARN_CONSTANT_CONVERSION = YES;
				CLANG_WARN_DEPRECATED_OBJC_IMPLEMENTATIONS = YES;
				CLANG_WARN_DIRECT_OBJC_ISA_USAGE = YES_ERROR;
				CLANG_WARN_DOCUMENTATION_COMMENTS = YES;
				CLANG_WARN_EMPTY_BODY = YES;
				CLANG_WARN_ENUM_CONVERSION = YES;
				CLANG_WARN_INFINITE_RECURSION = YES;
				CLANG_WARN_INT_CONVERSION = YES;
				CLANG_WARN_NON_LITERAL_NULL_CONVERSION = YES;
				CLANG_WARN_OBJC_IMPLICIT_RETAIN_SELF = YES;
				CLANG_WARN_OBJC_LITERAL_CONVERSION = YES;
				CLANG_WARN_OBJC_ROOT_CLASS = YES_ERROR;
				CLANG_WARN_QUOTED_INCLUDE_IN_FRAMEWORK_HEADER = YES;
				CLANG_WARN_RANGE_LOOP_ANALYSIS = YES;
				CLANG_WARN_STRICT_PROTOTYPES = YES;
				CLANG_WARN_SUSPICIOUS_MOVE = YES;
				CLANG_WARN_UNGUARDED_AVAILABILITY = YES_AGGRESSIVE;
				CLANG_WARN_UNREACHABLE_CODE = YES;
				CLANG_WARN__DUPLICATE_METHOD_MATCH = YES;
				COPY_PHASE_STRIP = NO;
				CURRENT_PROJECT_VERSION = 1;
				DEBUG_INFORMATION_FORMAT = dwarf;
				ENABLE_STRICT_OBJC_MSGSEND = YES;
				ENABLE_TESTABILITY = YES;
				GCC_C_LANGUAGE_STANDARD = gnu11;
				GCC_DYNAMIC_NO_PIC = NO;
				GCC_NO_COMMON_BLOCKS = YES;
				GCC_OPTIMIZATION_LEVEL = 0;
				GCC_PREPROCESSOR_DEFINITIONS = (
					"DEBUG=1",
					"$(inherited)",
				);
				GCC_WARN_64_TO_32_BIT_CONVERSION = YES;
				GCC_WARN_ABOUT_RETURN_TYPE = YES_ERROR;
				GCC_WARN_UNDECLARED_SELECTOR = YES;
				GCC_WARN_UNINITIALIZED_AUTOS = YES_AGGRESSIVE;
				GCC_WARN_UNUSED_FUNCTION = YES;
				GCC_WARN_UNUSED_VARIABLE = YES;
				IPHONEOS_DEPLOYMENT_TARGET = 16.0;
				MTL_ENABLE_DEBUG_INFO = INCLUDE_SOURCE;
				MTL_FAST_MATH = YES;
				ONLY_ACTIVE_ARCH = YES;
				SDKROOT = iphoneos;
				SWIFT_ACTIVE_COMPILATION_CONDITIONS = DEBUG;
				SWIFT_OPTIMIZATION_LEVEL = "-Onone";
				VERSIONING_SYSTEM = "apple-generic";
				VERSION_INFO_PREFIX = "";
			};
			name = DebugStage;
		};
		02DD1C9A29E80CE400F35DCE /* DebugStage */ = {
			isa = XCBuildConfiguration;
			baseConfigurationReference = 0E13E9173C9C4CFC19F8B6F2 /* Pods-App-Core.debugstage.xcconfig */;
			buildSettings = {
				CLANG_ENABLE_MODULES = YES;
				CODE_SIGN_STYLE = Automatic;
				CURRENT_PROJECT_VERSION = 1;
				DEFINES_MODULE = YES;
				DEVELOPMENT_TEAM = L8PG7LC3Y3;
				DYLIB_COMPATIBILITY_VERSION = 1;
				DYLIB_CURRENT_VERSION = 1;
				DYLIB_INSTALL_NAME_BASE = "@rpath";
				GENERATE_INFOPLIST_FILE = YES;
				INFOPLIST_KEY_NSHumanReadableCopyright = "";
				INSTALL_PATH = "$(LOCAL_LIBRARY_DIR)/Frameworks";
				IPHONEOS_DEPLOYMENT_TARGET = 15.0;
				LD_RUNPATH_SEARCH_PATHS = (
					"$(inherited)",
					"@executable_path/Frameworks",
					"@loader_path/Frameworks",
				);
				MARKETING_VERSION = 1.0;
				PRODUCT_BUNDLE_IDENTIFIER = org.openedx.Core;
				PRODUCT_NAME = "$(TARGET_NAME:c99extidentifier)";
				SKIP_INSTALL = YES;
				SUPPORTED_PLATFORMS = "iphoneos iphonesimulator";
				SUPPORTS_MACCATALYST = NO;
				SUPPORTS_MAC_DESIGNED_FOR_IPHONE_IPAD = YES;
				SWIFT_EMIT_LOC_STRINGS = YES;
				SWIFT_OPTIMIZATION_LEVEL = "-Onone";
				SWIFT_VERSION = 5.0;
				TARGETED_DEVICE_FAMILY = "1,2";
			};
			name = DebugStage;
		};
		02DD1C9B29E80CE400F35DCE /* DebugStage */ = {
			isa = XCBuildConfiguration;
			buildSettings = {
				CLANG_ENABLE_MODULES = YES;
				CODE_SIGN_STYLE = Automatic;
				CURRENT_PROJECT_VERSION = 1;
				DEVELOPMENT_TEAM = L8PG7LC3Y3;
				GENERATE_INFOPLIST_FILE = YES;
				IPHONEOS_DEPLOYMENT_TARGET = 16.2;
				MARKETING_VERSION = 1.0;
				PRODUCT_BUNDLE_IDENTIFIER = org.openedx.CoreTests;
				PRODUCT_NAME = "$(TARGET_NAME)";
				SUPPORTED_PLATFORMS = "iphoneos iphonesimulator";
				SUPPORTS_MACCATALYST = NO;
				SUPPORTS_MAC_DESIGNED_FOR_IPHONE_IPAD = YES;
				SWIFT_EMIT_LOC_STRINGS = NO;
				SWIFT_OPTIMIZATION_LEVEL = "-Onone";
				SWIFT_VERSION = 5.0;
				TARGETED_DEVICE_FAMILY = "1,2";
			};
			name = DebugStage;
		};
		02DD1C9C29E80CED00F35DCE /* ReleaseStage */ = {
			isa = XCBuildConfiguration;
			buildSettings = {
				ALWAYS_SEARCH_USER_PATHS = NO;
				CLANG_ANALYZER_LOCALIZABILITY_NONLOCALIZED = YES;
				CLANG_ANALYZER_NONNULL = YES;
				CLANG_ANALYZER_NUMBER_OBJECT_CONVERSION = YES_AGGRESSIVE;
				CLANG_CXX_LANGUAGE_STANDARD = "gnu++20";
				CLANG_ENABLE_MODULES = YES;
				CLANG_ENABLE_OBJC_ARC = YES;
				CLANG_ENABLE_OBJC_WEAK = YES;
				CLANG_WARN_BLOCK_CAPTURE_AUTORELEASING = YES;
				CLANG_WARN_BOOL_CONVERSION = YES;
				CLANG_WARN_COMMA = YES;
				CLANG_WARN_CONSTANT_CONVERSION = YES;
				CLANG_WARN_DEPRECATED_OBJC_IMPLEMENTATIONS = YES;
				CLANG_WARN_DIRECT_OBJC_ISA_USAGE = YES_ERROR;
				CLANG_WARN_DOCUMENTATION_COMMENTS = YES;
				CLANG_WARN_EMPTY_BODY = YES;
				CLANG_WARN_ENUM_CONVERSION = YES;
				CLANG_WARN_INFINITE_RECURSION = YES;
				CLANG_WARN_INT_CONVERSION = YES;
				CLANG_WARN_NON_LITERAL_NULL_CONVERSION = YES;
				CLANG_WARN_OBJC_IMPLICIT_RETAIN_SELF = YES;
				CLANG_WARN_OBJC_LITERAL_CONVERSION = YES;
				CLANG_WARN_OBJC_ROOT_CLASS = YES_ERROR;
				CLANG_WARN_QUOTED_INCLUDE_IN_FRAMEWORK_HEADER = YES;
				CLANG_WARN_RANGE_LOOP_ANALYSIS = YES;
				CLANG_WARN_STRICT_PROTOTYPES = YES;
				CLANG_WARN_SUSPICIOUS_MOVE = YES;
				CLANG_WARN_UNGUARDED_AVAILABILITY = YES_AGGRESSIVE;
				CLANG_WARN_UNREACHABLE_CODE = YES;
				CLANG_WARN__DUPLICATE_METHOD_MATCH = YES;
				COPY_PHASE_STRIP = NO;
				CURRENT_PROJECT_VERSION = 1;
				DEBUG_INFORMATION_FORMAT = "dwarf-with-dsym";
				ENABLE_NS_ASSERTIONS = NO;
				ENABLE_STRICT_OBJC_MSGSEND = YES;
				GCC_C_LANGUAGE_STANDARD = gnu11;
				GCC_NO_COMMON_BLOCKS = YES;
				GCC_WARN_64_TO_32_BIT_CONVERSION = YES;
				GCC_WARN_ABOUT_RETURN_TYPE = YES_ERROR;
				GCC_WARN_UNDECLARED_SELECTOR = YES;
				GCC_WARN_UNINITIALIZED_AUTOS = YES_AGGRESSIVE;
				GCC_WARN_UNUSED_FUNCTION = YES;
				GCC_WARN_UNUSED_VARIABLE = YES;
				IPHONEOS_DEPLOYMENT_TARGET = 16.0;
				MTL_ENABLE_DEBUG_INFO = NO;
				MTL_FAST_MATH = YES;
				SDKROOT = iphoneos;
				SWIFT_COMPILATION_MODE = wholemodule;
				SWIFT_OPTIMIZATION_LEVEL = "-O";
				VALIDATE_PRODUCT = YES;
				VERSIONING_SYSTEM = "apple-generic";
				VERSION_INFO_PREFIX = "";
			};
			name = ReleaseStage;
		};
		02DD1C9D29E80CED00F35DCE /* ReleaseStage */ = {
			isa = XCBuildConfiguration;
			baseConfigurationReference = 0754BB7841E3C0F8D6464951 /* Pods-App-Core.releasestage.xcconfig */;
			buildSettings = {
				CLANG_ENABLE_MODULES = YES;
				CODE_SIGN_STYLE = Automatic;
				CURRENT_PROJECT_VERSION = 1;
				DEFINES_MODULE = YES;
				DEVELOPMENT_TEAM = L8PG7LC3Y3;
				DYLIB_COMPATIBILITY_VERSION = 1;
				DYLIB_CURRENT_VERSION = 1;
				DYLIB_INSTALL_NAME_BASE = "@rpath";
				GENERATE_INFOPLIST_FILE = YES;
				INFOPLIST_KEY_NSHumanReadableCopyright = "";
				INSTALL_PATH = "$(LOCAL_LIBRARY_DIR)/Frameworks";
				IPHONEOS_DEPLOYMENT_TARGET = 15.0;
				LD_RUNPATH_SEARCH_PATHS = (
					"$(inherited)",
					"@executable_path/Frameworks",
					"@loader_path/Frameworks",
				);
				MARKETING_VERSION = 1.0;
				PRODUCT_BUNDLE_IDENTIFIER = org.openedx.Core;
				PRODUCT_NAME = "$(TARGET_NAME:c99extidentifier)";
				SKIP_INSTALL = YES;
				SUPPORTED_PLATFORMS = "iphoneos iphonesimulator";
				SUPPORTS_MACCATALYST = NO;
				SUPPORTS_MAC_DESIGNED_FOR_IPHONE_IPAD = YES;
				SWIFT_EMIT_LOC_STRINGS = YES;
				SWIFT_VERSION = 5.0;
				TARGETED_DEVICE_FAMILY = "1,2";
			};
			name = ReleaseStage;
		};
		02DD1C9E29E80CED00F35DCE /* ReleaseStage */ = {
			isa = XCBuildConfiguration;
			buildSettings = {
				CLANG_ENABLE_MODULES = YES;
				CODE_SIGN_STYLE = Automatic;
				CURRENT_PROJECT_VERSION = 1;
				DEVELOPMENT_TEAM = L8PG7LC3Y3;
				GENERATE_INFOPLIST_FILE = YES;
				IPHONEOS_DEPLOYMENT_TARGET = 16.2;
				MARKETING_VERSION = 1.0;
				PRODUCT_BUNDLE_IDENTIFIER = org.openedx.CoreTests;
				PRODUCT_NAME = "$(TARGET_NAME)";
				SUPPORTED_PLATFORMS = "iphoneos iphonesimulator";
				SUPPORTS_MACCATALYST = NO;
				SUPPORTS_MAC_DESIGNED_FOR_IPHONE_IPAD = YES;
				SWIFT_EMIT_LOC_STRINGS = NO;
				SWIFT_VERSION = 5.0;
				TARGETED_DEVICE_FAMILY = "1,2";
			};
			name = ReleaseStage;
		};
		07169470296D996900E3DED6 /* Debug */ = {
			isa = XCBuildConfiguration;
			buildSettings = {
				CLANG_ENABLE_MODULES = YES;
				CODE_SIGN_STYLE = Automatic;
				CURRENT_PROJECT_VERSION = 1;
				DEVELOPMENT_TEAM = L8PG7LC3Y3;
				GENERATE_INFOPLIST_FILE = YES;
				IPHONEOS_DEPLOYMENT_TARGET = 16.2;
				MARKETING_VERSION = 1.0;
				PRODUCT_BUNDLE_IDENTIFIER = org.openedx.CoreTests;
				PRODUCT_NAME = "$(TARGET_NAME)";
				SUPPORTED_PLATFORMS = "iphoneos iphonesimulator";
				SUPPORTS_MACCATALYST = NO;
				SUPPORTS_MAC_DESIGNED_FOR_IPHONE_IPAD = YES;
				SWIFT_EMIT_LOC_STRINGS = NO;
				SWIFT_OPTIMIZATION_LEVEL = "-Onone";
				SWIFT_VERSION = 5.0;
				TARGETED_DEVICE_FAMILY = "1,2";
			};
			name = Debug;
		};
		07169471296D996900E3DED6 /* DebugProd */ = {
			isa = XCBuildConfiguration;
			buildSettings = {
				CLANG_ENABLE_MODULES = YES;
				CODE_SIGN_STYLE = Automatic;
				CURRENT_PROJECT_VERSION = 1;
				DEVELOPMENT_TEAM = L8PG7LC3Y3;
				GENERATE_INFOPLIST_FILE = YES;
				IPHONEOS_DEPLOYMENT_TARGET = 16.2;
				MARKETING_VERSION = 1.0;
				PRODUCT_BUNDLE_IDENTIFIER = org.openedx.CoreTests;
				PRODUCT_NAME = "$(TARGET_NAME)";
				SUPPORTED_PLATFORMS = "iphoneos iphonesimulator";
				SUPPORTS_MACCATALYST = NO;
				SUPPORTS_MAC_DESIGNED_FOR_IPHONE_IPAD = YES;
				SWIFT_EMIT_LOC_STRINGS = NO;
				SWIFT_OPTIMIZATION_LEVEL = "-Onone";
				SWIFT_VERSION = 5.0;
				TARGETED_DEVICE_FAMILY = "1,2";
			};
			name = DebugProd;
		};
		07169472296D996900E3DED6 /* DebugDev */ = {
			isa = XCBuildConfiguration;
			buildSettings = {
				CLANG_ENABLE_MODULES = YES;
				CODE_SIGN_STYLE = Automatic;
				CURRENT_PROJECT_VERSION = 1;
				DEVELOPMENT_TEAM = L8PG7LC3Y3;
				GENERATE_INFOPLIST_FILE = YES;
				IPHONEOS_DEPLOYMENT_TARGET = 16.2;
				MARKETING_VERSION = 1.0;
				PRODUCT_BUNDLE_IDENTIFIER = org.openedx.CoreTests;
				PRODUCT_NAME = "$(TARGET_NAME)";
				SUPPORTED_PLATFORMS = "iphoneos iphonesimulator";
				SUPPORTS_MACCATALYST = NO;
				SUPPORTS_MAC_DESIGNED_FOR_IPHONE_IPAD = YES;
				SWIFT_EMIT_LOC_STRINGS = NO;
				SWIFT_OPTIMIZATION_LEVEL = "-Onone";
				SWIFT_VERSION = 5.0;
				TARGETED_DEVICE_FAMILY = "1,2";
			};
			name = DebugDev;
		};
		07169473296D996900E3DED6 /* Release */ = {
			isa = XCBuildConfiguration;
			buildSettings = {
				CLANG_ENABLE_MODULES = YES;
				CODE_SIGN_STYLE = Automatic;
				CURRENT_PROJECT_VERSION = 1;
				DEVELOPMENT_TEAM = L8PG7LC3Y3;
				GENERATE_INFOPLIST_FILE = YES;
				IPHONEOS_DEPLOYMENT_TARGET = 16.2;
				MARKETING_VERSION = 1.0;
				PRODUCT_BUNDLE_IDENTIFIER = org.openedx.CoreTests;
				PRODUCT_NAME = "$(TARGET_NAME)";
				SUPPORTED_PLATFORMS = "iphoneos iphonesimulator";
				SUPPORTS_MACCATALYST = NO;
				SUPPORTS_MAC_DESIGNED_FOR_IPHONE_IPAD = YES;
				SWIFT_EMIT_LOC_STRINGS = NO;
				SWIFT_VERSION = 5.0;
				TARGETED_DEVICE_FAMILY = "1,2";
			};
			name = Release;
		};
		07169474296D996900E3DED6 /* ReleaseProd */ = {
			isa = XCBuildConfiguration;
			buildSettings = {
				CLANG_ENABLE_MODULES = YES;
				CODE_SIGN_STYLE = Automatic;
				CURRENT_PROJECT_VERSION = 1;
				DEVELOPMENT_TEAM = L8PG7LC3Y3;
				GENERATE_INFOPLIST_FILE = YES;
				IPHONEOS_DEPLOYMENT_TARGET = 16.2;
				MARKETING_VERSION = 1.0;
				PRODUCT_BUNDLE_IDENTIFIER = org.openedx.CoreTests;
				PRODUCT_NAME = "$(TARGET_NAME)";
				SUPPORTED_PLATFORMS = "iphoneos iphonesimulator";
				SUPPORTS_MACCATALYST = NO;
				SUPPORTS_MAC_DESIGNED_FOR_IPHONE_IPAD = YES;
				SWIFT_EMIT_LOC_STRINGS = NO;
				SWIFT_VERSION = 5.0;
				TARGETED_DEVICE_FAMILY = "1,2";
			};
			name = ReleaseProd;
		};
		07169475296D996900E3DED6 /* ReleaseDev */ = {
			isa = XCBuildConfiguration;
			buildSettings = {
				CLANG_ENABLE_MODULES = YES;
				CODE_SIGN_STYLE = Automatic;
				CURRENT_PROJECT_VERSION = 1;
				DEVELOPMENT_TEAM = L8PG7LC3Y3;
				GENERATE_INFOPLIST_FILE = YES;
				IPHONEOS_DEPLOYMENT_TARGET = 16.2;
				MARKETING_VERSION = 1.0;
				PRODUCT_BUNDLE_IDENTIFIER = org.openedx.CoreTests;
				PRODUCT_NAME = "$(TARGET_NAME)";
				SUPPORTED_PLATFORMS = "iphoneos iphonesimulator";
				SUPPORTS_MACCATALYST = NO;
				SUPPORTS_MAC_DESIGNED_FOR_IPHONE_IPAD = YES;
				SWIFT_EMIT_LOC_STRINGS = NO;
				SWIFT_VERSION = 5.0;
				TARGETED_DEVICE_FAMILY = "1,2";
			};
			name = ReleaseDev;
		};
		0727875C28D2326B002E9142 /* DebugDev */ = {
			isa = XCBuildConfiguration;
			buildSettings = {
				ALWAYS_SEARCH_USER_PATHS = NO;
				CLANG_ANALYZER_LOCALIZABILITY_NONLOCALIZED = YES;
				CLANG_ANALYZER_NONNULL = YES;
				CLANG_ANALYZER_NUMBER_OBJECT_CONVERSION = YES_AGGRESSIVE;
				CLANG_CXX_LANGUAGE_STANDARD = "gnu++20";
				CLANG_ENABLE_MODULES = YES;
				CLANG_ENABLE_OBJC_ARC = YES;
				CLANG_ENABLE_OBJC_WEAK = YES;
				CLANG_WARN_BLOCK_CAPTURE_AUTORELEASING = YES;
				CLANG_WARN_BOOL_CONVERSION = YES;
				CLANG_WARN_COMMA = YES;
				CLANG_WARN_CONSTANT_CONVERSION = YES;
				CLANG_WARN_DEPRECATED_OBJC_IMPLEMENTATIONS = YES;
				CLANG_WARN_DIRECT_OBJC_ISA_USAGE = YES_ERROR;
				CLANG_WARN_DOCUMENTATION_COMMENTS = YES;
				CLANG_WARN_EMPTY_BODY = YES;
				CLANG_WARN_ENUM_CONVERSION = YES;
				CLANG_WARN_INFINITE_RECURSION = YES;
				CLANG_WARN_INT_CONVERSION = YES;
				CLANG_WARN_NON_LITERAL_NULL_CONVERSION = YES;
				CLANG_WARN_OBJC_IMPLICIT_RETAIN_SELF = YES;
				CLANG_WARN_OBJC_LITERAL_CONVERSION = YES;
				CLANG_WARN_OBJC_ROOT_CLASS = YES_ERROR;
				CLANG_WARN_QUOTED_INCLUDE_IN_FRAMEWORK_HEADER = YES;
				CLANG_WARN_RANGE_LOOP_ANALYSIS = YES;
				CLANG_WARN_STRICT_PROTOTYPES = YES;
				CLANG_WARN_SUSPICIOUS_MOVE = YES;
				CLANG_WARN_UNGUARDED_AVAILABILITY = YES_AGGRESSIVE;
				CLANG_WARN_UNREACHABLE_CODE = YES;
				CLANG_WARN__DUPLICATE_METHOD_MATCH = YES;
				COPY_PHASE_STRIP = NO;
				CURRENT_PROJECT_VERSION = 1;
				DEBUG_INFORMATION_FORMAT = dwarf;
				ENABLE_STRICT_OBJC_MSGSEND = YES;
				ENABLE_TESTABILITY = YES;
				GCC_C_LANGUAGE_STANDARD = gnu11;
				GCC_DYNAMIC_NO_PIC = NO;
				GCC_NO_COMMON_BLOCKS = YES;
				GCC_OPTIMIZATION_LEVEL = 0;
				GCC_PREPROCESSOR_DEFINITIONS = (
					"DEBUG=1",
					"$(inherited)",
				);
				GCC_WARN_64_TO_32_BIT_CONVERSION = YES;
				GCC_WARN_ABOUT_RETURN_TYPE = YES_ERROR;
				GCC_WARN_UNDECLARED_SELECTOR = YES;
				GCC_WARN_UNINITIALIZED_AUTOS = YES_AGGRESSIVE;
				GCC_WARN_UNUSED_FUNCTION = YES;
				GCC_WARN_UNUSED_VARIABLE = YES;
				IPHONEOS_DEPLOYMENT_TARGET = 16.0;
				MTL_ENABLE_DEBUG_INFO = INCLUDE_SOURCE;
				MTL_FAST_MATH = YES;
				ONLY_ACTIVE_ARCH = YES;
				SDKROOT = iphoneos;
				SWIFT_ACTIVE_COMPILATION_CONDITIONS = DEBUG;
				SWIFT_OPTIMIZATION_LEVEL = "-Onone";
				VERSIONING_SYSTEM = "apple-generic";
				VERSION_INFO_PREFIX = "";
			};
			name = DebugDev;
		};
		0727875D28D2326B002E9142 /* DebugDev */ = {
			isa = XCBuildConfiguration;
			baseConfigurationReference = 9D5B06CAA99EA5CD49CBE2BB /* Pods-App-Core.debugdev.xcconfig */;
			buildSettings = {
				CLANG_ENABLE_MODULES = YES;
				CODE_SIGN_STYLE = Automatic;
				CURRENT_PROJECT_VERSION = 1;
				DEFINES_MODULE = YES;
				DEVELOPMENT_TEAM = L8PG7LC3Y3;
				DYLIB_COMPATIBILITY_VERSION = 1;
				DYLIB_CURRENT_VERSION = 1;
				DYLIB_INSTALL_NAME_BASE = "@rpath";
				GENERATE_INFOPLIST_FILE = YES;
				INFOPLIST_KEY_NSHumanReadableCopyright = "";
				INSTALL_PATH = "$(LOCAL_LIBRARY_DIR)/Frameworks";
				IPHONEOS_DEPLOYMENT_TARGET = 15.0;
				LD_RUNPATH_SEARCH_PATHS = (
					"$(inherited)",
					"@executable_path/Frameworks",
					"@loader_path/Frameworks",
				);
				MARKETING_VERSION = 1.0;
				PRODUCT_BUNDLE_IDENTIFIER = org.openedx.Core;
				PRODUCT_NAME = "$(TARGET_NAME:c99extidentifier)";
				SKIP_INSTALL = YES;
				SUPPORTED_PLATFORMS = "iphoneos iphonesimulator";
				SUPPORTS_MACCATALYST = NO;
				SUPPORTS_MAC_DESIGNED_FOR_IPHONE_IPAD = YES;
				SWIFT_EMIT_LOC_STRINGS = YES;
				SWIFT_OPTIMIZATION_LEVEL = "-Onone";
				SWIFT_VERSION = 5.0;
				TARGETED_DEVICE_FAMILY = "1,2";
			};
			name = DebugDev;
		};
		0727875E28D23272002E9142 /* ReleaseDev */ = {
			isa = XCBuildConfiguration;
			buildSettings = {
				ALWAYS_SEARCH_USER_PATHS = NO;
				CLANG_ANALYZER_LOCALIZABILITY_NONLOCALIZED = YES;
				CLANG_ANALYZER_NONNULL = YES;
				CLANG_ANALYZER_NUMBER_OBJECT_CONVERSION = YES_AGGRESSIVE;
				CLANG_CXX_LANGUAGE_STANDARD = "gnu++20";
				CLANG_ENABLE_MODULES = YES;
				CLANG_ENABLE_OBJC_ARC = YES;
				CLANG_ENABLE_OBJC_WEAK = YES;
				CLANG_WARN_BLOCK_CAPTURE_AUTORELEASING = YES;
				CLANG_WARN_BOOL_CONVERSION = YES;
				CLANG_WARN_COMMA = YES;
				CLANG_WARN_CONSTANT_CONVERSION = YES;
				CLANG_WARN_DEPRECATED_OBJC_IMPLEMENTATIONS = YES;
				CLANG_WARN_DIRECT_OBJC_ISA_USAGE = YES_ERROR;
				CLANG_WARN_DOCUMENTATION_COMMENTS = YES;
				CLANG_WARN_EMPTY_BODY = YES;
				CLANG_WARN_ENUM_CONVERSION = YES;
				CLANG_WARN_INFINITE_RECURSION = YES;
				CLANG_WARN_INT_CONVERSION = YES;
				CLANG_WARN_NON_LITERAL_NULL_CONVERSION = YES;
				CLANG_WARN_OBJC_IMPLICIT_RETAIN_SELF = YES;
				CLANG_WARN_OBJC_LITERAL_CONVERSION = YES;
				CLANG_WARN_OBJC_ROOT_CLASS = YES_ERROR;
				CLANG_WARN_QUOTED_INCLUDE_IN_FRAMEWORK_HEADER = YES;
				CLANG_WARN_RANGE_LOOP_ANALYSIS = YES;
				CLANG_WARN_STRICT_PROTOTYPES = YES;
				CLANG_WARN_SUSPICIOUS_MOVE = YES;
				CLANG_WARN_UNGUARDED_AVAILABILITY = YES_AGGRESSIVE;
				CLANG_WARN_UNREACHABLE_CODE = YES;
				CLANG_WARN__DUPLICATE_METHOD_MATCH = YES;
				COPY_PHASE_STRIP = NO;
				CURRENT_PROJECT_VERSION = 1;
				DEBUG_INFORMATION_FORMAT = "dwarf-with-dsym";
				ENABLE_NS_ASSERTIONS = NO;
				ENABLE_STRICT_OBJC_MSGSEND = YES;
				GCC_C_LANGUAGE_STANDARD = gnu11;
				GCC_NO_COMMON_BLOCKS = YES;
				GCC_WARN_64_TO_32_BIT_CONVERSION = YES;
				GCC_WARN_ABOUT_RETURN_TYPE = YES_ERROR;
				GCC_WARN_UNDECLARED_SELECTOR = YES;
				GCC_WARN_UNINITIALIZED_AUTOS = YES_AGGRESSIVE;
				GCC_WARN_UNUSED_FUNCTION = YES;
				GCC_WARN_UNUSED_VARIABLE = YES;
				IPHONEOS_DEPLOYMENT_TARGET = 16.0;
				MTL_ENABLE_DEBUG_INFO = NO;
				MTL_FAST_MATH = YES;
				SDKROOT = iphoneos;
				SWIFT_COMPILATION_MODE = wholemodule;
				SWIFT_OPTIMIZATION_LEVEL = "-O";
				VALIDATE_PRODUCT = YES;
				VERSIONING_SYSTEM = "apple-generic";
				VERSION_INFO_PREFIX = "";
			};
			name = ReleaseDev;
		};
		0727875F28D23272002E9142 /* ReleaseDev */ = {
			isa = XCBuildConfiguration;
			baseConfigurationReference = 1A154A95AF4EE85A4A1C083B /* Pods-App-Core.releasedev.xcconfig */;
			buildSettings = {
				CLANG_ENABLE_MODULES = YES;
				CODE_SIGN_STYLE = Automatic;
				CURRENT_PROJECT_VERSION = 1;
				DEFINES_MODULE = YES;
				DEVELOPMENT_TEAM = L8PG7LC3Y3;
				DYLIB_COMPATIBILITY_VERSION = 1;
				DYLIB_CURRENT_VERSION = 1;
				DYLIB_INSTALL_NAME_BASE = "@rpath";
				GENERATE_INFOPLIST_FILE = YES;
				INFOPLIST_KEY_NSHumanReadableCopyright = "";
				INSTALL_PATH = "$(LOCAL_LIBRARY_DIR)/Frameworks";
				IPHONEOS_DEPLOYMENT_TARGET = 15.0;
				LD_RUNPATH_SEARCH_PATHS = (
					"$(inherited)",
					"@executable_path/Frameworks",
					"@loader_path/Frameworks",
				);
				MARKETING_VERSION = 1.0;
				PRODUCT_BUNDLE_IDENTIFIER = org.openedx.Core;
				PRODUCT_NAME = "$(TARGET_NAME:c99extidentifier)";
				SKIP_INSTALL = YES;
				SUPPORTED_PLATFORMS = "iphoneos iphonesimulator";
				SUPPORTS_MACCATALYST = NO;
				SUPPORTS_MAC_DESIGNED_FOR_IPHONE_IPAD = YES;
				SWIFT_EMIT_LOC_STRINGS = YES;
				SWIFT_VERSION = 5.0;
				TARGETED_DEVICE_FAMILY = "1,2";
			};
			name = ReleaseDev;
		};
		0727876028D23277002E9142 /* DebugProd */ = {
			isa = XCBuildConfiguration;
			buildSettings = {
				ALWAYS_SEARCH_USER_PATHS = NO;
				CLANG_ANALYZER_LOCALIZABILITY_NONLOCALIZED = YES;
				CLANG_ANALYZER_NONNULL = YES;
				CLANG_ANALYZER_NUMBER_OBJECT_CONVERSION = YES_AGGRESSIVE;
				CLANG_CXX_LANGUAGE_STANDARD = "gnu++20";
				CLANG_ENABLE_MODULES = YES;
				CLANG_ENABLE_OBJC_ARC = YES;
				CLANG_ENABLE_OBJC_WEAK = YES;
				CLANG_WARN_BLOCK_CAPTURE_AUTORELEASING = YES;
				CLANG_WARN_BOOL_CONVERSION = YES;
				CLANG_WARN_COMMA = YES;
				CLANG_WARN_CONSTANT_CONVERSION = YES;
				CLANG_WARN_DEPRECATED_OBJC_IMPLEMENTATIONS = YES;
				CLANG_WARN_DIRECT_OBJC_ISA_USAGE = YES_ERROR;
				CLANG_WARN_DOCUMENTATION_COMMENTS = YES;
				CLANG_WARN_EMPTY_BODY = YES;
				CLANG_WARN_ENUM_CONVERSION = YES;
				CLANG_WARN_INFINITE_RECURSION = YES;
				CLANG_WARN_INT_CONVERSION = YES;
				CLANG_WARN_NON_LITERAL_NULL_CONVERSION = YES;
				CLANG_WARN_OBJC_IMPLICIT_RETAIN_SELF = YES;
				CLANG_WARN_OBJC_LITERAL_CONVERSION = YES;
				CLANG_WARN_OBJC_ROOT_CLASS = YES_ERROR;
				CLANG_WARN_QUOTED_INCLUDE_IN_FRAMEWORK_HEADER = YES;
				CLANG_WARN_RANGE_LOOP_ANALYSIS = YES;
				CLANG_WARN_STRICT_PROTOTYPES = YES;
				CLANG_WARN_SUSPICIOUS_MOVE = YES;
				CLANG_WARN_UNGUARDED_AVAILABILITY = YES_AGGRESSIVE;
				CLANG_WARN_UNREACHABLE_CODE = YES;
				CLANG_WARN__DUPLICATE_METHOD_MATCH = YES;
				COPY_PHASE_STRIP = NO;
				CURRENT_PROJECT_VERSION = 1;
				DEBUG_INFORMATION_FORMAT = dwarf;
				ENABLE_STRICT_OBJC_MSGSEND = YES;
				ENABLE_TESTABILITY = YES;
				GCC_C_LANGUAGE_STANDARD = gnu11;
				GCC_DYNAMIC_NO_PIC = NO;
				GCC_NO_COMMON_BLOCKS = YES;
				GCC_OPTIMIZATION_LEVEL = 0;
				GCC_PREPROCESSOR_DEFINITIONS = (
					"DEBUG=1",
					"$(inherited)",
				);
				GCC_WARN_64_TO_32_BIT_CONVERSION = YES;
				GCC_WARN_ABOUT_RETURN_TYPE = YES_ERROR;
				GCC_WARN_UNDECLARED_SELECTOR = YES;
				GCC_WARN_UNINITIALIZED_AUTOS = YES_AGGRESSIVE;
				GCC_WARN_UNUSED_FUNCTION = YES;
				GCC_WARN_UNUSED_VARIABLE = YES;
				IPHONEOS_DEPLOYMENT_TARGET = 16.0;
				MTL_ENABLE_DEBUG_INFO = INCLUDE_SOURCE;
				MTL_FAST_MATH = YES;
				ONLY_ACTIVE_ARCH = YES;
				SDKROOT = iphoneos;
				SWIFT_ACTIVE_COMPILATION_CONDITIONS = DEBUG;
				SWIFT_OPTIMIZATION_LEVEL = "-Onone";
				VERSIONING_SYSTEM = "apple-generic";
				VERSION_INFO_PREFIX = "";
			};
			name = DebugProd;
		};
		0727876128D23277002E9142 /* DebugProd */ = {
			isa = XCBuildConfiguration;
			baseConfigurationReference = C7E5BCE79CE297B20777B27A /* Pods-App-Core.debugprod.xcconfig */;
			buildSettings = {
				CLANG_ENABLE_MODULES = YES;
				CODE_SIGN_STYLE = Automatic;
				CURRENT_PROJECT_VERSION = 1;
				DEFINES_MODULE = YES;
				DEVELOPMENT_TEAM = L8PG7LC3Y3;
				DYLIB_COMPATIBILITY_VERSION = 1;
				DYLIB_CURRENT_VERSION = 1;
				DYLIB_INSTALL_NAME_BASE = "@rpath";
				GENERATE_INFOPLIST_FILE = YES;
				INFOPLIST_KEY_NSHumanReadableCopyright = "";
				INSTALL_PATH = "$(LOCAL_LIBRARY_DIR)/Frameworks";
				IPHONEOS_DEPLOYMENT_TARGET = 15.0;
				LD_RUNPATH_SEARCH_PATHS = (
					"$(inherited)",
					"@executable_path/Frameworks",
					"@loader_path/Frameworks",
				);
				MARKETING_VERSION = 1.0;
				PRODUCT_BUNDLE_IDENTIFIER = org.openedx.Core;
				PRODUCT_NAME = "$(TARGET_NAME:c99extidentifier)";
				SKIP_INSTALL = YES;
				SUPPORTED_PLATFORMS = "iphoneos iphonesimulator";
				SUPPORTS_MACCATALYST = NO;
				SUPPORTS_MAC_DESIGNED_FOR_IPHONE_IPAD = YES;
				SWIFT_EMIT_LOC_STRINGS = YES;
				SWIFT_OPTIMIZATION_LEVEL = "-Onone";
				SWIFT_VERSION = 5.0;
				TARGETED_DEVICE_FAMILY = "1,2";
			};
			name = DebugProd;
		};
		0727876228D2327C002E9142 /* ReleaseProd */ = {
			isa = XCBuildConfiguration;
			buildSettings = {
				ALWAYS_SEARCH_USER_PATHS = NO;
				CLANG_ANALYZER_LOCALIZABILITY_NONLOCALIZED = YES;
				CLANG_ANALYZER_NONNULL = YES;
				CLANG_ANALYZER_NUMBER_OBJECT_CONVERSION = YES_AGGRESSIVE;
				CLANG_CXX_LANGUAGE_STANDARD = "gnu++20";
				CLANG_ENABLE_MODULES = YES;
				CLANG_ENABLE_OBJC_ARC = YES;
				CLANG_ENABLE_OBJC_WEAK = YES;
				CLANG_WARN_BLOCK_CAPTURE_AUTORELEASING = YES;
				CLANG_WARN_BOOL_CONVERSION = YES;
				CLANG_WARN_COMMA = YES;
				CLANG_WARN_CONSTANT_CONVERSION = YES;
				CLANG_WARN_DEPRECATED_OBJC_IMPLEMENTATIONS = YES;
				CLANG_WARN_DIRECT_OBJC_ISA_USAGE = YES_ERROR;
				CLANG_WARN_DOCUMENTATION_COMMENTS = YES;
				CLANG_WARN_EMPTY_BODY = YES;
				CLANG_WARN_ENUM_CONVERSION = YES;
				CLANG_WARN_INFINITE_RECURSION = YES;
				CLANG_WARN_INT_CONVERSION = YES;
				CLANG_WARN_NON_LITERAL_NULL_CONVERSION = YES;
				CLANG_WARN_OBJC_IMPLICIT_RETAIN_SELF = YES;
				CLANG_WARN_OBJC_LITERAL_CONVERSION = YES;
				CLANG_WARN_OBJC_ROOT_CLASS = YES_ERROR;
				CLANG_WARN_QUOTED_INCLUDE_IN_FRAMEWORK_HEADER = YES;
				CLANG_WARN_RANGE_LOOP_ANALYSIS = YES;
				CLANG_WARN_STRICT_PROTOTYPES = YES;
				CLANG_WARN_SUSPICIOUS_MOVE = YES;
				CLANG_WARN_UNGUARDED_AVAILABILITY = YES_AGGRESSIVE;
				CLANG_WARN_UNREACHABLE_CODE = YES;
				CLANG_WARN__DUPLICATE_METHOD_MATCH = YES;
				COPY_PHASE_STRIP = NO;
				CURRENT_PROJECT_VERSION = 1;
				DEBUG_INFORMATION_FORMAT = "dwarf-with-dsym";
				ENABLE_NS_ASSERTIONS = NO;
				ENABLE_STRICT_OBJC_MSGSEND = YES;
				GCC_C_LANGUAGE_STANDARD = gnu11;
				GCC_NO_COMMON_BLOCKS = YES;
				GCC_WARN_64_TO_32_BIT_CONVERSION = YES;
				GCC_WARN_ABOUT_RETURN_TYPE = YES_ERROR;
				GCC_WARN_UNDECLARED_SELECTOR = YES;
				GCC_WARN_UNINITIALIZED_AUTOS = YES_AGGRESSIVE;
				GCC_WARN_UNUSED_FUNCTION = YES;
				GCC_WARN_UNUSED_VARIABLE = YES;
				IPHONEOS_DEPLOYMENT_TARGET = 16.0;
				MTL_ENABLE_DEBUG_INFO = NO;
				MTL_FAST_MATH = YES;
				SDKROOT = iphoneos;
				SWIFT_COMPILATION_MODE = wholemodule;
				SWIFT_OPTIMIZATION_LEVEL = "-O";
				VALIDATE_PRODUCT = YES;
				VERSIONING_SYSTEM = "apple-generic";
				VERSION_INFO_PREFIX = "";
			};
			name = ReleaseProd;
		};
		0727876328D2327C002E9142 /* ReleaseProd */ = {
			isa = XCBuildConfiguration;
			baseConfigurationReference = 3B74C6685E416657F3C5F5A8 /* Pods-App-Core.releaseprod.xcconfig */;
			buildSettings = {
				CLANG_ENABLE_MODULES = YES;
				CODE_SIGN_STYLE = Automatic;
				CURRENT_PROJECT_VERSION = 1;
				DEFINES_MODULE = YES;
				DEVELOPMENT_TEAM = L8PG7LC3Y3;
				DYLIB_COMPATIBILITY_VERSION = 1;
				DYLIB_CURRENT_VERSION = 1;
				DYLIB_INSTALL_NAME_BASE = "@rpath";
				GENERATE_INFOPLIST_FILE = YES;
				INFOPLIST_KEY_NSHumanReadableCopyright = "";
				INSTALL_PATH = "$(LOCAL_LIBRARY_DIR)/Frameworks";
				IPHONEOS_DEPLOYMENT_TARGET = 15.0;
				LD_RUNPATH_SEARCH_PATHS = (
					"$(inherited)",
					"@executable_path/Frameworks",
					"@loader_path/Frameworks",
				);
				MARKETING_VERSION = 1.0;
				PRODUCT_BUNDLE_IDENTIFIER = org.openedx.Core;
				PRODUCT_NAME = "$(TARGET_NAME:c99extidentifier)";
				SKIP_INSTALL = YES;
				SUPPORTED_PLATFORMS = "iphoneos iphonesimulator";
				SUPPORTS_MACCATALYST = NO;
				SUPPORTS_MAC_DESIGNED_FOR_IPHONE_IPAD = YES;
				SWIFT_EMIT_LOC_STRINGS = YES;
				SWIFT_VERSION = 5.0;
				TARGETED_DEVICE_FAMILY = "1,2";
			};
			name = ReleaseProd;
		};
		0770DE0D28D07831006D8A5D /* Debug */ = {
			isa = XCBuildConfiguration;
			buildSettings = {
				ALWAYS_SEARCH_USER_PATHS = NO;
				CLANG_ANALYZER_LOCALIZABILITY_NONLOCALIZED = YES;
				CLANG_ANALYZER_NONNULL = YES;
				CLANG_ANALYZER_NUMBER_OBJECT_CONVERSION = YES_AGGRESSIVE;
				CLANG_CXX_LANGUAGE_STANDARD = "gnu++20";
				CLANG_ENABLE_MODULES = YES;
				CLANG_ENABLE_OBJC_ARC = YES;
				CLANG_ENABLE_OBJC_WEAK = YES;
				CLANG_WARN_BLOCK_CAPTURE_AUTORELEASING = YES;
				CLANG_WARN_BOOL_CONVERSION = YES;
				CLANG_WARN_COMMA = YES;
				CLANG_WARN_CONSTANT_CONVERSION = YES;
				CLANG_WARN_DEPRECATED_OBJC_IMPLEMENTATIONS = YES;
				CLANG_WARN_DIRECT_OBJC_ISA_USAGE = YES_ERROR;
				CLANG_WARN_DOCUMENTATION_COMMENTS = YES;
				CLANG_WARN_EMPTY_BODY = YES;
				CLANG_WARN_ENUM_CONVERSION = YES;
				CLANG_WARN_INFINITE_RECURSION = YES;
				CLANG_WARN_INT_CONVERSION = YES;
				CLANG_WARN_NON_LITERAL_NULL_CONVERSION = YES;
				CLANG_WARN_OBJC_IMPLICIT_RETAIN_SELF = YES;
				CLANG_WARN_OBJC_LITERAL_CONVERSION = YES;
				CLANG_WARN_OBJC_ROOT_CLASS = YES_ERROR;
				CLANG_WARN_QUOTED_INCLUDE_IN_FRAMEWORK_HEADER = YES;
				CLANG_WARN_RANGE_LOOP_ANALYSIS = YES;
				CLANG_WARN_STRICT_PROTOTYPES = YES;
				CLANG_WARN_SUSPICIOUS_MOVE = YES;
				CLANG_WARN_UNGUARDED_AVAILABILITY = YES_AGGRESSIVE;
				CLANG_WARN_UNREACHABLE_CODE = YES;
				CLANG_WARN__DUPLICATE_METHOD_MATCH = YES;
				COPY_PHASE_STRIP = NO;
				CURRENT_PROJECT_VERSION = 1;
				DEBUG_INFORMATION_FORMAT = dwarf;
				ENABLE_STRICT_OBJC_MSGSEND = YES;
				ENABLE_TESTABILITY = YES;
				GCC_C_LANGUAGE_STANDARD = gnu11;
				GCC_DYNAMIC_NO_PIC = NO;
				GCC_NO_COMMON_BLOCKS = YES;
				GCC_OPTIMIZATION_LEVEL = 0;
				GCC_PREPROCESSOR_DEFINITIONS = (
					"DEBUG=1",
					"$(inherited)",
				);
				GCC_WARN_64_TO_32_BIT_CONVERSION = YES;
				GCC_WARN_ABOUT_RETURN_TYPE = YES_ERROR;
				GCC_WARN_UNDECLARED_SELECTOR = YES;
				GCC_WARN_UNINITIALIZED_AUTOS = YES_AGGRESSIVE;
				GCC_WARN_UNUSED_FUNCTION = YES;
				GCC_WARN_UNUSED_VARIABLE = YES;
				IPHONEOS_DEPLOYMENT_TARGET = 16.0;
				MTL_ENABLE_DEBUG_INFO = INCLUDE_SOURCE;
				MTL_FAST_MATH = YES;
				ONLY_ACTIVE_ARCH = YES;
				SDKROOT = iphoneos;
				SWIFT_ACTIVE_COMPILATION_CONDITIONS = DEBUG;
				SWIFT_OPTIMIZATION_LEVEL = "-Onone";
				VERSIONING_SYSTEM = "apple-generic";
				VERSION_INFO_PREFIX = "";
			};
			name = Debug;
		};
		0770DE0E28D07831006D8A5D /* Release */ = {
			isa = XCBuildConfiguration;
			buildSettings = {
				ALWAYS_SEARCH_USER_PATHS = NO;
				CLANG_ANALYZER_LOCALIZABILITY_NONLOCALIZED = YES;
				CLANG_ANALYZER_NONNULL = YES;
				CLANG_ANALYZER_NUMBER_OBJECT_CONVERSION = YES_AGGRESSIVE;
				CLANG_CXX_LANGUAGE_STANDARD = "gnu++20";
				CLANG_ENABLE_MODULES = YES;
				CLANG_ENABLE_OBJC_ARC = YES;
				CLANG_ENABLE_OBJC_WEAK = YES;
				CLANG_WARN_BLOCK_CAPTURE_AUTORELEASING = YES;
				CLANG_WARN_BOOL_CONVERSION = YES;
				CLANG_WARN_COMMA = YES;
				CLANG_WARN_CONSTANT_CONVERSION = YES;
				CLANG_WARN_DEPRECATED_OBJC_IMPLEMENTATIONS = YES;
				CLANG_WARN_DIRECT_OBJC_ISA_USAGE = YES_ERROR;
				CLANG_WARN_DOCUMENTATION_COMMENTS = YES;
				CLANG_WARN_EMPTY_BODY = YES;
				CLANG_WARN_ENUM_CONVERSION = YES;
				CLANG_WARN_INFINITE_RECURSION = YES;
				CLANG_WARN_INT_CONVERSION = YES;
				CLANG_WARN_NON_LITERAL_NULL_CONVERSION = YES;
				CLANG_WARN_OBJC_IMPLICIT_RETAIN_SELF = YES;
				CLANG_WARN_OBJC_LITERAL_CONVERSION = YES;
				CLANG_WARN_OBJC_ROOT_CLASS = YES_ERROR;
				CLANG_WARN_QUOTED_INCLUDE_IN_FRAMEWORK_HEADER = YES;
				CLANG_WARN_RANGE_LOOP_ANALYSIS = YES;
				CLANG_WARN_STRICT_PROTOTYPES = YES;
				CLANG_WARN_SUSPICIOUS_MOVE = YES;
				CLANG_WARN_UNGUARDED_AVAILABILITY = YES_AGGRESSIVE;
				CLANG_WARN_UNREACHABLE_CODE = YES;
				CLANG_WARN__DUPLICATE_METHOD_MATCH = YES;
				COPY_PHASE_STRIP = NO;
				CURRENT_PROJECT_VERSION = 1;
				DEBUG_INFORMATION_FORMAT = "dwarf-with-dsym";
				ENABLE_NS_ASSERTIONS = NO;
				ENABLE_STRICT_OBJC_MSGSEND = YES;
				GCC_C_LANGUAGE_STANDARD = gnu11;
				GCC_NO_COMMON_BLOCKS = YES;
				GCC_WARN_64_TO_32_BIT_CONVERSION = YES;
				GCC_WARN_ABOUT_RETURN_TYPE = YES_ERROR;
				GCC_WARN_UNDECLARED_SELECTOR = YES;
				GCC_WARN_UNINITIALIZED_AUTOS = YES_AGGRESSIVE;
				GCC_WARN_UNUSED_FUNCTION = YES;
				GCC_WARN_UNUSED_VARIABLE = YES;
				IPHONEOS_DEPLOYMENT_TARGET = 16.0;
				MTL_ENABLE_DEBUG_INFO = NO;
				MTL_FAST_MATH = YES;
				SDKROOT = iphoneos;
				SWIFT_COMPILATION_MODE = wholemodule;
				SWIFT_OPTIMIZATION_LEVEL = "-O";
				VALIDATE_PRODUCT = YES;
				VERSIONING_SYSTEM = "apple-generic";
				VERSION_INFO_PREFIX = "";
			};
			name = Release;
		};
		0770DE1028D07831006D8A5D /* Debug */ = {
			isa = XCBuildConfiguration;
			baseConfigurationReference = 2B7E6FE7843FC4CF2BFA712D /* Pods-App-Core.debug.xcconfig */;
			buildSettings = {
				CLANG_ENABLE_MODULES = YES;
				CODE_SIGN_STYLE = Automatic;
				CURRENT_PROJECT_VERSION = 1;
				DEFINES_MODULE = YES;
				DEVELOPMENT_TEAM = L8PG7LC3Y3;
				DYLIB_COMPATIBILITY_VERSION = 1;
				DYLIB_CURRENT_VERSION = 1;
				DYLIB_INSTALL_NAME_BASE = "@rpath";
				GENERATE_INFOPLIST_FILE = YES;
				INFOPLIST_KEY_NSHumanReadableCopyright = "";
				INSTALL_PATH = "$(LOCAL_LIBRARY_DIR)/Frameworks";
				IPHONEOS_DEPLOYMENT_TARGET = 15.0;
				LD_RUNPATH_SEARCH_PATHS = (
					"$(inherited)",
					"@executable_path/Frameworks",
					"@loader_path/Frameworks",
				);
				MARKETING_VERSION = 1.0;
				PRODUCT_BUNDLE_IDENTIFIER = org.openedx.Core;
				PRODUCT_NAME = "$(TARGET_NAME:c99extidentifier)";
				SKIP_INSTALL = YES;
				SUPPORTED_PLATFORMS = "iphoneos iphonesimulator";
				SUPPORTS_MACCATALYST = NO;
				SUPPORTS_MAC_DESIGNED_FOR_IPHONE_IPAD = YES;
				SWIFT_EMIT_LOC_STRINGS = YES;
				SWIFT_OPTIMIZATION_LEVEL = "-Onone";
				SWIFT_VERSION = 5.0;
				TARGETED_DEVICE_FAMILY = "1,2";
			};
			name = Debug;
		};
		0770DE1128D07831006D8A5D /* Release */ = {
			isa = XCBuildConfiguration;
			baseConfigurationReference = 60153262DBC2F9E660D7E11B /* Pods-App-Core.release.xcconfig */;
			buildSettings = {
				CLANG_ENABLE_MODULES = YES;
				CODE_SIGN_STYLE = Automatic;
				CURRENT_PROJECT_VERSION = 1;
				DEFINES_MODULE = YES;
				DEVELOPMENT_TEAM = L8PG7LC3Y3;
				DYLIB_COMPATIBILITY_VERSION = 1;
				DYLIB_CURRENT_VERSION = 1;
				DYLIB_INSTALL_NAME_BASE = "@rpath";
				GENERATE_INFOPLIST_FILE = YES;
				INFOPLIST_KEY_NSHumanReadableCopyright = "";
				INSTALL_PATH = "$(LOCAL_LIBRARY_DIR)/Frameworks";
				IPHONEOS_DEPLOYMENT_TARGET = 15.0;
				LD_RUNPATH_SEARCH_PATHS = (
					"$(inherited)",
					"@executable_path/Frameworks",
					"@loader_path/Frameworks",
				);
				MARKETING_VERSION = 1.0;
				PRODUCT_BUNDLE_IDENTIFIER = org.openedx.Core;
				PRODUCT_NAME = "$(TARGET_NAME:c99extidentifier)";
				SKIP_INSTALL = YES;
				SUPPORTED_PLATFORMS = "iphoneos iphonesimulator";
				SUPPORTS_MACCATALYST = NO;
				SUPPORTS_MAC_DESIGNED_FOR_IPHONE_IPAD = YES;
				SWIFT_EMIT_LOC_STRINGS = YES;
				SWIFT_VERSION = 5.0;
				TARGETED_DEVICE_FAMILY = "1,2";
			};
			name = Release;
		};
/* End XCBuildConfiguration section */

/* Begin XCConfigurationList section */
		07169476296D996900E3DED6 /* Build configuration list for PBXNativeTarget "CoreTests" */ = {
			isa = XCConfigurationList;
			buildConfigurations = (
				07169470296D996900E3DED6 /* Debug */,
				07169471296D996900E3DED6 /* DebugProd */,
				02DD1C9B29E80CE400F35DCE /* DebugStage */,
				07169472296D996900E3DED6 /* DebugDev */,
				07169473296D996900E3DED6 /* Release */,
				07169474296D996900E3DED6 /* ReleaseProd */,
				02DD1C9E29E80CED00F35DCE /* ReleaseStage */,
				07169475296D996900E3DED6 /* ReleaseDev */,
			);
			defaultConfigurationIsVisible = 0;
			defaultConfigurationName = Release;
		};
		0770DE0228D07831006D8A5D /* Build configuration list for PBXProject "Core" */ = {
			isa = XCConfigurationList;
			buildConfigurations = (
				0770DE0D28D07831006D8A5D /* Debug */,
				0727876028D23277002E9142 /* DebugProd */,
				02DD1C9929E80CE400F35DCE /* DebugStage */,
				0727875C28D2326B002E9142 /* DebugDev */,
				0770DE0E28D07831006D8A5D /* Release */,
				0727876228D2327C002E9142 /* ReleaseProd */,
				02DD1C9C29E80CED00F35DCE /* ReleaseStage */,
				0727875E28D23272002E9142 /* ReleaseDev */,
			);
			defaultConfigurationIsVisible = 0;
			defaultConfigurationName = Release;
		};
		0770DE0F28D07831006D8A5D /* Build configuration list for PBXNativeTarget "Core" */ = {
			isa = XCConfigurationList;
			buildConfigurations = (
				0770DE1028D07831006D8A5D /* Debug */,
				0727876128D23277002E9142 /* DebugProd */,
				02DD1C9A29E80CE400F35DCE /* DebugStage */,
				0727875D28D2326B002E9142 /* DebugDev */,
				0770DE1128D07831006D8A5D /* Release */,
				0727876328D2327C002E9142 /* ReleaseProd */,
				02DD1C9D29E80CED00F35DCE /* ReleaseStage */,
				0727875F28D23272002E9142 /* ReleaseDev */,
			);
			defaultConfigurationIsVisible = 0;
			defaultConfigurationName = Release;
		};
/* End XCConfigurationList section */

/* Begin XCRemoteSwiftPackageReference section */
		025EF2F42971740000B838AB /* XCRemoteSwiftPackageReference "YouTubePlayerKit" */ = {
			isa = XCRemoteSwiftPackageReference;
			repositoryURL = "https://github.com/SvenTiigi/YouTubePlayerKit";
			requirement = {
				kind = upToNextMajorVersion;
				minimumVersion = 1.5.0;
			};
		};
		142EDD6A2B831D1400F9F320 /* XCRemoteSwiftPackageReference "ios-branch-sdk-spm" */ = {
			isa = XCRemoteSwiftPackageReference;
			repositoryURL = "https://github.com/BranchMetrics/ios-branch-sdk-spm";
			requirement = {
				kind = upToNextMajorVersion;
				minimumVersion = 3.2.0;
			};
		};
		BA8FA65E2AD574D700EA029A /* XCRemoteSwiftPackageReference "GoogleSignIn-iOS" */ = {
			isa = XCRemoteSwiftPackageReference;
			repositoryURL = "https://github.com/google/GoogleSignIn-iOS";
			requirement = {
				kind = upToNextMajorVersion;
				minimumVersion = 7.0.0;
			};
		};
		BA8FA6712AD6ABA300EA029A /* XCRemoteSwiftPackageReference "facebook-ios-sdk" */ = {
			isa = XCRemoteSwiftPackageReference;
			repositoryURL = "https://github.com/facebook/facebook-ios-sdk";
			requirement = {
				kind = upToNextMajorVersion;
				minimumVersion = 14.1.0;
			};
		};
/* End XCRemoteSwiftPackageReference section */

/* Begin XCSwiftPackageProductDependency section */
		025EF2F52971740000B838AB /* YouTubePlayerKit */ = {
			isa = XCSwiftPackageProductDependency;
			package = 025EF2F42971740000B838AB /* XCRemoteSwiftPackageReference "YouTubePlayerKit" */;
			productName = YouTubePlayerKit;
		};
		142EDD6B2B831D1400F9F320 /* BranchSDK */ = {
			isa = XCSwiftPackageProductDependency;
			package = 142EDD6A2B831D1400F9F320 /* XCRemoteSwiftPackageReference "ios-branch-sdk-spm" */;
			productName = BranchSDK;
		};
		BA8FA66B2AD59BBC00EA029A /* GoogleSignIn */ = {
			isa = XCSwiftPackageProductDependency;
			package = BA8FA65E2AD574D700EA029A /* XCRemoteSwiftPackageReference "GoogleSignIn-iOS" */;
			productName = GoogleSignIn;
		};
		BAF0D4CA2AD6AE14007AC334 /* FacebookLogin */ = {
			isa = XCSwiftPackageProductDependency;
			package = BA8FA6712AD6ABA300EA029A /* XCRemoteSwiftPackageReference "facebook-ios-sdk" */;
			productName = FacebookLogin;
		};
/* End XCSwiftPackageProductDependency section */

/* Begin XCVersionGroup section */
		02A4833629B8A8F800D33F33 /* CoreDataModel.xcdatamodeld */ = {
			isa = XCVersionGroup;
			children = (
				02A4833729B8A8F800D33F33 /* CoreDataModel.xcdatamodel */,
			);
			currentVersion = 02A4833729B8A8F800D33F33 /* CoreDataModel.xcdatamodel */;
			path = CoreDataModel.xcdatamodeld;
			sourceTree = "<group>";
			versionGroupType = wrapper.xcdatamodel;
		};
/* End XCVersionGroup section */
	};
	rootObject = 0770DDFF28D07831006D8A5D /* Project object */;
}<|MERGE_RESOLUTION|>--- conflicted
+++ resolved
@@ -126,11 +126,8 @@
 		07DDFCBD29A780BB00572595 /* UINavigationController+Animation.swift in Sources */ = {isa = PBXBuildFile; fileRef = 07DDFCBC29A780BB00572595 /* UINavigationController+Animation.swift */; };
 		07E0939F2B308D2800F1E4B2 /* Data_Certificate.swift in Sources */ = {isa = PBXBuildFile; fileRef = 07E0939E2B308D2800F1E4B2 /* Data_Certificate.swift */; };
 		141F1D302B7328D4009E81EB /* WebviewCookiesUpdateProtocol.swift in Sources */ = {isa = PBXBuildFile; fileRef = 141F1D2F2B7328D4009E81EB /* WebviewCookiesUpdateProtocol.swift */; };
-<<<<<<< HEAD
 		A51CDBE72B6D21F2009B6D4E /* SegmentConfig.swift in Sources */ = {isa = PBXBuildFile; fileRef = A51CDBE62B6D21F2009B6D4E /* SegmentConfig.swift */; };
-=======
 		142EDD6C2B831D1400F9F320 /* BranchSDK in Frameworks */ = {isa = PBXBuildFile; productRef = 142EDD6B2B831D1400F9F320 /* BranchSDK */; };
->>>>>>> 7db3b353
 		A53A32352B233DEC005FE38A /* ThemeConfig.swift in Sources */ = {isa = PBXBuildFile; fileRef = A53A32342B233DEC005FE38A /* ThemeConfig.swift */; };
 		A595689B2B6173DF00ED4F90 /* BranchConfig.swift in Sources */ = {isa = PBXBuildFile; fileRef = A595689A2B6173DF00ED4F90 /* BranchConfig.swift */; };
 		A5F4E7B52B61544A00ACD166 /* BrazeConfig.swift in Sources */ = {isa = PBXBuildFile; fileRef = A5F4E7B42B61544A00ACD166 /* BrazeConfig.swift */; };
