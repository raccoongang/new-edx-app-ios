--- conflicted
+++ resolved
@@ -635,23 +635,6 @@
 			path = Base;
 			sourceTree = "<group>";
 		};
-<<<<<<< HEAD
-		078525AC2B0CBFF4007B4521 /* CoreTests */ = {
-			isa = PBXGroup;
-			children = (
-				078525AD2B0CC004007B4521 /* Configuration */,
-			);
-			path = CoreTests;
-			sourceTree = "<group>";
-		};
-		078525AD2B0CC004007B4521 /* Configuration */ = {
-			isa = PBXGroup;
-			children = (
-				DBF6F2472B01E20A0098414B /* ConfigTests.swift */,
-			);
-			path = Configuration;
-            sourceTree = "<group>";
-        };
 		BAFB99852B0F4E80007D09F9 /* ScrollSlidingTabBar */ = {
 			isa = PBXGroup;
 			children = (
@@ -670,8 +653,6 @@
 			path = Error;
 			sourceTree = "<group>";
 		};
-=======
->>>>>>> 153e1955
 		C9DFE47E699CFFA85A77AF2C /* Pods */ = {
 			isa = PBXGroup;
 			children = (
@@ -699,26 +680,6 @@
 		DBF6F2422B014AF30098414B /* Config */ = {
 			isa = PBXGroup;
 			children = (
-				0727876F28D23411002E9142 /* Config.swift */,
-				DBF6F2402B014ADA0098414B /* FirebaseConfig.swift */,
-				DBF6F2492B0380E00098414B /* FeaturesConfig.swift */,
-				DBF6F2452B01DAFE0098414B /* AgreementConfig.swift */,
-			);
-			path = Config;
-			sourceTree = "<group>";
-		};
-		E09179FA2B0F204D002AB695 /* CoreTests */ = {
-			isa = PBXGroup;
-			children = (
-				E09179FB2B0F204D002AB695 /* Configuration */,
-			);
-			path = CoreTests;
-			sourceTree = "<group>";
-		};
-		E09179FB2B0F204D002AB695 /* Configuration */ = {
-			isa = PBXGroup;
-			children = (
-<<<<<<< HEAD
 				0727876F28D23411002E9142 /* Config.swift */,
 				DBF6F2402B014ADA0098414B /* FirebaseConfig.swift */,
 				DBF6F2492B0380E00098414B /* FeaturesConfig.swift */,
@@ -728,9 +689,22 @@
 				BAFB998F2B14B377007D09F9 /* GoogleConfig.swift */,
 				BAFB99912B14E23D007D09F9 /* AppleSignInConfig.swift */,
 				A55D4EB92B19F8F0006628AA /* ThemeConfig.swift */,
-=======
+			);
+			path = Config;
+			sourceTree = "<group>";
+		};
+		E09179FA2B0F204D002AB695 /* CoreTests */ = {
+			isa = PBXGroup;
+			children = (
+				E09179FB2B0F204D002AB695 /* Configuration */,
+			);
+			path = CoreTests;
+			sourceTree = "<group>";
+		};
+		E09179FB2B0F204D002AB695 /* Configuration */ = {
+			isa = PBXGroup;
+			children = (
 				E09179FC2B0F204D002AB695 /* ConfigTests.swift */,
->>>>>>> 153e1955
 			);
 			path = Configuration;
 			sourceTree = "<group>";
