--- conflicted
+++ resolved
@@ -144,12 +144,9 @@
 		141F1D302B7328D4009E81EB /* WebviewCookiesUpdateProtocol.swift in Sources */ = {isa = PBXBuildFile; fileRef = 141F1D2F2B7328D4009E81EB /* WebviewCookiesUpdateProtocol.swift */; };
 		142EDD6C2B831D1400F9F320 /* BranchSDK in Frameworks */ = {isa = PBXBuildFile; productRef = 142EDD6B2B831D1400F9F320 /* BranchSDK */; };
 		14769D3C2B9822EE00AB36D4 /* CoreAnalytics.swift in Sources */ = {isa = PBXBuildFile; fileRef = 14769D3B2B9822EE00AB36D4 /* CoreAnalytics.swift */; };
-<<<<<<< HEAD
 		14D912D92C2553C70077CCCE /* FullStoryConfig.swift in Sources */ = {isa = PBXBuildFile; fileRef = 14D912D82C2553C70077CCCE /* FullStoryConfig.swift */; };
 		14D912DB2C257E9E0077CCCE /* FullStoryConfigTests.swift in Sources */ = {isa = PBXBuildFile; fileRef = 14D912DA2C257E9E0077CCCE /* FullStoryConfigTests.swift */; };
-=======
 		9784D47E2BF7762800AFEFFF /* FullScreenErrorView.swift in Sources */ = {isa = PBXBuildFile; fileRef = 9784D47D2BF7762800AFEFFF /* FullScreenErrorView.swift */; };
->>>>>>> ea6e24e8
 		A51CDBE72B6D21F2009B6D4E /* SegmentConfig.swift in Sources */ = {isa = PBXBuildFile; fileRef = A51CDBE62B6D21F2009B6D4E /* SegmentConfig.swift */; };
 		A53A32352B233DEC005FE38A /* ThemeConfig.swift in Sources */ = {isa = PBXBuildFile; fileRef = A53A32342B233DEC005FE38A /* ThemeConfig.swift */; };
 		A595689B2B6173DF00ED4F90 /* BranchConfig.swift in Sources */ = {isa = PBXBuildFile; fileRef = A595689A2B6173DF00ED4F90 /* BranchConfig.swift */; };
