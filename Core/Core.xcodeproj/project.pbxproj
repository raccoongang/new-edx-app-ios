--- conflicted
+++ resolved
@@ -604,7 +604,6 @@
 			path = Base;
 			sourceTree = "<group>";
 		};
-<<<<<<< HEAD
 		BA593F1A2AF8E487009ADB51 /* ScrollSlidingTabBar */ = {
 			isa = PBXGroup;
 			children = (
@@ -613,7 +612,8 @@
 				BA593F1B2AF8E498009ADB51 /* ScrollSlidingTabBar.swift */,
 			);
 			path = ScrollSlidingTabBar;
-=======
+			sourceTree = "<group>";
+		};
 		078525AC2B0CBFF4007B4521 /* CoreTests */ = {
 			isa = PBXGroup;
 			children = (
@@ -628,7 +628,6 @@
 				DBF6F2472B01E20A0098414B /* ConfigTests.swift */,
 			);
 			path = Configuration;
->>>>>>> 1296cb9d
 			sourceTree = "<group>";
 		};
 		C9DFE47E699CFFA85A77AF2C /* Pods */ = {
