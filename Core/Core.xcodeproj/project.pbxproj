--- conflicted
+++ resolved
@@ -491,11 +491,7 @@
 			children = (
 				0770DE5328D0B00C006D8A5D /* swiftgen.yml */,
 				0770DE0A28D07831006D8A5D /* Core */,
-<<<<<<< HEAD
 				DB4EBE9B2B1075E100CB4DC4 /* CoreTests */,
-=======
-				078525AC2B0CBFF4007B4521 /* CoreTests */,
->>>>>>> 1296cb9d
 				0770DE0928D07831006D8A5D /* Products */,
 				C9DFE47E699CFFA85A77AF2C /* Pods */,
 				F1620A3A2C8B0699EAA61B57 /* Frameworks */,
