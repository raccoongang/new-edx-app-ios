--- conflicted
+++ resolved
@@ -118,11 +118,8 @@
 		0770DE5F28D0B22C006D8A5D /* Strings.swift in Sources */ = {isa = PBXBuildFile; fileRef = 0770DE5E28D0B22C006D8A5D /* Strings.swift */; };
 		0770DE6128D0B2CB006D8A5D /* Assets.swift in Sources */ = {isa = PBXBuildFile; fileRef = 0770DE6028D0B2CB006D8A5D /* Assets.swift */; };
 		07DDFCBD29A780BB00572595 /* UINavigationController+Animation.swift in Sources */ = {isa = PBXBuildFile; fileRef = 07DDFCBC29A780BB00572595 /* UINavigationController+Animation.swift */; };
-<<<<<<< HEAD
 		A53A32352B233DEC005FE38A /* ThemeConfig.swift in Sources */ = {isa = PBXBuildFile; fileRef = A53A32342B233DEC005FE38A /* ThemeConfig.swift */; };
 		BAAD62C62AFCF00B000E6103 /* CustomDisclosureGroup.swift in Sources */ = {isa = PBXBuildFile; fileRef = BAAD62C52AFCF00B000E6103 /* CustomDisclosureGroup.swift */; };
-=======
->>>>>>> f81aefa3
 		BA30427F2B20B320009B64B7 /* SocialAuthError.swift in Sources */ = {isa = PBXBuildFile; fileRef = BA30427D2B20B299009B64B7 /* SocialAuthError.swift */; };
 		BA76135C2B21BC7300B599B7 /* SocialAuthResponse.swift in Sources */ = {isa = PBXBuildFile; fileRef = BA76135B2B21BC7300B599B7 /* SocialAuthResponse.swift */; };
 		BA8B3A2F2AD546A700D25EF5 /* DebugLog.swift in Sources */ = {isa = PBXBuildFile; fileRef = BA8B3A2E2AD546A700D25EF5 /* DebugLog.swift */; };
@@ -295,11 +292,8 @@
 		3B74C6685E416657F3C5F5A8 /* Pods-App-Core.releaseprod.xcconfig */ = {isa = PBXFileReference; includeInIndex = 1; lastKnownFileType = text.xcconfig; name = "Pods-App-Core.releaseprod.xcconfig"; path = "Target Support Files/Pods-App-Core/Pods-App-Core.releaseprod.xcconfig"; sourceTree = "<group>"; };
 		60153262DBC2F9E660D7E11B /* Pods-App-Core.release.xcconfig */ = {isa = PBXFileReference; includeInIndex = 1; lastKnownFileType = text.xcconfig; name = "Pods-App-Core.release.xcconfig"; path = "Target Support Files/Pods-App-Core/Pods-App-Core.release.xcconfig"; sourceTree = "<group>"; };
 		9D5B06CAA99EA5CD49CBE2BB /* Pods-App-Core.debugdev.xcconfig */ = {isa = PBXFileReference; includeInIndex = 1; lastKnownFileType = text.xcconfig; name = "Pods-App-Core.debugdev.xcconfig"; path = "Target Support Files/Pods-App-Core/Pods-App-Core.debugdev.xcconfig"; sourceTree = "<group>"; };
-<<<<<<< HEAD
 		A53A32342B233DEC005FE38A /* ThemeConfig.swift */ = {isa = PBXFileReference; fileEncoding = 4; lastKnownFileType = sourcecode.swift; path = ThemeConfig.swift; sourceTree = "<group>"; };
 		BAAD62C52AFCF00B000E6103 /* CustomDisclosureGroup.swift */ = {isa = PBXFileReference; lastKnownFileType = sourcecode.swift; path = CustomDisclosureGroup.swift; sourceTree = "<group>"; };
-=======
->>>>>>> f81aefa3
 		BA30427D2B20B299009B64B7 /* SocialAuthError.swift */ = {isa = PBXFileReference; fileEncoding = 4; lastKnownFileType = sourcecode.swift; path = SocialAuthError.swift; sourceTree = "<group>"; };
 		BA76135B2B21BC7300B599B7 /* SocialAuthResponse.swift */ = {isa = PBXFileReference; lastKnownFileType = sourcecode.swift; path = SocialAuthResponse.swift; sourceTree = "<group>"; };
 		BA8B3A2E2AD546A700D25EF5 /* DebugLog.swift */ = {isa = PBXFileReference; lastKnownFileType = sourcecode.swift; path = DebugLog.swift; sourceTree = "<group>"; };
