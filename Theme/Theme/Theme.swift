//
//  Theme.swift
//  Theme
//
//  Created by Saeed Bashir on 28.11.2023.
//

import Foundation
import SwiftUI

private let fontsParser = FontParser()

public struct Theme: Sendable {
    
    // swiftlint:disable line_length
    public struct Colors: Sendable {
        nonisolated(unsafe) public private(set) static var accentColor = ThemeAssets.accentColor.swiftUIColor
        nonisolated(unsafe) public private(set) static var accentXColor = ThemeAssets.accentXColor.swiftUIColor
        nonisolated(unsafe) public private(set) static var accentButtonColor = ThemeAssets.accentButtonColor.swiftUIColor
        nonisolated(unsafe) public private(set) static var alert = ThemeAssets.alert.swiftUIColor
        nonisolated(unsafe) public private(set) static var avatarStroke = ThemeAssets.avatarStroke.swiftUIColor
        nonisolated(unsafe) public private(set) static var background = ThemeAssets.background.swiftUIColor
        nonisolated(unsafe) public private(set) static var loginBackground = ThemeAssets.loginBackground.swiftUIColor
        nonisolated(unsafe) public private(set) static var backgroundStroke = ThemeAssets.backgroundStroke.swiftUIColor
        nonisolated(unsafe) public private(set) static var cardViewBackground = ThemeAssets.cardViewBackground.swiftUIColor
        nonisolated(unsafe) public private(set) static var cardViewStroke = ThemeAssets.cardViewStroke.swiftUIColor
        nonisolated(unsafe) public private(set) static var certificateForeground = ThemeAssets.certificateForeground.swiftUIColor
        nonisolated(unsafe) public private(set) static var commentCellBackground = ThemeAssets.commentCellBackground.swiftUIColor
        nonisolated(unsafe) public private(set) static var nextWeekTimelineColor = ThemeAssets.nextWeekTimelineColor.swiftUIColor
        nonisolated(unsafe) public private(set) static var pastDueTimelineColor = ThemeAssets.pastDueTimelineColor.swiftUIColor
        nonisolated(unsafe) public private(set) static var thisWeekTimelineColor = ThemeAssets.thisWeekTimelineColor.swiftUIColor
        nonisolated(unsafe) public private(set) static var todayTimelineColor = ThemeAssets.todayTimelineColor.swiftUIColor
        nonisolated(unsafe) public private(set) static var upcomingTimelineColor = ThemeAssets.upcomingTimelineColor.swiftUIColor
        nonisolated(unsafe) public private(set) static var shadowColor = ThemeAssets.shadowColor.swiftUIColor
        nonisolated(unsafe) public private(set) static var snackbarErrorColor = ThemeAssets.snackbarErrorColor.swiftUIColor
        nonisolated(unsafe) public private(set) static var snackbarWarningColor = ThemeAssets.snackbarWarningColor.swiftUIColor
        nonisolated(unsafe) public private(set) static var snackbarInfoColor = ThemeAssets.snackbarInfoColor.swiftUIColor
        nonisolated(unsafe) public private(set) static var snackbarTextColor = ThemeAssets.snackbarTextColor.swiftUIColor
        nonisolated(unsafe) public private(set) static var styledButtonText = ThemeAssets.styledButtonText.swiftUIColor
        nonisolated(unsafe) public private(set) static var disabledButton = ThemeAssets.disabledButton.swiftUIColor
        nonisolated(unsafe) public private(set) static var disabledButtonText = ThemeAssets.disabledButtonText.swiftUIColor
        nonisolated(unsafe) public private(set) static var textPrimary = ThemeAssets.textPrimary.swiftUIColor
        nonisolated(unsafe) public private(set) static var textSecondary = ThemeAssets.textSecondary.swiftUIColor
        nonisolated(unsafe) public private(set) static var textSecondaryLight = ThemeAssets.textSecondaryLight.swiftUIColor
        nonisolated(unsafe) public private(set) static var textInputBackground = ThemeAssets.textInputBackground.swiftUIColor
        nonisolated(unsafe) public private(set) static var textInputStroke = ThemeAssets.textInputStroke.swiftUIColor
        nonisolated(unsafe) public private(set) static var textInputUnfocusedBackground = ThemeAssets.textInputUnfocusedBackground.swiftUIColor
        nonisolated(unsafe) public private(set) static var textInputUnfocusedStroke = ThemeAssets.textInputUnfocusedStroke.swiftUIColor
        nonisolated(unsafe) public private(set) static var warning = ThemeAssets.warning.swiftUIColor
        nonisolated(unsafe) public private(set) static var warningText = ThemeAssets.warningText.swiftUIColor
        nonisolated(unsafe) public private(set) static var white = ThemeAssets.white.swiftUIColor
        nonisolated(unsafe) public private(set) static var onProgress = ThemeAssets.onProgress.swiftUIColor
        nonisolated(unsafe) public private(set) static var progressDone = ThemeAssets.progressDone.swiftUIColor
        nonisolated(unsafe) public private(set) static var progressSkip = ThemeAssets.progressSkip.swiftUIColor
        nonisolated(unsafe) public private(set) static var progressSelectedAndDone = ThemeAssets.selectedAndDone.swiftUIColor
        nonisolated(unsafe) public private(set) static var loginNavigationText = ThemeAssets.loginNavigationText.swiftUIColor
        nonisolated(unsafe) public private(set) static var datesSectionBackground = ThemeAssets.datesSectionBackground.swiftUIColor
        nonisolated(unsafe) public private(set) static var datesSectionStroke = ThemeAssets.datesSectionStroke.swiftUIColor
        nonisolated(unsafe) public private(set) static var navigationBarTintColor = ThemeAssets.navigationBarTintColor.swiftUIColor
        nonisolated(unsafe) public private(set) static var secondaryButtonBorderColor = ThemeAssets.secondaryButtonBorderColor.swiftUIColor
        nonisolated(unsafe) public private(set) static var secondaryButtonTextColor = ThemeAssets.secondaryButtonTextColor.swiftUIColor
        nonisolated(unsafe) public private(set) static var secondaryButtonBGColor = ThemeAssets.secondaryButtonBGColor.swiftUIColor
        nonisolated(unsafe) public private(set) static var success = ThemeAssets.success.swiftUIColor
<<<<<<< HEAD
        nonisolated(unsafe) public private(set) static var tabbarColor = ThemeAssets.tabbarColor.swiftUIColor
=======
>>>>>>> e903d391
        nonisolated(unsafe) public private(set) static var primaryButtonTextColor = ThemeAssets.primaryButtonTextColor.swiftUIColor
        nonisolated(unsafe) public private(set) static var toggleSwitchColor = ThemeAssets.toggleSwitchColor.swiftUIColor
        nonisolated(unsafe) public private(set) static var textInputTextColor = ThemeAssets.textInputTextColor.swiftUIColor
        nonisolated(unsafe) public private(set) static var textInputPlaceholderColor = ThemeAssets.textInputPlaceholderColor.swiftUIColor
        nonisolated(unsafe) public private(set) static var infoColor = ThemeAssets.infoColor.swiftUIColor
        nonisolated(unsafe) public private(set) static var irreversibleAlert = ThemeAssets.irreversibleAlert.swiftUIColor
        nonisolated(unsafe) public private(set) static var slidingTextColor = ThemeAssets.slidingTextColor.swiftUIColor
        nonisolated(unsafe) public private(set) static var slidingSelectedTextColor = ThemeAssets.slidingSelectedTextColor.swiftUIColor
        nonisolated(unsafe) public private(set) static var slidingStrokeColor = ThemeAssets.slidingStrokeColor.swiftUIColor
        nonisolated(unsafe) public private(set) static var primaryHeaderColor = ThemeAssets.primaryHeaderColor.swiftUIColor
        nonisolated(unsafe) public private(set) static var secondaryHeaderColor = ThemeAssets.secondaryHeaderColor.swiftUIColor
        nonisolated(unsafe) public private(set) static var courseCardShadow = ThemeAssets.courseCardShadow.swiftUIColor
        nonisolated(unsafe) public private(set) static var shade = ThemeAssets.shade.swiftUIColor
        nonisolated(unsafe) public private(set) static var courseCardBackground = ThemeAssets.courseCardBackground.swiftUIColor
<<<<<<< HEAD
=======
        nonisolated(unsafe) public private(set) static var deleteAccountBG = ThemeAssets.deleteAccountBG.swiftUIColor
        nonisolated(unsafe) public private(set) static var primaryCardCautionBG = ThemeAssets.primaryCardCautionBG.swiftUIColor
        nonisolated(unsafe) public private(set) static var primaryCardUpgradeBG = ThemeAssets.primaryCardCourseUpgradeBG.swiftUIColor
        nonisolated(unsafe) public private(set) static var primaryCardProgressBG = ThemeAssets.primaryCardProgressBG.swiftUIColor
        nonisolated(unsafe) public private(set) static var courseProgressBG = ThemeAssets.courseProgressBG.swiftUIColor
        nonisolated(unsafe) public private(set) static var resumeButtonBG = ThemeAssets.resumeButtonBG.swiftUIColor
        nonisolated(unsafe) public private(set) static var resumeButtonText = ThemeAssets.resumeButtonText.swiftUIColor
        nonisolated(unsafe) public private(set) static var socialAuthColor = ThemeAssets.socialAuthColor.swiftUIColor
>>>>>>> e903d391

        public static func update(
            accentColor: Color = ThemeAssets.accentColor.swiftUIColor,
            accentXColor: Color = ThemeAssets.accentXColor.swiftUIColor,
            alert: Color = ThemeAssets.alert.swiftUIColor,
            avatarStroke: Color = ThemeAssets.avatarStroke.swiftUIColor,
            background: Color = ThemeAssets.background.swiftUIColor,
            backgroundStroke: Color = ThemeAssets.backgroundStroke.swiftUIColor,
            cardViewBackground: Color = ThemeAssets.cardViewBackground.swiftUIColor,
            cardViewStroke: Color = ThemeAssets.cardViewStroke.swiftUIColor,
            certificateForeground: Color = ThemeAssets.certificateForeground.swiftUIColor,
            commentCellBackground: Color = ThemeAssets.commentCellBackground.swiftUIColor,
            nextWeekTimelineColor: Color = ThemeAssets.nextWeekTimelineColor.swiftUIColor,
            pastDueTimelineColor: Color = ThemeAssets.pastDueTimelineColor.swiftUIColor,
            thisWeekTimelineColor: Color = ThemeAssets.thisWeekTimelineColor.swiftUIColor,
            todayTimelineColor: Color = ThemeAssets.todayTimelineColor.swiftUIColor,
            upcomingTimelineColor: Color = ThemeAssets.upcomingTimelineColor.swiftUIColor,
            shadowColor: Color = ThemeAssets.shadowColor.swiftUIColor,
            snackbarErrorColor: Color = ThemeAssets.snackbarErrorColor.swiftUIColor,
            snackbarInfoColor: Color = ThemeAssets.snackbarInfoColor.swiftUIColor,
            snackbarTextColor: Color = ThemeAssets.snackbarTextColor.swiftUIColor,
            styledButtonText: Color = ThemeAssets.styledButtonText.swiftUIColor,
            textPrimary: Color = ThemeAssets.textPrimary.swiftUIColor,
            textSecondary: Color = ThemeAssets.textSecondary.swiftUIColor,
            textSecondaryLight: Color = ThemeAssets.textSecondaryLight.swiftUIColor,
            textInputBackground: Color = ThemeAssets.textInputBackground.swiftUIColor,
            textInputStroke: Color = ThemeAssets.textInputStroke.swiftUIColor,
            textInputUnfocusedBackground: Color = ThemeAssets.textInputUnfocusedBackground.swiftUIColor,
            textInputUnfocusedStroke: Color = ThemeAssets.textInputUnfocusedStroke.swiftUIColor,
            warning: Color = ThemeAssets.warning.swiftUIColor,
            white: Color = ThemeAssets.white.swiftUIColor,
            onProgress: Color = ThemeAssets.onProgress.swiftUIColor,
            progressDone: Color = ThemeAssets.progressDone.swiftUIColor,
            progressSkip: Color = ThemeAssets.progressSkip.swiftUIColor,
            datesSectionBackground: Color = ThemeAssets.datesSectionBackground.swiftUIColor,
            datesSectionStroke: Color = ThemeAssets.datesSectionStroke.swiftUIColor,
            navigationBarTintColor: Color = ThemeAssets.navigationBarTintColor.swiftUIColor,
            secondaryButtonBorderColor: Color = ThemeAssets.secondaryButtonBorderColor.swiftUIColor,
            secondaryButtonTextColor: Color = ThemeAssets.secondaryButtonTextColor.swiftUIColor,
            success: Color = ThemeAssets.success.swiftUIColor,
            primaryButtonTextColor: Color = ThemeAssets.primaryButtonTextColor.swiftUIColor,
            toggleSwitchColor: Color = ThemeAssets.toggleSwitchColor.swiftUIColor,
            textInputTextColor: Color = ThemeAssets.textInputTextColor.swiftUIColor,
            textInputPlaceholderColor: Color = ThemeAssets.textInputPlaceholderColor.swiftUIColor,
            infoColor: Color = ThemeAssets.infoColor.swiftUIColor,
            irreversibleAlert: Color = ThemeAssets.irreversibleAlert.swiftUIColor
        ) {
            self.accentColor = accentColor
            self.accentXColor = accentXColor
            self.alert = alert
            self.avatarStroke = avatarStroke
            self.background = background
            self.backgroundStroke = backgroundStroke
            self.cardViewBackground = cardViewBackground
            self.cardViewStroke = cardViewStroke
            self.certificateForeground = certificateForeground
            self.commentCellBackground = commentCellBackground
            self.nextWeekTimelineColor = nextWeekTimelineColor
            self.pastDueTimelineColor = pastDueTimelineColor
            self.thisWeekTimelineColor = thisWeekTimelineColor
            self.todayTimelineColor = todayTimelineColor
            self.upcomingTimelineColor = upcomingTimelineColor
            self.shadowColor = shadowColor
            self.snackbarErrorColor = snackbarErrorColor
            self.snackbarInfoColor = snackbarInfoColor
            self.snackbarTextColor = snackbarTextColor
            self.styledButtonText = styledButtonText
            self.textPrimary = textPrimary
            self.textSecondary = textSecondary
            self.textSecondaryLight = textSecondaryLight
            self.textInputBackground = textInputBackground
            self.textInputStroke = textInputStroke
            self.textInputUnfocusedBackground = textInputUnfocusedBackground
            self.textInputUnfocusedStroke = textInputUnfocusedStroke
            self.warning = warning
            self.white = white
            self.onProgress = onProgress
            self.progressDone = progressDone
            self.progressSkip = progressSkip
            self.datesSectionBackground = datesSectionBackground
            self.datesSectionStroke = datesSectionStroke
            self.navigationBarTintColor = navigationBarTintColor
            self.secondaryButtonBorderColor = secondaryButtonBorderColor
            self.secondaryButtonTextColor = secondaryButtonTextColor
            self.success = success
            self.primaryButtonTextColor = primaryButtonTextColor
            self.toggleSwitchColor = toggleSwitchColor
            self.textInputTextColor = textInputTextColor
            self.textInputPlaceholderColor = textInputPlaceholderColor
            self.infoColor = infoColor
            self.irreversibleAlert = irreversibleAlert
        }
    }
    // swiftlint:enable line_length
    
    // Use this structure where the computed Color.uiColor() extension is not appropriate.
    public struct UIColors {
        nonisolated(unsafe) public private(set) static var textPrimary = ThemeAssets.textPrimary.color
        nonisolated(unsafe) public private(set) static var accentColor = ThemeAssets.accentColor.color
        nonisolated(unsafe) public private(set) static var accentXColor = ThemeAssets.accentXColor.color
<<<<<<< HEAD
        nonisolated(unsafe) public private(set) static var navigationBarTintColor = ThemeAssets.navigationBarTintColor.color
=======
        nonisolated(unsafe) public private(set) static var navigationBarTintColor =
        ThemeAssets.navigationBarTintColor.color
        nonisolated(unsafe) public private(set) static var tabbarActiveColor = ThemeAssets.tabbarActiveColor.color
        nonisolated(unsafe) public private(set) static var tabbarBGColor = ThemeAssets.tabbarBGColor.color
        nonisolated(unsafe) public private(set) static var tabbarInactiveColor = ThemeAssets.tabbarInactiveColor.color
>>>>>>> e903d391

        public static func update(
            textPrimary: UIColor = ThemeAssets.textPrimary.color,
            accentColor: UIColor = ThemeAssets.accentColor.color,
            accentXColor: UIColor = ThemeAssets.accentXColor.color,
            navigationBarTintColor: UIColor = ThemeAssets.navigationBarTintColor.color
        ) {
            self.textPrimary = textPrimary
            self.accentColor = accentColor
            self.accentXColor = accentXColor
            self.navigationBarTintColor = navigationBarTintColor
        }
    }

    public struct Fonts: Sendable {
        
        public static let displayLarge: Font = .custom(fontsParser.fontName(for: .regular), size: 57)
        public static let displayMedium: Font = .custom(fontsParser.fontName(for: .regular), size: 45)
        public static let displaySmall: Font = .custom(fontsParser.fontName(for: .bold), size: 36)
        
        public static let headlineLarge: Font = .custom(fontsParser.fontName(for: .regular), size: 32)
        public static let headlineMedium: Font = .custom(fontsParser.fontName(for: .regular), size: 28)
        public static let headlineSmall: Font = .custom(fontsParser.fontName(for: .regular), size: 24)
        
        public static let titleLarge: Font = .custom(fontsParser.fontName(for: .bold), size: 22)
        public static let titleMedium: Font = .custom(fontsParser.fontName(for: .semiBold), size: 18)
        public static let titleSmall: Font = .custom(fontsParser.fontName(for: .medium), size: 14)
        
        public static let bodyLarge: Font = .custom(fontsParser.fontName(for: .regular), size: 16)
        public static let bodyMedium: Font = .custom(fontsParser.fontName(for: .regular), size: 14)
        public static let bodySmall: Font = .custom(fontsParser.fontName(for: .regular), size: 12)
        public static let bodyMicro: Font = .custom(fontsParser.fontName(for: .light), size: 11)
        
        public static let labelLarge: Font = .custom(fontsParser.fontName(for: .medium), size: 14)
        public static let labelMedium: Font = .custom(fontsParser.fontName(for: .regular), size: 12)
        public static let labelSmall: Font = .custom(fontsParser.fontName(for: .regular), size: 10)
    }
    
    public struct UIFonts: Sendable {
        public static func labelSmall() -> UIFont {
            guard let font = UIFont(name: fontsParser.fontName(for: .regular), size: 10) else {
                assert(false, "Could not find the required font")
                return UIFont.systemFont(ofSize: 10)
            }
            
            return font
        }
        
        public static func labelLarge() -> UIFont {
            guard let font = UIFont(name: fontsParser.fontName(for: .regular), size: 14) else {
                assert(false, "Could not find the required font")
                return UIFont.systemFont(ofSize: 14)
            }
            
            return font
        }
        
        public static func titleMedium() -> UIFont {
            guard let font = UIFont(name: fontsParser.fontName(for: .semiBold), size: 18) else {
                assert(false, "Could not find the required font")
                return UIFont.systemFont(ofSize: 18)
            }
            
            return font
        }
    }
    
    public struct Shapes: Sendable {
        nonisolated(unsafe) public static var isRoundedCorners: Bool = true
<<<<<<< HEAD
=======
        nonisolated(unsafe) public static var buttonCornersRadius: Double = 8.0
>>>>>>> e903d391
        public static let screenBackgroundRadius = 24.0
        public static let cardImageRadius = 10.0
        public static let textInputShape =  {
            let radius: CGFloat = isRoundedCorners ? 8 : 0
            return RoundedRectangle(cornerRadius: radius)
        }()
        public static let buttonShape = {
            let radius: CGFloat = isRoundedCorners ? buttonCornersRadius : 0
            return RoundedCorners(tl: radius, tr: radius, bl: radius, br: radius)
        }()
        public static let unitButtonShape = RoundedCorners(tl: 21, tr: 21, bl: 21, br: 21)
        public static let roundedScreenBackgroundShape = RoundedCorners(
            tl: Theme.Shapes.screenBackgroundRadius,
            tr: Theme.Shapes.screenBackgroundRadius,
            bl: Theme.Shapes.screenBackgroundRadius,
            br: Theme.Shapes.screenBackgroundRadius
        )
        public static let roundedScreenBackgroundShapeCroppedBottom = RoundedCorners(
            tl: Theme.Shapes.screenBackgroundRadius,
            tr: Theme.Shapes.screenBackgroundRadius
        )
        public static let cardShape = RoundedCorners(tl: 12, tr: 12, bl: 12, br: 12)
    }
    
    public struct Timeout {
        public static let snackbarMessageShortTimeout: TimeInterval = 3
        public static let snackbarMessageLongTimeout: TimeInterval = 5
    }
    
    public struct InputFieldBackground: View {
        public let placeHolder: String
        public let text: String
        public let color: Color
        public let padding: CGFloat
        public let font: Font
        
        public init(
            placeHolder: String,
            text: String,
            color: Color = Theme.Colors.textInputPlaceholderColor,
            font: Font = Theme.Fonts.bodyLarge,
            padding: CGFloat = 8
        ) {
            self.placeHolder = placeHolder
            self.color = color
            self.text = text
            self.padding = padding
            self.font = font
        }
        
        public var body: some View {
            ZStack(alignment: .leading) {
                Theme.Shapes.textInputShape
                    .fill(Theme.Colors.textInputBackground)
                if text.count == 0 {
                    Text(placeHolder)
                        .foregroundColor(color)
                        .padding(.leading, padding)
                        .font(font)
                }
            }
        }
    }
}

public extension Theme.Fonts {
    // swiftlint:disable type_name
    class __ {}
    static func registerFonts() {
        guard let url = Bundle(for: __.self).url(forResource: "fonts_file", withExtension: "ttf") else { return }
        CTFontManagerRegisterFontsForURL(url as CFURL, .process, nil)
    }
    // swiftlint:enable type_name
}

extension View {
    public func loadFonts() -> some View {
        Theme.Fonts.registerFonts()
        return self
    }
}<|MERGE_RESOLUTION|>--- conflicted
+++ resolved
@@ -61,10 +61,6 @@
         nonisolated(unsafe) public private(set) static var secondaryButtonTextColor = ThemeAssets.secondaryButtonTextColor.swiftUIColor
         nonisolated(unsafe) public private(set) static var secondaryButtonBGColor = ThemeAssets.secondaryButtonBGColor.swiftUIColor
         nonisolated(unsafe) public private(set) static var success = ThemeAssets.success.swiftUIColor
-<<<<<<< HEAD
-        nonisolated(unsafe) public private(set) static var tabbarColor = ThemeAssets.tabbarColor.swiftUIColor
-=======
->>>>>>> e903d391
         nonisolated(unsafe) public private(set) static var primaryButtonTextColor = ThemeAssets.primaryButtonTextColor.swiftUIColor
         nonisolated(unsafe) public private(set) static var toggleSwitchColor = ThemeAssets.toggleSwitchColor.swiftUIColor
         nonisolated(unsafe) public private(set) static var textInputTextColor = ThemeAssets.textInputTextColor.swiftUIColor
@@ -79,8 +75,6 @@
         nonisolated(unsafe) public private(set) static var courseCardShadow = ThemeAssets.courseCardShadow.swiftUIColor
         nonisolated(unsafe) public private(set) static var shade = ThemeAssets.shade.swiftUIColor
         nonisolated(unsafe) public private(set) static var courseCardBackground = ThemeAssets.courseCardBackground.swiftUIColor
-<<<<<<< HEAD
-=======
         nonisolated(unsafe) public private(set) static var deleteAccountBG = ThemeAssets.deleteAccountBG.swiftUIColor
         nonisolated(unsafe) public private(set) static var primaryCardCautionBG = ThemeAssets.primaryCardCautionBG.swiftUIColor
         nonisolated(unsafe) public private(set) static var primaryCardUpgradeBG = ThemeAssets.primaryCardCourseUpgradeBG.swiftUIColor
@@ -89,7 +83,6 @@
         nonisolated(unsafe) public private(set) static var resumeButtonBG = ThemeAssets.resumeButtonBG.swiftUIColor
         nonisolated(unsafe) public private(set) static var resumeButtonText = ThemeAssets.resumeButtonText.swiftUIColor
         nonisolated(unsafe) public private(set) static var socialAuthColor = ThemeAssets.socialAuthColor.swiftUIColor
->>>>>>> e903d391
 
         public static func update(
             accentColor: Color = ThemeAssets.accentColor.swiftUIColor,
@@ -190,15 +183,11 @@
         nonisolated(unsafe) public private(set) static var textPrimary = ThemeAssets.textPrimary.color
         nonisolated(unsafe) public private(set) static var accentColor = ThemeAssets.accentColor.color
         nonisolated(unsafe) public private(set) static var accentXColor = ThemeAssets.accentXColor.color
-<<<<<<< HEAD
-        nonisolated(unsafe) public private(set) static var navigationBarTintColor = ThemeAssets.navigationBarTintColor.color
-=======
         nonisolated(unsafe) public private(set) static var navigationBarTintColor =
         ThemeAssets.navigationBarTintColor.color
         nonisolated(unsafe) public private(set) static var tabbarActiveColor = ThemeAssets.tabbarActiveColor.color
         nonisolated(unsafe) public private(set) static var tabbarBGColor = ThemeAssets.tabbarBGColor.color
         nonisolated(unsafe) public private(set) static var tabbarInactiveColor = ThemeAssets.tabbarInactiveColor.color
->>>>>>> e903d391
 
         public static func update(
             textPrimary: UIColor = ThemeAssets.textPrimary.color,
@@ -268,10 +257,7 @@
     
     public struct Shapes: Sendable {
         nonisolated(unsafe) public static var isRoundedCorners: Bool = true
-<<<<<<< HEAD
-=======
         nonisolated(unsafe) public static var buttonCornersRadius: Double = 8.0
->>>>>>> e903d391
         public static let screenBackgroundRadius = 24.0
         public static let cardImageRadius = 10.0
         public static let textInputShape =  {
