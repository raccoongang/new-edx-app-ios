// swiftlint:disable all
// Generated using SwiftGen — https://github.com/SwiftGen/SwiftGen

#if os(macOS)
  import AppKit
#elseif os(iOS)
  import UIKit
#elseif os(tvOS) || os(watchOS)
  import UIKit
#endif
#if canImport(SwiftUI)
  import SwiftUI
#endif

// Deprecated typealiases
@available(*, deprecated, renamed: "ColorAsset.Color", message: "This typealias will be removed in SwiftGen 7.0")
public typealias AssetColorTypeAlias = ColorAsset.Color
@available(*, deprecated, renamed: "ImageAsset.Image", message: "This typealias will be removed in SwiftGen 7.0")
public typealias AssetImageTypeAlias = ImageAsset.Image

// swiftlint:disable superfluous_disable_command file_length implicit_return

// MARK: - Asset Catalogs

// swiftlint:disable identifier_name line_length nesting type_body_length type_name
public enum ThemeAssets {
  public static let authBackground = ImageAsset(name: "authBackground")
  public static let accentButtonColor = ColorAsset(name: "AccentButtonColor")
  public static let accentColor = ColorAsset(name: "AccentColor")
  public static let alert = ColorAsset(name: "Alert")
  public static let avatarStroke = ColorAsset(name: "AvatarStroke")
  public static let background = ColorAsset(name: "Background")
  public static let backgroundStroke = ColorAsset(name: "BackgroundStroke")
  public static let cardViewBackground = ColorAsset(name: "CardViewBackground")
  public static let cardViewStroke = ColorAsset(name: "CardViewStroke")
  public static let certificateForeground = ColorAsset(name: "CertificateForeground")
  public static let commentCellBackground = ColorAsset(name: "CommentCellBackground")
  public static let loginBackground = ColorAsset(name: "LoginBackground")
  public static let loginNavigationText = ColorAsset(name: "LoginNavigationText")
  public static let shadowColor = ColorAsset(name: "ShadowColor")
  public static let snackbarErrorColor = ColorAsset(name: "SnackbarErrorColor")
  public static let snackbarErrorTextColor = ColorAsset(name: "SnackbarErrorTextColor")
  public static let snackbarInfoAlert = ColorAsset(name: "SnackbarInfoAlert")
  public static let splashBackground = ColorAsset(name: "SplashBackground")
  public static let styledButtonBackground = ColorAsset(name: "StyledButtonBackground")
  public static let styledButtonText = ColorAsset(name: "StyledButtonText")
  public static let textPrimary = ColorAsset(name: "TextPrimary")
  public static let textSecondary = ColorAsset(name: "TextSecondary")
  public static let textInputBackground = ColorAsset(name: "TextInputBackground")
  public static let textInputStroke = ColorAsset(name: "TextInputStroke")
  public static let textInputUnfocusedBackground = ColorAsset(name: "TextInputUnfocusedBackground")
  public static let textInputUnfocusedStroke = ColorAsset(name: "TextInputUnfocusedStroke")
  public static let warning = ColorAsset(name: "warning")
  public static let white = ColorAsset(name: "white")
<<<<<<< HEAD
  public static let onProgress = ColorAsset(name: "OnProgress")
  public static let progressDone = ColorAsset(name: "ProgressDone")
  public static let progressSkip = ColorAsset(name: "ProgressSkip")
  public static let selectedAndDone = ColorAsset(name: "SelectedAndDone")
=======
  public static let datesSectionBackground = ColorAsset(name: "DatesSectionBackground")
  public static let datesSectionStroke = ColorAsset(name: "DatesSectionStroke")
  public static let nextWeekTimelineColor = ColorAsset(name: "NextWeekTimelineColor")
  public static let thisWeekTimelineColor = ColorAsset(name: "ThisWeekTimelineColor")
  public static let todayTimelineColor = ColorAsset(name: "TodayTimelineColor")
  public static let upcomingTimelineColor = ColorAsset(name: "UpcomingTimelineColor")
  public static let pastDueTimelineColor = ColorAsset(name: "pastDueTimelineColor")
>>>>>>> f4a19e0c
  public static let appLogo = ImageAsset(name: "appLogo")
}
// swiftlint:enable identifier_name line_length nesting type_body_length type_name

// MARK: - Implementation Details

public final class ColorAsset {
  public fileprivate(set) var name: String

  #if os(macOS)
  public typealias Color = NSColor
  #elseif os(iOS) || os(tvOS) || os(watchOS)
  public typealias Color = UIColor
  #endif

  @available(iOS 11.0, tvOS 11.0, watchOS 4.0, macOS 10.13, *)
  public private(set) lazy var color: Color = {
    guard let color = Color(asset: self) else {
      fatalError("Unable to load color asset named \(name).")
    }
    return color
  }()

  #if os(iOS) || os(tvOS)
  @available(iOS 11.0, tvOS 11.0, *)
  public func color(compatibleWith traitCollection: UITraitCollection) -> Color {
    let bundle = BundleToken.bundle
    guard let color = Color(named: name, in: bundle, compatibleWith: traitCollection) else {
      fatalError("Unable to load color asset named \(name).")
    }
    return color
  }
  #endif

  #if canImport(SwiftUI)
  @available(iOS 13.0, tvOS 13.0, watchOS 6.0, macOS 10.15, *)
  public private(set) lazy var swiftUIColor: SwiftUI.Color = {
    SwiftUI.Color(asset: self)
  }()
  #endif

  fileprivate init(name: String) {
    self.name = name
  }
}

public extension ColorAsset.Color {
  @available(iOS 11.0, tvOS 11.0, watchOS 4.0, macOS 10.13, *)
  convenience init?(asset: ColorAsset) {
    let bundle = BundleToken.bundle
    #if os(iOS) || os(tvOS)
    self.init(named: asset.name, in: bundle, compatibleWith: nil)
    #elseif os(macOS)
    self.init(named: NSColor.Name(asset.name), bundle: bundle)
    #elseif os(watchOS)
    self.init(named: asset.name)
    #endif
  }
}

#if canImport(SwiftUI)
@available(iOS 13.0, tvOS 13.0, watchOS 6.0, macOS 10.15, *)
public extension SwiftUI.Color {
  init(asset: ColorAsset) {
    let bundle = BundleToken.bundle
    self.init(asset.name, bundle: bundle)
  }
}
#endif

public struct ImageAsset {
  public fileprivate(set) var name: String

  #if os(macOS)
  public typealias Image = NSImage
  #elseif os(iOS) || os(tvOS) || os(watchOS)
  public typealias Image = UIImage
  #endif

  @available(iOS 8.0, tvOS 9.0, watchOS 2.0, macOS 10.7, *)
  public var image: Image {
    let bundle = BundleToken.bundle
    #if os(iOS) || os(tvOS)
    let image = Image(named: name, in: bundle, compatibleWith: nil)
    #elseif os(macOS)
    let name = NSImage.Name(self.name)
    let image = (bundle == .main) ? NSImage(named: name) : bundle.image(forResource: name)
    #elseif os(watchOS)
    let image = Image(named: name)
    #endif
    guard let result = image else {
      fatalError("Unable to load image asset named \(name).")
    }
    return result
  }

  #if os(iOS) || os(tvOS)
  @available(iOS 8.0, tvOS 9.0, *)
  public func image(compatibleWith traitCollection: UITraitCollection) -> Image {
    let bundle = BundleToken.bundle
    guard let result = Image(named: name, in: bundle, compatibleWith: traitCollection) else {
      fatalError("Unable to load image asset named \(name).")
    }
    return result
  }
  #endif

  #if canImport(SwiftUI)
  @available(iOS 13.0, tvOS 13.0, watchOS 6.0, macOS 10.15, *)
  public var swiftUIImage: SwiftUI.Image {
    SwiftUI.Image(asset: self)
  }
  #endif
}

public extension ImageAsset.Image {
  @available(iOS 8.0, tvOS 9.0, watchOS 2.0, *)
  @available(macOS, deprecated,
    message: "This initializer is unsafe on macOS, please use the ImageAsset.image property")
  convenience init?(asset: ImageAsset) {
    #if os(iOS) || os(tvOS)
    let bundle = BundleToken.bundle
    self.init(named: asset.name, in: bundle, compatibleWith: nil)
    #elseif os(macOS)
    self.init(named: NSImage.Name(asset.name))
    #elseif os(watchOS)
    self.init(named: asset.name)
    #endif
  }
}

#if canImport(SwiftUI)
@available(iOS 13.0, tvOS 13.0, watchOS 6.0, macOS 10.15, *)
public extension SwiftUI.Image {
  init(asset: ImageAsset) {
    let bundle = BundleToken.bundle
    self.init(asset.name, bundle: bundle)
  }

  init(asset: ImageAsset, label: Text) {
    let bundle = BundleToken.bundle
    self.init(asset.name, bundle: bundle, label: label)
  }

  init(decorative asset: ImageAsset) {
    let bundle = BundleToken.bundle
    self.init(decorative: asset.name, bundle: bundle)
  }
}
#endif

// swiftlint:disable convenience_type
private final class BundleToken {
  static let bundle: Bundle = {
    #if SWIFT_PACKAGE
    return Bundle.module
    #else
    return Bundle(for: BundleToken.self)
    #endif
  }()
}
// swiftlint:enable convenience_type<|MERGE_RESOLUTION|>--- conflicted
+++ resolved
@@ -52,12 +52,6 @@
   public static let textInputUnfocusedStroke = ColorAsset(name: "TextInputUnfocusedStroke")
   public static let warning = ColorAsset(name: "warning")
   public static let white = ColorAsset(name: "white")
-<<<<<<< HEAD
-  public static let onProgress = ColorAsset(name: "OnProgress")
-  public static let progressDone = ColorAsset(name: "ProgressDone")
-  public static let progressSkip = ColorAsset(name: "ProgressSkip")
-  public static let selectedAndDone = ColorAsset(name: "SelectedAndDone")
-=======
   public static let datesSectionBackground = ColorAsset(name: "DatesSectionBackground")
   public static let datesSectionStroke = ColorAsset(name: "DatesSectionStroke")
   public static let nextWeekTimelineColor = ColorAsset(name: "NextWeekTimelineColor")
@@ -65,7 +59,10 @@
   public static let todayTimelineColor = ColorAsset(name: "TodayTimelineColor")
   public static let upcomingTimelineColor = ColorAsset(name: "UpcomingTimelineColor")
   public static let pastDueTimelineColor = ColorAsset(name: "pastDueTimelineColor")
->>>>>>> f4a19e0c
+  public static let onProgress = ColorAsset(name: "OnProgress")
+  public static let progressDone = ColorAsset(name: "ProgressDone")
+  public static let progressSkip = ColorAsset(name: "ProgressSkip")
+  public static let selectedAndDone = ColorAsset(name: "SelectedAndDone")
   public static let appLogo = ImageAsset(name: "appLogo")
 }
 // swiftlint:enable identifier_name line_length nesting type_body_length type_name
