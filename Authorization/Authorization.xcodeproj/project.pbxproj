--- conflicted
+++ resolved
@@ -1605,11 +1605,7 @@
 			repositoryURL = "https://github.com/openedx/openedx-app-foundation-ios/";
 			requirement = {
 				kind = exactVersion;
-<<<<<<< HEAD
-				version = 1.0.1;
-=======
 				version = 1.0.2;
->>>>>>> e903d391
 			};
 		};
 /* End XCRemoteSwiftPackageReference section */
