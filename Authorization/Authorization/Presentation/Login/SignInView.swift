--- conflicted
+++ resolved
@@ -55,70 +55,6 @@
                     .padding(.top, isHorizontal ? 20 : 40)
                     .padding(.bottom, isHorizontal ? 10 : 40)
                     .accessibilityIdentifier("logo_image")
-<<<<<<< HEAD
-                GeometryReader { proxy in
-                    ScrollView {
-                        VStack {
-                            VStack(alignment: .leading) {
-                                Text(AuthLocalization.SignIn.logInTitle)
-                                    .font(Theme.Fonts.displaySmall)
-                                    .foregroundColor(Theme.Colors.textPrimary)
-                                    .padding(.bottom, 4)
-                                    .accessibilityIdentifier("signin_text")
-                                Text(AuthLocalization.SignIn.welcomeBack)
-                                    .font(Theme.Fonts.titleSmall)
-                                    .foregroundColor(Theme.Colors.textPrimary)
-                                    .padding(.bottom, 20)
-                                    .accessibilityIdentifier("welcome_back_text")
-                                
-                                Text(AuthLocalization.SignIn.emailOrUsername)
-                                    .font(Theme.Fonts.labelLarge)
-                                    .foregroundColor(Theme.Colors.textPrimary)
-                                    .accessibilityIdentifier("username_text")
-                                TextField(AuthLocalization.SignIn.emailOrUsername, text: $email)
-                                    .keyboardType(.emailAddress)
-                                    .textContentType(.emailAddress)
-                                    .autocapitalization(.none)
-                                    .autocorrectionDisabled()
-                                    .padding(.all, 14)
-                                    .background(
-                                        Theme.Shapes.textInputShape
-                                            .fill(Theme.Colors.textInputBackground)
-                                    )
-                                    .overlay(
-                                        Theme.Shapes.textInputShape
-                                            .stroke(lineWidth: 1)
-                                            .fill(Theme.Colors.textInputStroke)
-                                    )
-                                    .accessibilityIdentifier("username_textfield")
-                                
-                                Text(AuthLocalization.SignIn.password)
-                                    .font(Theme.Fonts.labelLarge)
-                                    .foregroundColor(Theme.Colors.textPrimary)
-                                    .padding(.top, 18)
-                                    .accessibilityIdentifier("password_text")
-                                SecureField(AuthLocalization.SignIn.password, text: $password)
-                                    .padding(.all, 14)
-                                    .background(
-                                        Theme.Shapes.textInputShape
-                                            .fill(Theme.Colors.textInputBackground)
-                                    )
-                                    .overlay(
-                                        Theme.Shapes.textInputShape
-                                            .stroke(lineWidth: 1)
-                                            .fill(Theme.Colors.textInputStroke)
-                                    )
-                                    .accessibilityIdentifier("password_textfield")
-                                HStack {
-                                    if !viewModel.config.features.startupScreenEnabled {
-                                        Button(CoreLocalization.SignIn.registerBtn) {
-                                            viewModel.router.showRegisterScreen(sourceScreen: viewModel.sourceScreen)
-                                        }
-                                        .foregroundColor(Theme.Colors.accentColor)
-                                        .accessibilityIdentifier("register_button")
-                                        
-                                        Spacer()
-=======
                 
                 ScrollView {
                     VStack {
@@ -180,61 +116,57 @@
                                 if !viewModel.config.features.startupScreenEnabled {
                                     Button(CoreLocalization.SignIn.registerBtn) {
                                         viewModel.router.showRegisterScreen(sourceScreen: viewModel.sourceScreen)
->>>>>>> 5821f615
-                                    }
-                                    
-                                    Button(AuthLocalization.SignIn.forgotPassBtn) {
-                                        viewModel.trackForgotPasswordClicked()
-                                        viewModel.router.showForgotPasswordScreen()
                                     }
                                     .foregroundColor(Theme.Colors.accentColor)
-                                    .padding(.top, 0)
-                                    .accessibilityIdentifier("forgot_password_button")
-                                }
-                                
-                                if viewModel.isShowProgress {
-                                    HStack(alignment: .center) {
-                                        ProgressBar(size: 40, lineWidth: 8)
-                                            .padding(20)
-                                            .accessibilityIdentifier("progressbar")
-                                    }.frame(maxWidth: .infinity)
-                                } else {
-                                    StyledButton(CoreLocalization.SignIn.logInBtn) {
-                                        Task {
-                                            await viewModel.login(username: email, password: password)
-                                        }
-                                    }
-                                    .frame(maxWidth: .infinity)
-                                    .padding(.top, 40)
-                                    .accessibilityIdentifier("signin_button")
-                                }
-<<<<<<< HEAD
-=======
+                                    .accessibilityIdentifier("register_button")
+                                    
+                                    Spacer()
+                                }
+                                    
+                                Button(AuthLocalization.SignIn.forgotPassBtn) {
+                                    viewModel.trackForgotPasswordClicked()
+                                    viewModel.router.showForgotPasswordScreen()
+                                }
                                 .font(Theme.Fonts.bodyLarge)
                                 .foregroundColor(Theme.Colors.accentXColor)
                                 .padding(.top, 0)
                                 .accessibilityIdentifier("forgot_password_button")
->>>>>>> 5821f615
                             }
-                            if viewModel.socialAuthEnabled {
-                                SocialAuthView(
-                                    viewModel: .init(
-                                        config: viewModel.config
-                                    ) { result in
-                                        Task { await viewModel.login(with: result) }
+                            
+                            if viewModel.isShowProgress {
+                                HStack(alignment: .center) {
+                                    ProgressBar(size: 40, lineWidth: 8)
+                                        .padding(20)
+                                        .accessibilityIdentifier("progressbar")
+                                }.frame(maxWidth: .infinity)
+                            } else {
+                                StyledButton(CoreLocalization.SignIn.logInBtn) {
+                                    Task {
+                                        await viewModel.login(username: email, password: password)
                                     }
-                                )
+                                }
+                                .frame(maxWidth: .infinity)
+                                .padding(.top, 40)
+                                .accessibilityIdentifier("signin_button")
                             }
-                            agreements
-                            Spacer()
                         }
-                        .padding(.horizontal, 24)
-                        .padding(.top, 50)
-                        .frameLimit(width: proxy.size.width)
+                        if viewModel.socialAuthEnabled {
+                            SocialAuthView(
+                                viewModel: .init(
+                                    config: viewModel.config
+                                ) { result in
+                                    Task { await viewModel.login(with: result) }
+                                }
+                            )
+                        }
+                        agreements
+                        Spacer()
                     }
-                    .roundedBackground(Theme.Colors.loginBackground)
+                    .padding(.horizontal, 24)
+                    .padding(.top, 50)
+                }.roundedBackground(Theme.Colors.loginBackground)
                     .scrollAvoidKeyboard(dismissKeyboardByTap: true)
-                }
+                
             }
             
             // MARK: - Alert
