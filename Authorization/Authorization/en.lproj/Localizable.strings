--- conflicted
+++ resolved
@@ -16,13 +16,9 @@
 "SIGN_IN.LOG_IN_BTN" = "Sign in";
 
 "ERROR.INVALID_EMAIL_ADDRESS" = "Invalid email address";
-<<<<<<< HEAD
 "ERROR.INVALID_PASSWORD_LENGHT" = "Invalid password lenght";
 "ERROR.AUTH_PROVIDER" = "This %@ account is not linked with any %@ account. Please register.";
-=======
 "ERROR.INVALID_EMAIL_ADDRESS_OR_USERNAME" = "Invalid email or username";
-"ERROR.INVALID_PASSWORD_LENGTH" = "Invalid password length";
->>>>>>> ec53c4c2
 
 "SIGN_UP.TITLE" = "Sign up";
 "SIGN_UP.SUBTITLE" = "Create new account.";
@@ -38,7 +34,7 @@
 "FORGOT.CHECK_TITLE" = "Check your email";
 "FORGOT.CHECK_Description" = "We have sent a password recover instructions to your email ";
 
-<<<<<<< HEAD
+
 "SIGN_IN_WITH" = "Sign in with";
 "SIGN_IN_REGISTER" = "Register with";
 "APPLE" = "Apple";
@@ -46,9 +42,8 @@
 "FACEBOOK" = "Facebook";
 "MICROSOFT" = "Microsoft";
 "OR" = "Or";
-=======
+
 "STARTUP.INFO_MESSAGE" = "Courses and programs from the world's best universities in your pocket.";
 "STARTUP.SEARCH_TITLE" = "What do you want to learn?";
 "STARTUP.SEARCH_PLACEHOLDER" = "Search our 3000+ courses";
 "STARTUP.EXPLORE_ALL_COURSES" = "Explore all courses";
->>>>>>> ec53c4c2
