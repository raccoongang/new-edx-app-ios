platform :ios, '14.0'
use_frameworks! :linkage => :static

abstract_target "App" do
  
  #Code style
  pod 'SwiftLint', '~> 0.5'
  #CodeGen for resources
  pod 'SwiftGen', '~> 6.6'
  
  target "NewEdX" do
    inherit! :complete
    workspace './NewEdX.xcodeproj'
  end
  
  target "Core" do
    project './Core/Core.xcodeproj'
    workspace './Core/Core.xcodeproj'
    #Networking
    pod 'Alamofire', '~> 5.7'
    #Keychain
    pod 'KeychainSwift', '~> 20.0'
    #SwiftUI backward UIKit access
<<<<<<< HEAD
    pod 'Introspect', '0.6.0'
    pod 'Kingfisher', '~> 7.6.2'
    pod 'Swinject', '2.8.2'
=======
    pod 'Introspect', '~> 0.6'
    pod 'Kingfisher', '~> 7.8'
    pod 'Swinject', '2.8.3'
>>>>>>> 5a865655
  end
  
  target "Authorization" do
    project './Authorization/Authorization.xcodeproj'
    workspace './Authorization/Authorization.xcodeproj'
    
    target 'AuthorizationTests' do
      pod 'SwiftyMocky', :git => 'https://github.com/MakeAWishFoundation/SwiftyMocky.git', :tag => '4.2.0'
    end
  end
  
  target "Discovery" do
    project './Discovery/Discovery.xcodeproj'
    workspace './Discovery/Discovery.xcodeproj'
    
    target 'DiscoveryUnitTests' do
      pod 'SwiftyMocky', :git => 'https://github.com/MakeAWishFoundation/SwiftyMocky.git', :tag => '4.2.0'
    end
  end
  
  target "Dashboard" do
    project './Dashboard/Dashboard.xcodeproj'
    workspace './Dashboard/Dashboard.xcodeproj'
    
    target 'DashboardTests' do
      pod 'SwiftyMocky', :git => 'https://github.com/MakeAWishFoundation/SwiftyMocky.git', :tag => '4.2.0'
    end
  end
  
  target "Profile" do
    project './Profile/Profile.xcodeproj'
    workspace './Profile/Profile.xcodeproj'
    
    target 'ProfileTests' do
      pod 'SwiftyMocky', :git => 'https://github.com/MakeAWishFoundation/SwiftyMocky.git', :tag => '4.2.0'
    end
  end
  
  target "Course" do
    project './Course/Course.xcodeproj'
    workspace './Course/Course.xcodeproj'
    
    target 'CourseTests' do
      pod 'SwiftyMocky', :git => 'https://github.com/MakeAWishFoundation/SwiftyMocky.git', :tag => '4.2.0'
    end
  end
  
  target "Discussion" do
    project './Discussion/Discussion.xcodeproj'
    workspace './Discussion/Discussion.xcodeproj'
    
    target 'DiscussionTests' do
      pod 'SwiftyMocky', :git => 'https://github.com/MakeAWishFoundation/SwiftyMocky.git', :tag => '4.2.0'
    end
  end
  
end<|MERGE_RESOLUTION|>--- conflicted
+++ resolved
@@ -21,16 +21,9 @@
     #Keychain
     pod 'KeychainSwift', '~> 20.0'
     #SwiftUI backward UIKit access
-<<<<<<< HEAD
-    pod 'Introspect', '0.6.0'
-    pod 'Kingfisher', '~> 7.6.2'
-    pod 'Swinject', '2.8.2'
-=======
     pod 'Introspect', '~> 0.6'
     pod 'Kingfisher', '~> 7.8'
     pod 'Swinject', '2.8.3'
->>>>>>> 5a865655
-  end
   
   target "Authorization" do
     project './Authorization/Authorization.xcodeproj'
