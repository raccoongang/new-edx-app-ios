--- conflicted
+++ resolved
@@ -1,9 +1,5 @@
 <?xml version="1.0" encoding="UTF-8" standalone="yes"?>
-<<<<<<< HEAD
-<model type="com.apple.IDECoreDataModeler.DataModel" documentVersion="1.0" lastSavedToolsVersion="22522" systemVersion="23F79" minimumToolsVersion="Automatic" sourceLanguage="Swift" userDefinedModelVersionIdentifier="">
-=======
 <model type="com.apple.IDECoreDataModeler.DataModel" documentVersion="1.0" lastSavedToolsVersion="22757" systemVersion="23E224" minimumToolsVersion="Automatic" sourceLanguage="Swift" userDefinedModelVersionIdentifier="">
->>>>>>> d8a7b466
     <entity name="CDCourseDetails" representedClassName=".CDCourseDetails" syncable="YES" codeGenerationType="class">
         <attribute name="courseBannerURL" attributeType="String"/>
         <attribute name="courseDescription" attributeType="String"/>
@@ -33,11 +29,8 @@
         <attribute name="enrollmentStart" optional="YES" attributeType="Date" usesScalarValueType="NO"/>
         <attribute name="hasAccess" optional="YES" attributeType="Boolean" usesScalarValueType="YES"/>
         <attribute name="imageURL" optional="YES" attributeType="String"/>
-<<<<<<< HEAD
         <attribute name="isActive" optional="YES" attributeType="Boolean" usesScalarValueType="YES"/>
         <attribute name="isSelfPaced" optional="YES" attributeType="Boolean" usesScalarValueType="YES"/>
-=======
->>>>>>> d8a7b466
         <attribute name="name" optional="YES" attributeType="String"/>
         <attribute name="numPages" optional="YES" attributeType="Integer 32" defaultValueString="0" usesScalarValueType="YES"/>
         <attribute name="org" optional="YES" attributeType="String"/>
