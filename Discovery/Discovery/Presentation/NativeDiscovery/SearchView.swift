//
//  SearchView.swift
//  Discovery
//
//  Created by Paul Maul on 10.02.2023.
//

import SwiftUI
import Core
import Theme

public struct SearchView: View {
    
    @FocusState
    private var focused: Bool
    
    @ObservedObject
    private var viewModel: SearchViewModel<RunLoop>
    @State private var animated: Bool = false
    
    public init(viewModel: SearchViewModel<RunLoop>, searchQuery: String? = nil) {
        self.viewModel = viewModel
        self.viewModel.searchText = searchQuery ?? ""
        self.viewModel.isSearchActive = !(searchQuery?.isEmpty ?? false)
    }
    
    public var body: some View {
        ZStack(alignment: .top) {
            
            // MARK: - Page name
            VStack(alignment: .center) {
                NavigationBar(title: DiscoveryLocalization.search,
                                     leftButtonAction: {
                    viewModel.router.backWithFade()
                }).padding(.bottom, -7)
                
                HStack(spacing: 11) {
                    Image(systemName: "magnifyingglass")
                        .foregroundColor(Theme.Colors.textPrimary)
                        .padding(.leading, 16)
                        .padding(.top, 1)
                        .foregroundColor(
                            viewModel.isSearchActive
                            ? Theme.Colors.accentColor
                            : Theme.Colors.textPrimary
                        )
                        .accessibilityHidden(true)
                        .accessibilityIdentifier("search_image")
                    
                    TextField(
                        !viewModel.isSearchActive
                        ? DiscoveryLocalization.search
                        : "",
                        text: $viewModel.searchText,
                        onEditingChanged: { editing in
                            viewModel.isSearchActive = editing
                        }
                    ).focused($focused)
                        .onAppear {
                            self.focused = true
                        }
                    .foregroundColor(Theme.Colors.textPrimary)
<<<<<<< HEAD
                    .font(Theme.Fonts.bodyLarge)
=======
                    .accessibilityIdentifier("search_textfields")
>>>>>>> 16cc52e4
                    Spacer()
                    if !viewModel.searchText.trimmingCharacters(in: .whitespaces).isEmpty {
                        Button(action: { viewModel.searchText.removeAll() }, label: {
                            CoreAssets.clearInput.swiftUIImage
                                .resizable()
                                .scaledToFit()
                                .frame(height: 24)
                                .padding(.horizontal)
                        })
                        .foregroundColor(Theme.Colors.styledButtonText)
                        .accessibilityIdentifier("search_button")
                    }
                }
                .frame(minHeight: 48)
                .frame(maxWidth: .infinity)
                .background(
                    Theme.Shapes.textInputShape
                        .fill(viewModel.isSearchActive
                              ? Theme.Colors.textInputBackground
                              : Theme.Colors.textInputUnfocusedBackground)
                )
                .overlay(
                    Theme.Shapes.textInputShape
                        .stroke(lineWidth: 1)
                        .fill(viewModel.isSearchActive
                              ? Theme.Colors.accentColor
                              : Theme.Colors.textInputUnfocusedStroke)
                )
                .padding(.horizontal, 24)
                .padding(.bottom, 20)
                
                ZStack {
                    ScrollView {
                        HStack {
                            searchHeader(viewModel: viewModel)
                                .padding(.horizontal, 24)
                                .padding(.bottom, 20)
                                .offset(y: animated ? 0 : 50)
                                .opacity(animated ? 1 : 0)
                            Spacer()
                        }.padding(.leading, 10)
                        
                        LazyVStack {
                            let searchResults = viewModel.searchResults.enumerated()
                            ForEach(
                                Array(searchResults), id: \.offset) { index, course in
                                    CourseCellView(model: course,
                                                   type: .discovery,
                                                   index: index,
                                                   cellsCount: viewModel.searchResults.count)
                                    .padding(.horizontal, 24)
                                    .onAppear {
                                        Task {
                                            await viewModel.searchCourses(
                                                index: index,
                                                searchTerm: viewModel.searchText
                                            )
                                        }
                                    }
                                    .onTapGesture {
                                        viewModel.router.showCourseDetais(
                                            courseID: course.courseID,
                                            title: course.name
                                        )
                                    }
                                }
                            // MARK: - ProgressBar
                            if viewModel.fetchInProgress {
                                VStack(alignment: .center) {
                                    ProgressBar(size: 40, lineWidth: 8)
                                        .padding(.top, 20)
                                }.frame(maxWidth: .infinity,
                                        maxHeight: .infinity)
                            }
                        }
                        Spacer(minLength: 40)
                    }.frameLimit()
                }
            }
            // MARK: - Error Alert
            if viewModel.showError {
                VStack {
                    Spacer()
                    SnackBarView(message: viewModel.errorMessage)
                }
                .transition(.move(edge: .bottom))
                .onAppear {
                    doAfter(Theme.Timeout.snackbarMessageLongTimeout) {
                        viewModel.errorMessage = nil
                    }
                }
            }
        }
        .navigationBarBackButtonHidden(true)
        .navigationBarHidden(true)
            .onAppear {
                DispatchQueue.main.asyncAfter(deadline: .now()) {
                    withAnimation(.easeIn(duration: 0.3)) {
                        animated = true
                    }
                }
            }
        
            .onDisappear {
                viewModel.searchText = ""
            }
            .background(Theme.Colors.background.ignoresSafeArea())
            .addTapToEndEditing(isForced: true)
    }
    
    private func searchHeader(viewModel: SearchViewModel<RunLoop>) -> some View {
        return VStack(alignment: .leading) {
            Text(DiscoveryLocalization.Search.title)
                .font(Theme.Fonts.displaySmall)
                .foregroundColor(Theme.Colors.textPrimary)
                .accessibilityIdentifier("title_text")
            Text(searchDescription(viewModel: viewModel))
                .font(Theme.Fonts.titleSmall)
                .foregroundColor(Theme.Colors.textPrimary)
                .accessibilityIdentifier("description_text")
        }.listRowBackground(Color.clear)
            .accessibilityElement(children: .ignore)
            .accessibilityLabel(DiscoveryLocalization.Search.title + searchDescription(viewModel: viewModel))
    }
    
    private func searchDescription(viewModel: SearchViewModel<RunLoop>) -> String {
        let searchEmptyDescription = DiscoveryLocalization.Search.emptyDescription
        let searchDescription =  DiscoveryLocalization.searchResultsDescription(
            viewModel.searchResults.isEmpty
            ? 0
            : viewModel.searchResults[0].coursesCount
        )
        let searchFieldEmpty = viewModel.searchText
            .trimmingCharacters(in: .whitespaces)
            .isEmpty
        if searchFieldEmpty {
            return searchEmptyDescription
        } else {
            return searchDescription
        }
    }
}

#if DEBUG
struct SearchView_Previews: PreviewProvider {
    static var previews: some View {
        let router = DiscoveryRouterMock()
        let vm = SearchViewModel(
            interactor: DiscoveryInteractor.mock,
            connectivity: Connectivity(),
            router: router,
            analytics: DiscoveryAnalyticsMock(),
            debounce: .searchDebounce
        )
        
        SearchView(viewModel: vm)
            .preferredColorScheme(.light)
            .previewDisplayName("SearchView Light")
        
        SearchView(viewModel: vm)
            .preferredColorScheme(.dark)
            .previewDisplayName("SearchView Dark")
    }
}
#endif<|MERGE_RESOLUTION|>--- conflicted
+++ resolved
@@ -60,11 +60,8 @@
                             self.focused = true
                         }
                     .foregroundColor(Theme.Colors.textPrimary)
-<<<<<<< HEAD
                     .font(Theme.Fonts.bodyLarge)
-=======
                     .accessibilityIdentifier("search_textfields")
->>>>>>> 16cc52e4
                     Spacer()
                     if !viewModel.searchText.trimmingCharacters(in: .whitespaces).isEmpty {
                         Button(action: { viewModel.searchText.removeAll() }, label: {
