--- conflicted
+++ resolved
@@ -25,17 +25,15 @@
     }
     
     public var body: some View {
-        GeometryReader { proxy in
-            ZStack(alignment: .top) {
+        ZStack(alignment: .top) {
+            
+            // MARK: - Page name
+            VStack(alignment: .center) {
+                NavigationBar(title: DiscoveryLocalization.search,
+                                     leftButtonAction: {
+                    viewModel.router.backWithFade()
+                }).padding(.bottom, -7)
                 
-<<<<<<< HEAD
-                // MARK: - Page name
-                VStack(alignment: .center) {
-                    NavigationBar(title: DiscoveryLocalization.search,
-                                  leftButtonAction: {
-                        viewModel.router.backWithFade()
-                    }).padding(.bottom, -7)
-=======
                 HStack(spacing: 11) {
                     Image(systemName: "magnifyingglass")
                         .foregroundColor(Theme.Colors.textPrimary)
@@ -48,48 +46,19 @@
                         )
                         .accessibilityHidden(true)
                         .accessibilityIdentifier("search_image")
->>>>>>> 5821f615
                     
-                    HStack(spacing: 11) {
-                        Image(systemName: "magnifyingglass")
-                            .padding(.leading, 16)
-                            .padding(.top, 1)
-                            .foregroundColor(
-                                viewModel.isSearchActive
-                                ? Theme.Colors.accentColor
-                                : Theme.Colors.textPrimary
-                            )
-                            .accessibilityHidden(true)
-                            .accessibilityIdentifier("search_image")
-                        
-                        TextField(
-                            !viewModel.isSearchActive
-                            ? DiscoveryLocalization.search
-                            : "",
-                            text: $viewModel.searchText,
-                            onEditingChanged: { editing in
-                                viewModel.isSearchActive = editing
-                            }
-                        ).focused($focused)
-                            .onAppear {
-                                self.focused = true
-                            }
-                            .foregroundColor(Theme.Colors.textPrimary)
-                            .accessibilityIdentifier("search_textfields")
-                        Spacer()
-                        if !viewModel.searchText.trimmingCharacters(in: .whitespaces).isEmpty {
-                            Button(action: { viewModel.searchText.removeAll() }, label: {
-                                CoreAssets.clearInput.swiftUIImage
-                                    .resizable()
-                                    .scaledToFit()
-                                    .frame(height: 24)
-                                    .padding(.horizontal)
-                            })
-                            .foregroundColor(Theme.Colors.styledButtonText)
-                            .accessibilityIdentifier("search_button")
+                    TextField(
+                        !viewModel.isSearchActive
+                        ? DiscoveryLocalization.search
+                        : "",
+                        text: $viewModel.searchText,
+                        onEditingChanged: { editing in
+                            viewModel.isSearchActive = editing
                         }
-<<<<<<< HEAD
-=======
+                    ).focused($focused)
+                        .onAppear {
+                            self.focused = true
+                        }
                     .foregroundColor(Theme.Colors.textPrimary)
                     .font(Theme.Fonts.bodyLarge)
                     .accessibilityIdentifier("search_textfields")
@@ -104,94 +73,90 @@
                         })
                         .foregroundColor(Theme.Colors.styledButtonText)
                         .accessibilityIdentifier("search_button")
->>>>>>> 5821f615
                     }
-                    .frame(minHeight: 48)
-                    .frame(maxWidth: .infinity)
-                    .background(
-                        Theme.Shapes.textInputShape
-                            .fill(viewModel.isSearchActive
-                                  ? Theme.Colors.textInputBackground
-                                  : Theme.Colors.textInputUnfocusedBackground)
-                    )
-                    .overlay(
-                        Theme.Shapes.textInputShape
-                            .stroke(lineWidth: 1)
-                            .fill(viewModel.isSearchActive
-                                  ? Theme.Colors.accentColor
-                                  : Theme.Colors.textInputUnfocusedStroke)
-                    )
-                    .padding(.horizontal, 24)
-                    .padding(.bottom, 20)
-                    .frameLimit(width: proxy.size.width)
-                    
-                    ZStack {
-                        ScrollView {
-                            HStack {
-                                searchHeader(viewModel: viewModel)
+                }
+                .frame(minHeight: 48)
+                .frame(maxWidth: .infinity)
+                .background(
+                    Theme.Shapes.textInputShape
+                        .fill(viewModel.isSearchActive
+                              ? Theme.Colors.textInputBackground
+                              : Theme.Colors.textInputUnfocusedBackground)
+                )
+                .overlay(
+                    Theme.Shapes.textInputShape
+                        .stroke(lineWidth: 1)
+                        .fill(viewModel.isSearchActive
+                              ? Theme.Colors.accentColor
+                              : Theme.Colors.textInputUnfocusedStroke)
+                )
+                .padding(.horizontal, 24)
+                .padding(.bottom, 20)
+                
+                ZStack {
+                    ScrollView {
+                        HStack {
+                            searchHeader(viewModel: viewModel)
+                                .padding(.horizontal, 24)
+                                .padding(.bottom, 20)
+                                .offset(y: animated ? 0 : 50)
+                                .opacity(animated ? 1 : 0)
+                            Spacer()
+                        }.padding(.leading, 10)
+                        
+                        LazyVStack {
+                            let searchResults = viewModel.searchResults.enumerated()
+                            ForEach(
+                                Array(searchResults), id: \.offset) { index, course in
+                                    CourseCellView(model: course,
+                                                   type: .discovery,
+                                                   index: index,
+                                                   cellsCount: viewModel.searchResults.count)
                                     .padding(.horizontal, 24)
-                                    .padding(.bottom, 20)
-                                    .offset(y: animated ? 0 : 50)
-                                    .opacity(animated ? 1 : 0)
-                                Spacer()
-                            }
-                            .padding(.leading, 10)
-                            .frameLimit(width: proxy.size.width)
-                            
-                            LazyVStack {
-                                let searchResults = viewModel.searchResults.enumerated()
-                                ForEach(
-                                    Array(searchResults), id: \.offset) { index, course in
-                                        CourseCellView(model: course,
-                                                       type: .discovery,
-                                                       index: index,
-                                                       cellsCount: viewModel.searchResults.count)
-                                        .padding(.horizontal, 24)
-                                        .onAppear {
-                                            Task {
-                                                await viewModel.searchCourses(
-                                                    index: index,
-                                                    searchTerm: viewModel.searchText
-                                                )
-                                            }
-                                        }
-                                        .onTapGesture {
-                                            viewModel.router.showCourseDetais(
-                                                courseID: course.courseID,
-                                                title: course.name
+                                    .onAppear {
+                                        Task {
+                                            await viewModel.searchCourses(
+                                                index: index,
+                                                searchTerm: viewModel.searchText
                                             )
                                         }
                                     }
-                                // MARK: - ProgressBar
-                                if viewModel.fetchInProgress {
-                                    VStack(alignment: .center) {
-                                        ProgressBar(size: 40, lineWidth: 8)
-                                            .padding(.top, 20)
-                                    }.frame(maxWidth: .infinity,
-                                            maxHeight: .infinity)
+                                    .onTapGesture {
+                                        viewModel.router.showCourseDetais(
+                                            courseID: course.courseID,
+                                            title: course.name
+                                        )
+                                    }
                                 }
+                            // MARK: - ProgressBar
+                            if viewModel.fetchInProgress {
+                                VStack(alignment: .center) {
+                                    ProgressBar(size: 40, lineWidth: 8)
+                                        .padding(.top, 20)
+                                }.frame(maxWidth: .infinity,
+                                        maxHeight: .infinity)
                             }
-                            .frameLimit(width: proxy.size.width)
-                            Spacer(minLength: 40)
                         }
+                        Spacer(minLength: 40)
+                    }.frameLimit()
+                }
+            }
+            // MARK: - Error Alert
+            if viewModel.showError {
+                VStack {
+                    Spacer()
+                    SnackBarView(message: viewModel.errorMessage)
+                }
+                .transition(.move(edge: .bottom))
+                .onAppear {
+                    doAfter(Theme.Timeout.snackbarMessageLongTimeout) {
+                        viewModel.errorMessage = nil
                     }
                 }
-                // MARK: - Error Alert
-                if viewModel.showError {
-                    VStack {
-                        Spacer()
-                        SnackBarView(message: viewModel.errorMessage)
-                    }
-                    .transition(.move(edge: .bottom))
-                    .onAppear {
-                        doAfter(Theme.Timeout.snackbarMessageLongTimeout) {
-                            viewModel.errorMessage = nil
-                        }
-                    }
-                }
-            }
-            .navigationBarBackButtonHidden(true)
-            .navigationBarHidden(true)
+            }
+        }
+        .navigationBarBackButtonHidden(true)
+        .navigationBarHidden(true)
             .onAppear {
                 DispatchQueue.main.asyncAfter(deadline: .now()) {
                     withAnimation(.easeIn(duration: 0.3)) {
@@ -199,13 +164,12 @@
                     }
                 }
             }
-            
+        
             .onDisappear {
                 viewModel.searchText = ""
             }
             .background(Theme.Colors.background.ignoresSafeArea())
             .addTapToEndEditing(isForced: true)
-        }
     }
     
     private func searchHeader(viewModel: SearchViewModel<RunLoop>) -> some View {
