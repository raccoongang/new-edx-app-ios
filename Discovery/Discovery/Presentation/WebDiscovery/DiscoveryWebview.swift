//
//  DiscoveryWebview.swift
//  Discovery
//
//  Created by SaeedBashir on 12/16/23.
//

import Foundation
import SwiftUI
import Theme
import Core

public enum DiscoveryWebviewType: Equatable {
    case discovery
    case courseDetail(String)
    case programDetail(String)
    
    var rawValue: String {
        switch self {
        case .discovery:
            return "discovery"
        case .courseDetail(let value):
            return "courseDetail(\(value))"
        case .programDetail(let value):
            return "programDetail(\(value))"
        }
    }
}

public struct DiscoveryWebview: View {
    @State private var searchQuery: String = ""
    @State private var isLoading: Bool = true
    
    @StateObject private var viewModel: DiscoveryWebviewViewModel
    private var router: DiscoveryRouter
    private var discoveryType: DiscoveryWebviewType
    public var pathID: String
    
    private var URLString: String {
        switch discoveryType {
        case .discovery:
            if !searchQuery.isEmpty {
                let baseURL = viewModel.config.discovery.webview.baseURL ?? ""
                return buildQuery(baseURL: baseURL, params: ["q": searchQuery])
            }
            
            return viewModel.config.discovery.webview.baseURL ?? ""
        case .courseDetail:
            let template = viewModel.config.discovery.webview.courseDetailTemplate
            return template?.replacingOccurrences(
                of: URIString.pathPlaceHolder.rawValue,
                with: pathID
            ) ?? ""
            
        case .programDetail:
            let template = viewModel.config.discovery.webview.programDetailTemplate
            return template?.replacingOccurrences(
                of: URIString.pathPlaceHolder.rawValue,
                with: pathID
            ) ?? ""
        }
    }
    
    private func buildQuery(baseURL: String, params: [String: String]) -> String {
        var query = baseURL
        for param in params {
            let join = query.contains("?") ? "&" : "?"
            let value = param.key + "=" + param.value
            if !query.contains(find: value) {
                query = query + join + value
            }
        }
        
        return query
    }
    
    public init(
        viewModel: DiscoveryWebviewViewModel,
        router: DiscoveryRouter,
        searchQuery: String? = nil,
        discoveryType: DiscoveryWebviewType = .discovery,
        pathID: String = ""
    ) {
        self._viewModel = .init(wrappedValue: viewModel)
        self.router = router
        self._searchQuery = State<String>(initialValue: searchQuery ?? "")
        self.discoveryType = discoveryType
        self.pathID = pathID
    }
    
    public var body: some View {
        GeometryReader { proxy in
<<<<<<< HEAD
            VStack(alignment: .center) {
                WebView(
                    viewModel: .init(
                        url: URLString,
                        baseURL: "", 
                        openFile: {_ in}
                    ),
                    isLoading: $isLoading,
                    refreshCookies: {},
                    navigationDelegate: viewModel, 
                    connectivity: viewModel.connectivity
                )
                .accessibilityIdentifier("discovery_webview")
                
                if isLoading || viewModel.showProgress {
                    HStack(alignment: .center) {
                        ProgressBar(
                            size: 40,
                            lineWidth: 8
                        )
                        .padding(.vertical, proxy.size.height / 2)
                        .accessibilityIdentifier("progress_bar")
=======
            ZStack(alignment: .center) {
                VStack(alignment: .center) {
                    WebView(
                        viewModel: .init(
                            url: URLString,
                            baseURL: ""
                        ),
                        isLoading: $isLoading,
                        refreshCookies: {},
                        navigationDelegate: viewModel,
                        webViewType: discoveryType.rawValue
                    )
                    .accessibilityIdentifier("discovery_webview")
                    
                    if isLoading || viewModel.showProgress {
                        HStack(alignment: .center) {
                            ProgressBar(
                                size: 40,
                                lineWidth: 8
                            )
                            .padding(.vertical, proxy.size.height / 2)
                            .accessibilityIdentifier("progress_bar")
                        }
                        .frame(width: proxy.size.width, height: proxy.size.height)
>>>>>>> ea6e24e8
                    }
                    
                    // MARK: - Show Error
                    if viewModel.showError {
                        VStack {
                            SnackBarView(message: viewModel.errorMessage)
                        }
                        .padding(.bottom, 20)
                        .transition(.move(edge: .bottom))
                        .onAppear {
                            doAfter(Theme.Timeout.snackbarMessageLongTimeout) {
                                viewModel.errorMessage = nil
                            }
                        }
                    }
                    
                    if !viewModel.userloggedIn, !isLoading {
                        LogistrationBottomView { buttonAction in
                            switch buttonAction {
                            case .signIn:
                                viewModel.router.showLoginScreen(sourceScreen: sourceScreen)
                            case .register:
                                viewModel.router.showRegisterScreen(sourceScreen: sourceScreen)
                            }
                        }
                    }
                }
                
                if viewModel.webViewError {
                    FullScreenErrorView(
                        type: viewModel.connectivity.isInternetAvaliable ? .generic : .noInternetWithReload
                    ) {
                        if viewModel.connectivity.isInternetAvaliable {
                            viewModel.webViewError = false
                            NotificationCenter.default.post(
                                name: Notification.Name(discoveryType.rawValue),
                                object: nil
                            )
                        }
                    }
                }
            }
            .onFirstAppear {
                if let url = URL(string: URLString) {
                    viewModel.request = URLRequest(url: url)
                }
            }
        }
        .navigationBarHidden(viewModel.sourceScreen == .default && discoveryType == .discovery)
        .navigationTitle(CoreLocalization.Mainscreen.discovery)
        .background(Theme.Colors.background.ignoresSafeArea())
        .onFirstAppear {
            if case let .courseDetail(pathID, _) = viewModel.sourceScreen {
                viewModel.router.showWebDiscoveryDetails(
                    pathID: pathID,
                    discoveryType: .courseDetail(pathID),
                    sourceScreen: .discovery
                )
            } else if case let .programDetails(pathID) = viewModel.sourceScreen {
                viewModel.router.showWebDiscoveryDetails(
                    pathID: pathID,
                    discoveryType: .programDetail(pathID),
                    sourceScreen: .discovery
                )
            }
            
            // Reseting the source screen
            viewModel.sourceScreen = .discovery
        }
    }
    
    private var sourceScreen: LogistrationSourceScreen {
        switch discoveryType {
        case .discovery:
            return .discovery
        case .courseDetail(let pathID):
            return .courseDetail(pathID, "")
        case .programDetail(let pathID):
            return .programDetails(pathID)
        }
    }
}

fileprivate extension String {
    func contains(find: String) -> Bool {
        return range(of: find) != nil
    }
}<|MERGE_RESOLUTION|>--- conflicted
+++ resolved
@@ -90,30 +90,6 @@
     
     public var body: some View {
         GeometryReader { proxy in
-<<<<<<< HEAD
-            VStack(alignment: .center) {
-                WebView(
-                    viewModel: .init(
-                        url: URLString,
-                        baseURL: "", 
-                        openFile: {_ in}
-                    ),
-                    isLoading: $isLoading,
-                    refreshCookies: {},
-                    navigationDelegate: viewModel, 
-                    connectivity: viewModel.connectivity
-                )
-                .accessibilityIdentifier("discovery_webview")
-                
-                if isLoading || viewModel.showProgress {
-                    HStack(alignment: .center) {
-                        ProgressBar(
-                            size: 40,
-                            lineWidth: 8
-                        )
-                        .padding(.vertical, proxy.size.height / 2)
-                        .accessibilityIdentifier("progress_bar")
-=======
             ZStack(alignment: .center) {
                 VStack(alignment: .center) {
                     WebView(
@@ -138,7 +114,6 @@
                             .accessibilityIdentifier("progress_bar")
                         }
                         .frame(width: proxy.size.width, height: proxy.size.height)
->>>>>>> ea6e24e8
                     }
                     
                     // MARK: - Show Error
