--- conflicted
+++ resolved
@@ -46,12 +46,10 @@
                        courseID: "123",
                        numPages: 2,
                        coursesCount: 2,
-<<<<<<< HEAD
-                       isSelfPaced: false),
-=======
+                       isSelfPaced: false,
                        progressEarned: 0,
                        progressPossible: 0),
->>>>>>> d8a7b466
+
             CourseItem(name: "Test2",
                        org: "org2",
                        shortDescription: "",
@@ -64,12 +62,9 @@
                        courseID: "1243",
                        numPages: 1,
                        coursesCount: 2,
-<<<<<<< HEAD
-                       isSelfPaced: false)
-=======
+                       isSelfPaced: false,
                        progressEarned: 0,
                        progressPossible: 0)
->>>>>>> d8a7b466
         ]
         viewModel.courses = items + items + items
         viewModel.totalPages = 2
@@ -107,12 +102,10 @@
                        courseID: "123",
                        numPages: 2,
                        coursesCount: 0,
-<<<<<<< HEAD
-                       isSelfPaced: false),
-=======
+                       isSelfPaced: false,
                        progressEarned: 0,
                        progressPossible: 0),
->>>>>>> d8a7b466
+            
             CourseItem(name: "Test2",
                        org: "org2",
                        shortDescription: "",
@@ -125,12 +118,9 @@
                        courseID: "1243",
                        numPages: 1,
                        coursesCount: 0,
-<<<<<<< HEAD
-                       isSelfPaced: false)
-=======
+                       isSelfPaced: false,
                        progressEarned: 0,
                        progressPossible: 0)
->>>>>>> d8a7b466
         ]
 
         Given(interactor, .discovery(page: 1, willReturn: items))
@@ -167,12 +157,10 @@
                        courseID: "123",
                        numPages: 2,
                        coursesCount: 2,
-<<<<<<< HEAD
-                       isSelfPaced: false),
-=======
+                       isSelfPaced: false,
                        progressEarned: 0,
                        progressPossible: 0),
->>>>>>> d8a7b466
+
             CourseItem(name: "Test2",
                        org: "org2",
                        shortDescription: "",
@@ -185,12 +173,9 @@
                        courseID: "1243",
                        numPages: 1,
                        coursesCount: 2,
-<<<<<<< HEAD
-                       isSelfPaced: false)
-=======
+                       isSelfPaced: false,
                        progressEarned: 0,
                        progressPossible: 0)
->>>>>>> d8a7b466
         ]
         
         Given(connectivity, .isInternetAvaliable(getter: false))
