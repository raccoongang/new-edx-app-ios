--- conflicted
+++ resolved
@@ -308,11 +308,8 @@
 				02B6B3B828E1D12900232911 /* Data */,
 				02B6B3B528E1D10700232911 /* Domain */,
 				02EAE2CA28E1F0A700529644 /* Presentation */,
-<<<<<<< HEAD
-=======
 				97CA95212B875EA200A9EDEA,
 				97EA4D822B84EFA900663F58,
->>>>>>> 157ded7d
 				02B6B3B428E1C49400232911 /* Localizable.strings */,
 				02C355372C08DCD700501342 /* Localizable.stringsdict */,
 			);
