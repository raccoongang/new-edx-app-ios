--- conflicted
+++ resolved
@@ -737,12 +737,9 @@
 				0231124D28EDA804002588FB /* CourseUnitView.swift in Sources */,
 				027020FC28E7362100F54332 /* Data_CourseOutlineResponse.swift in Sources */,
 				DB7D6EB02ADFDA0E0036BB13 /* CourseDates.swift in Sources */,
-<<<<<<< HEAD
 				BAD9CA2D2B2736BB00DE790A /* LessonLineProgressView.swift in Sources */,
 				02E685C028E4B629000AE015 /* CourseDetailsViewModel.swift in Sources */,
 				060E8BCA2B5FD68C0080C952 /* UnitStack.swift in Sources */,
-=======
->>>>>>> fe14ca84
 				0295C889299BBE8200ABE571 /* CourseNavigationView.swift in Sources */,
 				06FD7EDF2B1F29F3008D632B /* CourseVerticalImageView.swift in Sources */,
 				DB7D6EAE2ADFCB4A0036BB13 /* CourseDatesViewModel.swift in Sources */,
