--- conflicted
+++ resolved
@@ -7,11 +7,8 @@
 	objects = {
 
 /* Begin PBXBuildFile section */
-<<<<<<< HEAD
-		02228B2F2C221412009A5F28 /* LargestDownloadsView.swift in Sources */ = {isa = PBXBuildFile; fileRef = 02228B2E2C221412009A5F28 /* LargestDownloadsView.swift */; };
-=======
-		02197DC52C1AFC0600CC8FF2 /* CalendarSyncStatusView.swift in Sources */ = {isa = PBXBuildFile; fileRef = 02EBC7542C19CFCF00BE182C /* CalendarSyncStatusView.swift */; };
->>>>>>> 9c18b308
+        02228B2F2C221412009A5F28 /* LargestDownloadsView.swift in Sources */ = {isa = PBXBuildFile; fileRef = 02228B2E2C221412009A5F28 /* LargestDownloadsView.swift */; };
+        02197DC52C1AFC0600CC8FF2 /* CalendarSyncStatusView.swift in Sources */ = {isa = PBXBuildFile; fileRef = 02EBC7542C19CFCF00BE182C /* CalendarSyncStatusView.swift */; };
 		02280F5E294B4FDA0032823A /* CourseCoreModel.xcdatamodeld in Sources */ = {isa = PBXBuildFile; fileRef = 02280F5C294B4FDA0032823A /* CourseCoreModel.xcdatamodeld */; };
 		02280F60294B50030032823A /* CoursePersistenceProtocol.swift in Sources */ = {isa = PBXBuildFile; fileRef = 02280F5F294B50030032823A /* CoursePersistenceProtocol.swift */; };
 		022C64D829ACEC48000F532B /* HandoutsView.swift in Sources */ = {isa = PBXBuildFile; fileRef = 022C64D729ACEC48000F532B /* HandoutsView.swift */; };
@@ -917,11 +914,8 @@
 				02280F60294B50030032823A /* CoursePersistenceProtocol.swift in Sources */,
 				02454CAA2A2619B40043052A /* LessonProgressView.swift in Sources */,
 				975F475E2B6151FD00E5B031 /* CourseDatesMock.swift in Sources */,
-<<<<<<< HEAD
 				DB7D6EB22ADFE9510036BB13 /* Data_CourseDates.swift in Sources */,
 				02FF6FAA2C20D56A00E44DD8 /* TotalDownloadedProgressView.swift in Sources */,
-=======
->>>>>>> 9c18b308
 				975F47602B615DA700E5B031 /* CourseStructureMock.swift in Sources */,
 				02280F5E294B4FDA0032823A /* CourseCoreModel.xcdatamodeld in Sources */,
 				0766DFCE299AB26D00EBEF6A /* EncodedVideoPlayer.swift in Sources */,
@@ -942,11 +936,8 @@
 				067B7B4F2BED339200D1768F /* PlayerDelegateProtocol.swift in Sources */,
 				0231124D28EDA804002588FB /* CourseUnitView.swift in Sources */,
 				027020FC28E7362100F54332 /* Data_CourseOutlineResponse.swift in Sources */,
-<<<<<<< HEAD
 				02F71B4A2C1B163B00FF936A /* DownloadErrorAlertView.swift in Sources */,
 				DB7D6EB02ADFDA0E0036BB13 /* CourseDates.swift in Sources */,
-=======
->>>>>>> 9c18b308
 				067B7B532BED339200D1768F /* PlayerServiceProtocol.swift in Sources */,
 				BAD9CA2D2B2736BB00DE790A /* LessonLineProgressView.swift in Sources */,
 				02197DC52C1AFC0600CC8FF2 /* CalendarSyncStatusView.swift in Sources */,
@@ -980,11 +971,8 @@
 				02E3803E2BFF9F0A00815AFA /* CourseProgressView.swift in Sources */,
 				022F8E162A1DFBC6008EFAB9 /* YouTubeVideoPlayerViewModel.swift in Sources */,
 				02B6B3BE28E1D15C00232911 /* CourseEndpoint.swift in Sources */,
-<<<<<<< HEAD
 				97EA4D862B85034D00663F58 /* CalendarManager.swift in Sources */,
 				02F71B4C2C1B200900FF936A /* DeviceStorageFullAlertView.swift in Sources */,
-=======
->>>>>>> 9c18b308
 			);
 			runOnlyForDeploymentPostprocessing = 0;
 		};
