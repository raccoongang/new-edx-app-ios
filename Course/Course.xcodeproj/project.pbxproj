--- conflicted
+++ resolved
@@ -2090,11 +2090,7 @@
 			repositoryURL = "https://github.com/openedx/openedx-app-foundation-ios/";
 			requirement = {
 				kind = exactVersion;
-<<<<<<< HEAD
-				version = 1.0.1;
-=======
 				version = 1.0.2;
->>>>>>> e903d391
 			};
 		};
 		CEBCA4322CC13CDE00076589 /* XCRemoteSwiftPackageReference "YouTubePlayerKit" */ = {
