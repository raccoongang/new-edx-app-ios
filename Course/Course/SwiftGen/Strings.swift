--- conflicted
+++ resolved
@@ -78,15 +78,12 @@
   public enum Download {
     /// All videos downloaded
     public static let allVideosDownloaded = CourseLocalization.tr("Localizable", "DOWNLOAD.ALL_VIDEOS_DOWNLOADED", fallback: "All videos downloaded")
-<<<<<<< HEAD
     /// You cannot change the download video quality when all videos are downloading
     public static let changeQualityAlert = CourseLocalization.tr("Localizable", "DOWNLOAD.CHANGE_QUALITY_ALERT", fallback: "You cannot change the download video quality when all videos are downloading")
-=======
     /// Download
     public static let download = CourseLocalization.tr("Localizable", "DOWNLOAD.DOWNLOAD", fallback: "Download")
     /// The videos you've selected are larger than 1 GB. Do you want to download these videos?
     public static let downloadLargeFileMessage = CourseLocalization.tr("Localizable", "DOWNLOAD.DOWNLOAD_LARGE_FILE_MESSAGE", fallback: "The videos you've selected are larger than 1 GB. Do you want to download these videos?")
->>>>>>> a868a696
     /// Download to device
     public static let downloadToDevice = CourseLocalization.tr("Localizable", "DOWNLOAD.DOWNLOAD_TO_DEVICE", fallback: "Download to device")
     /// Downloading videos...
