--- conflicted
+++ resolved
@@ -62,20 +62,6 @@
     /// Videos
     public static let videos = CourseLocalization.tr("Localizable", "COURSE_CONTAINER.VIDEOS", fallback: "Videos")
   }
-<<<<<<< HEAD
-  public enum Details {
-    /// Enroll now
-    public static let enrollNow = CourseLocalization.tr("Localizable", "DETAILS.ENROLL_NOW", fallback: "Enroll now")
-    /// You cannot enroll in this course because the enrollment date is over.
-    public static let enrollmentDateIsOver = CourseLocalization.tr("Localizable", "DETAILS.ENROLLMENT_DATE_IS_OVER", fallback: "You cannot enroll in this course because the enrollment date is over.")
-    /// Localizable.strings
-    ///   Course
-    /// 
-    ///   Created by  Stepanok Ivan on 26.09.2022.
-    public static let title = CourseLocalization.tr("Localizable", "DETAILS.TITLE", fallback: "Course details")
-    /// View course
-    public static let viewCourse = CourseLocalization.tr("Localizable", "DETAILS.VIEW_COURSE", fallback: "View course")
-  }
   public enum Download {
     /// All videos downloaded
     public static let allVideosDownloaded = CourseLocalization.tr("Localizable", "DOWNLOAD.ALL_VIDEOS_DOWNLOADED", fallback: "All videos downloaded")
@@ -101,8 +87,6 @@
     /// Videos
     public static let videos = CourseLocalization.tr("Localizable", "DOWNLOAD.VIDEOS", fallback: "Videos")
   }
-=======
->>>>>>> 06f09937
   public enum Error {
     /// Course component not found, please reload
     public static let componentNotFount = CourseLocalization.tr("Localizable", "ERROR.COMPONENT_NOT_FOUNT", fallback: "Course component not found, please reload")
