//
//  PlayerViewControllerHolder.swift
//  Core
//
//  Created by Vadim Kuznetsov on 20.03.24.
//

@preconcurrency import AVKit
@preconcurrency import Combine
import Core

@MainActor
public protocol PlayerViewControllerHolderProtocol: AnyObject, Sendable {
    var url: URL? { get }
    var blockID: String { get }
    var courseID: String { get }
    var selectedCourseTab: Int { get }
    var playerController: PlayerControllerProtocol? { get }
    var isPlaying: Bool { get }
    var isPlayingInPip: Bool { get }
    var isOtherPlayerInPipPlaying: Bool { get }
    var duration: TimeInterval { get }

    init(
        url: URL?,
        blockID: String,
        courseID: String,
        selectedCourseTab: Int,
        pipManager: PipManagerProtocol,
        playerTracker: any PlayerTrackerProtocol,
        playerDelegate: PlayerDelegateProtocol?,
        playerService: PlayerServiceProtocol,
        appStorage: CoreStorage?
    )
    func getTimePublisher() -> AnyPublisher<Double, Never>
    func getErrorPublisher() -> AnyPublisher<Error, Never>
    func getRatePublisher() -> AnyPublisher<Float, Never>
    func getReadyPublisher() -> AnyPublisher<Bool, Never>
    func getFinishPublisher() -> AnyPublisher<Void, Never>
    func getService() -> PlayerServiceProtocol
    func sendCompletion() async
}

@MainActor
public final class PlayerViewControllerHolder: PlayerViewControllerHolderProtocol {
    public let url: URL?
    public let blockID: String
    public let courseID: String
    public let selectedCourseTab: Int
    
    public var isPlaying: Bool {
        playerTracker.isPlaying
    }
    public var timePublisher: AnyPublisher<Double, Never> {
        playerTracker.getTimePublisher()
    }

    public var isPlayingInPip: Bool {
        playerDelegate?.isPlayingInPip ?? false
    }

    public var isOtherPlayerInPipPlaying: Bool {
        let holder = pipManager.holder(
            for: url,
            blockID: blockID,
            courseID: courseID,
            selectedCourseTab: selectedCourseTab
        )
        return holder == nil && pipManager.isPipActive && pipManager.isPipPlaying
    }
    public var duration: Double {
        playerTracker.duration
    }
    private let playerTracker: any PlayerTrackerProtocol
    private let playerDelegate: PlayerDelegateProtocol?
    private let playerService: PlayerServiceProtocol
    private let errorPublisher = PassthroughSubject<Error, Never>()
    private var isViewedOnce: Bool = false
    private var cancellations: [AnyCancellable] = []
    private var appStorage: CoreStorage?

    let pipManager: PipManagerProtocol

    public lazy var playerController: PlayerControllerProtocol? = {
        let playerController = CustomAVPlayerViewController()
        playerController.modalPresentationStyle = .fullScreen
        playerController.allowsPictureInPicturePlayback = true
        playerController.canStartPictureInPictureAutomaticallyFromInline = true
        playerController.delegate = playerDelegate
        playerController.player = playerTracker.player as? AVPlayer
        playerController.player?.currentItem?.preferredMaximumResolution = (
            appStorage?.userSettings?.streamingQuality ?? .auto
        ).resolution

        if let speed = appStorage?.userSettings?.videoPlaybackSpeed {
            if #available(iOS 16.0, *) {
                if let playbackSpeed = playerController.speeds.first(where: { $0.rate == speed }) {
                    playerController.selectSpeed(playbackSpeed)
                }
            } else {
                // Fallback on earlier versions
                playerController.player?.rate = speed
            }
        }

        return playerController
    }()

    required public init(
        url: URL?,
        blockID: String,
        courseID: String,
        selectedCourseTab: Int,
        pipManager: PipManagerProtocol,
        playerTracker: any PlayerTrackerProtocol,
        playerDelegate: PlayerDelegateProtocol?,
        playerService: PlayerServiceProtocol,
        appStorage: CoreStorage?
    ) {
        self.url = url
        self.blockID = blockID
        self.courseID = courseID
        self.selectedCourseTab = selectedCourseTab
        self.pipManager = pipManager
        self.playerTracker = playerTracker
        self.playerDelegate = playerDelegate
        self.playerService = playerService
        self.appStorage = appStorage
        addObservers()
    }
    
    @MainActor
    private func addObservers() {
        timePublisher
            .sink {[weak self]  _ in
                guard let self else { return }
                if self.playerTracker.progress > 0.8 && !self.isViewedOnce {
                    self.isViewedOnce = true
                    Task {
                        await self.sendCompletion()
                    }
                }
            }
            .store(in: &cancellations)
        playerTracker.getFinishPublisher()
            .sink { [weak self] in
                guard let self else { return }
                MainActor.assumeIsolated {
                   self.playerService.presentAppReview()
                }
            }
            .store(in: &cancellations)
        playerTracker.getRatePublisher()
            .sink {[weak self] rate in
                guard rate > 0 else { return }
                guard let self else { return }
                MainActor.assumeIsolated {
                    self.pausePipIfNeed()
<<<<<<< HEAD
=======
                    self.saveSelectedRate(rate: rate)
>>>>>>> e903d391
                }
            }
            .store(in: &cancellations)
        pipManager.pipRatePublisher()?
            .sink {[weak self] rate in
                guard let self else { return }
                MainActor.assumeIsolated {
                    guard rate > 0, self.isPlayingInPip == false else { return }
                    self.playerController?.pause()
                }
            }
            .store(in: &cancellations)
    }

    private func saveSelectedRate(rate: Float) {
        if var storage = appStorage, var userSettings = storage.userSettings, userSettings.videoPlaybackSpeed != rate {
            userSettings.videoPlaybackSpeed = rate
            storage.userSettings = userSettings
        }
    }

    public func pausePipIfNeed() {
        if !isPlayingInPip {
            pipManager.pauseCurrentPipVideo()
        }
    }
    
    public func getTimePublisher() -> AnyPublisher<Double, Never> {
        playerTracker.getTimePublisher()
    }

    public func getErrorPublisher() -> AnyPublisher<Error, Never> {
        errorPublisher
            .receive(on: DispatchQueue.main)
            .eraseToAnyPublisher()
    }
    
    public func getRatePublisher() -> AnyPublisher<Float, Never> {
        playerTracker.getRatePublisher()
    }
    
    public func getReadyPublisher() -> AnyPublisher<Bool, Never> {
        playerTracker.getReadyPublisher()
    }
    
    public func getFinishPublisher() -> AnyPublisher<Void, Never> {
        playerTracker.getFinishPublisher()
    }

    public func getService() -> PlayerServiceProtocol {
        playerService
    }
    
    @MainActor
    public func sendCompletion() async {
        do {
            try await playerService.blockCompletionRequest()
        } catch {
            errorPublisher.send(error)
        }
    }
}

extension AVPlayerViewController: PlayerControllerProtocol, @retroactive Sendable {
    public func play() {
        player?.play()
    }
    
    public func pause() {
        player?.pause()
    }
    
    public func seekTo(to date: Date) {
        player?.seek(to: date)
    }
    
    public func stop() {
        player?.replaceCurrentItem(with: nil)
    }
}

#if DEBUG
@MainActor
extension PlayerViewControllerHolder {
    static var mock: PlayerViewControllerHolder {
        PlayerViewControllerHolder(
            url: URL(string: "")!,
            blockID: "",
            courseID: "",
            selectedCourseTab: 0,
            pipManager: PipManagerProtocolMock(),
            playerTracker: PlayerTrackerProtocolMock(url: URL(string: "")),
            playerDelegate: nil,
            playerService: PlayerService(
                courseID: "",
                blockID: "",
                interactor: CourseInteractor.mock,
                router: CourseRouterMock()
            ),
            appStorage: CoreStorageMock()
        )
    }
}
#endif<|MERGE_RESOLUTION|>--- conflicted
+++ resolved
@@ -156,10 +156,7 @@
                 guard let self else { return }
                 MainActor.assumeIsolated {
                     self.pausePipIfNeed()
-<<<<<<< HEAD
-=======
                     self.saveSelectedRate(rate: rate)
->>>>>>> e903d391
                 }
             }
             .store(in: &cancellations)
