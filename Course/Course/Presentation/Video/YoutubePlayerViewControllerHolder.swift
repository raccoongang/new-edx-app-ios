//
//  YoutubePlayerViewControllerHolder.swift
//  Course
//
//  Created by Vadim Kuznetsov on 22.04.24.
//

@preconcurrency import Combine
import Foundation
@preconcurrency import YouTubePlayerKit
<<<<<<< HEAD
=======
import Core
>>>>>>> e903d391

@MainActor
public final class YoutubePlayerViewControllerHolder: PlayerViewControllerHolderProtocol {
    public let url: URL?
    public let blockID: String
    public let courseID: String
    public let selectedCourseTab: Int
    
    public var isPlaying: Bool {
        playerTracker.isPlaying
    }
    public var timePublisher: AnyPublisher<Double, Never> {
        playerTracker.getTimePublisher()
    }

    public let isPlayingInPip: Bool = false

    public var isOtherPlayerInPipPlaying: Bool {
        pipManager.isPipActive && pipManager.isPipPlaying
    }

    public var duration: Double {
        playerTracker.duration
    }
    private let playerTracker: any PlayerTrackerProtocol
    private let playerService: PlayerServiceProtocol
    private let errorPublisher = PassthroughSubject<Error, Never>()
    private var isViewedOnce: Bool = false
    private var cancellations: [AnyCancellable] = []

    let pipManager: PipManagerProtocol

    public var playerController: PlayerControllerProtocol? {
        playerTracker.player as? YouTubePlayer
    }

    required public init(
        url: URL?,
        blockID: String,
        courseID: String,
        selectedCourseTab: Int,
        pipManager: PipManagerProtocol,
        playerTracker: any PlayerTrackerProtocol,
        playerDelegate: PlayerDelegateProtocol?,
        playerService: PlayerServiceProtocol,
        appStorage: CoreStorage?
    ) {
        self.url = url
        self.blockID = blockID
        self.courseID = courseID
        self.selectedCourseTab = selectedCourseTab
        self.pipManager = pipManager
        self.playerTracker = playerTracker
        self.playerService = playerService
        let youtubePlayer = playerTracker.player as? YouTubePlayer
        var configuration = youtubePlayer?.configuration
        configuration?.autoPlay = !pipManager.isPipActive
        configuration?.fullscreenMode = .web
        if let configuration = configuration {
            youtubePlayer?.update(configuration: configuration)
        }
        addObservers()
    }
    
    @MainActor
    private func addObservers() {
        timePublisher
            .sink {[weak self] _ in
                guard let self else { return }
<<<<<<< HEAD
                if self.playerTracker.progress > 0.8 && !self.isViewedOnce {
=======
                if self.playerTracker.progress != .infinity
                    && self.playerTracker.progress > 0.8
                    && !self.isViewedOnce {
>>>>>>> e903d391
                    self.isViewedOnce = true
                    Task {
                        await self.sendCompletion()
                    }
                }
            }
            .store(in: &cancellations)
        playerTracker.getFinishPublisher()
            .sink { [weak self] in
                guard let self else { return }
                MainActor.assumeIsolated {
                   self.playerService.presentAppReview()
                }
            }
            .store(in: &cancellations)
        playerTracker.getRatePublisher()
            .sink {[weak self] rate in
                guard rate > 0 else { return }
                guard let self else { return }
                MainActor.assumeIsolated {
                    self.pausePipIfNeed()
                }
            }
            .store(in: &cancellations)
        pipManager.pipRatePublisher()?
            .sink {[weak self] rate in
                guard let self else { return }
                MainActor.assumeIsolated {
                    guard rate > 0, self.isPlayingInPip == false else { return }
                    self.playerController?.pause()
                }
            }
            .store(in: &cancellations)
    }

    public func pausePipIfNeed() {
        if !isPlayingInPip {
            pipManager.pauseCurrentPipVideo()
        }
    }
    
    public func getTimePublisher() -> AnyPublisher<Double, Never> {
        playerTracker.getTimePublisher()
    }

    public func getErrorPublisher() -> AnyPublisher<Error, Never> {
        errorPublisher
            .receive(on: DispatchQueue.main)
            .eraseToAnyPublisher()
    }
    
    public func getRatePublisher() -> AnyPublisher<Float, Never> {
        playerTracker.getRatePublisher()
    }

    public func getReadyPublisher() -> AnyPublisher<Bool, Never> {
        playerTracker.getReadyPublisher()
    }
    
    public func getFinishPublisher() -> AnyPublisher<Void, Never> {
        playerTracker.getFinishPublisher()
    }

    public func getService() -> PlayerServiceProtocol {
        playerService
    }
    
    @MainActor
    public func sendCompletion() async {
        do {
            try await playerService.blockCompletionRequest()
        } catch {
            errorPublisher.send(error)
        }
    }
}

extension YouTubePlayer: PlayerControllerProtocol {
    public func play() {
        self.play(completion: nil)
    }
    
    public func pause() {
        self.pause(completion: nil)
    }
    
    public func seekTo(to date: Date) {
        self.seek(
            to: Measurement(value: date.secondsSinceMidnight(), unit: UnitDuration.seconds),
            allowSeekAhead: true
        )
    }
    
    public func stop() {
        self.stop(completion: nil)
    }
}

#if DEBUG
@MainActor
extension YoutubePlayerViewControllerHolder {
    static var mock: YoutubePlayerViewControllerHolder {
        YoutubePlayerViewControllerHolder(
            url: URL(string: "")!,
            blockID: "",
            courseID: "",
            selectedCourseTab: 0,
            pipManager: PipManagerProtocolMock(),
            playerTracker: PlayerTrackerProtocolMock(url: URL(string: "")),
            playerDelegate: nil,
            playerService: PlayerService(
                courseID: "",
                blockID: "",
                interactor: CourseInteractor.mock,
                router: CourseRouterMock()
            ),
            appStorage: nil
        )
    }
}
#endif<|MERGE_RESOLUTION|>--- conflicted
+++ resolved
@@ -8,10 +8,7 @@
 @preconcurrency import Combine
 import Foundation
 @preconcurrency import YouTubePlayerKit
-<<<<<<< HEAD
-=======
 import Core
->>>>>>> e903d391
 
 @MainActor
 public final class YoutubePlayerViewControllerHolder: PlayerViewControllerHolderProtocol {
@@ -81,13 +78,9 @@
         timePublisher
             .sink {[weak self] _ in
                 guard let self else { return }
-<<<<<<< HEAD
-                if self.playerTracker.progress > 0.8 && !self.isViewedOnce {
-=======
                 if self.playerTracker.progress != .infinity
                     && self.playerTracker.progress > 0.8
                     && !self.isViewedOnce {
->>>>>>> e903d391
                     self.isViewedOnce = true
                     Task {
                         await self.sendCompletion()
