--- conflicted
+++ resolved
@@ -79,78 +79,36 @@
                                 Spacer()
                             }
                         }
-<<<<<<< HEAD
                         if isHorizontal {
                             SubtittlesView(languages: viewModel.languages,
-                                           currentTime: $currentTime,
-                                           viewModel: viewModel)
+                                                    currentTime: $currentTime,
+                                                    viewModel: viewModel, scrollTo: { date in
+                                         viewModel.controller.player?.seek(to: CMTime(seconds: date.secondsSinceMidnight(),
+                                                                                      preferredTimescale: 10000))
+                                         pauseScrolling()
+                                         currentTime = (date.secondsSinceMidnight() + 1)
+                                     })
                         }
                     }
                     if !isHorizontal {
                         SubtittlesView(languages: viewModel.languages,
-                                       currentTime: $currentTime,
-                                       viewModel: viewModel)
-=======
-                    }, seconds: { seconds in
-                        if !pause {
-                            currentTime = seconds
-                        }
-                    })
-                .aspectRatio(16 / 9, contentMode: .fit)
-                .cornerRadius(12)
-                .padding(.horizontal, 6)
-                .onReceive(NotificationCenter.Publisher(
-                    center: .default,
-                    name: UIDevice.orientationDidChangeNotification)
-                ) { _ in
-                    if isOnScreen {
-                        self.orientation = UIDevice.current.orientation
-                        if self.orientation.isLandscape {
-                            viewModel.controller.enterFullScreen(animated: true)
-                            viewModel.controller.player?.play()
-                            isOrientationChanged = true
-                        } else {
-                            if isOrientationChanged {
-                                viewModel.controller.exitFullScreen(animated: true)
-                                viewModel.controller.player?.pause()
-                                isOrientationChanged = false
-                            }
-                        }
+                                                currentTime: $currentTime,
+                                                viewModel: viewModel, scrollTo: { date in
+                                     viewModel.controller.player?.seek(to: CMTime(seconds: date.secondsSinceMidnight(),
+                                                                                  preferredTimescale: 10000))
+                                     pauseScrolling()
+                                     currentTime = (date.secondsSinceMidnight() + 1)
+                                 })
                     }
-                }
-                SubtittlesView(languages: viewModel.languages,
-                                        currentTime: $currentTime,
-                                        viewModel: viewModel, scrollTo: { date in
-                             viewModel.controller.player?.seek(to: CMTime(seconds: date.secondsSinceMidnight(),
-                                                                          preferredTimescale: 10000))
-                             pauseScrolling()
-                             currentTime = (date.secondsSinceMidnight() + 1)
-                         })
-                Spacer()
-                if !orientation.isLandscape || idiom != .pad {
-                    VStack {}.onAppear {
-                        isLoading = false
-                        alertMessage = CourseLocalization.Alert.rotateDevice
-                    }
-                }
-            }
-            
-            // MARK: - Alert
-            if showAlert, let alertMessage {
-                VStack(alignment: .center) {
-                    Spacer()
-                    HStack(spacing: 6) {
-                        CoreAssets.rotateDevice.swiftUIImage.renderingMode(.template)
-                        Text(alertMessage)
-                    }.shadowCardStyle(bgColor: Theme.Colors.snackbarInfoAlert,
-                                      textColor: .white)
-                    .transition(.move(edge: .bottom))
-                    .onAppear {
-                        doAfter(Theme.Timeout.snackbarMessageLongTimeout) {
-                            self.alertMessage = nil
-                            showAlert = false
-                        }
->>>>>>> 60aa4949
+                }.padding(.horizontal, isHorizontal ? 0 : 8)
+                        SubtittlesView(languages: viewModel.languages,
+                                                currentTime: $currentTime,
+                                                viewModel: viewModel, scrollTo: { date in
+                                     viewModel.controller.player?.seek(to: CMTime(seconds: date.secondsSinceMidnight(),
+                                                                                  preferredTimescale: 10000))
+                                     pauseScrolling()
+                                     currentTime = (date.secondsSinceMidnight() + 1)
+                                 })
                     }
                 }.padding(.horizontal, isHorizontal ? 0 : 8)
             }
