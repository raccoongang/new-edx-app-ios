--- conflicted
+++ resolved
@@ -516,13 +516,10 @@
             courseID: "",
             coordinate: .constant(0),
             collapsed: .constant(false),
-<<<<<<< HEAD
             viewModel: viewModel,
             isUpgradeable: .constant(false)
         )
-=======
-            viewModel: viewModel)
->>>>>>> d8a7b466
+
     }
 }
 #endif