--- conflicted
+++ resolved
@@ -150,302 +150,6 @@
     }
 }
 
-<<<<<<< HEAD
-struct Line: Shape {
-    func path(in rect: CGRect) -> Path {
-        var path = Path()
-        path.move(to: CGPoint(x: rect.midX, y: rect.minY))
-        path.addLine(to: CGPoint(x: rect.midX, y: rect.maxY))
-        return path
-    }
-}
-
-struct TimeLineView: View {
-    let status: CompletionStatus
-    
-    var body: some View {
-        ZStack(alignment: .top) {
-            VStack {
-                Line()
-                    .stroke(style: StrokeStyle(lineWidth: 8, lineCap: .round, lineJoin: .round))
-                    .frame(maxHeight: .infinity, alignment: .top)
-                    .padding(.top, 0)
-                    .foregroundColor(status.foregroundColor)
-            }
-        }
-        .frame(width: 16)
-    }
-}
-
-struct CourseDateListView: View {
-    @ObservedObject var viewModel: CourseDatesViewModel
-    @State private var isExpanded = false
-    @Binding var coordinate: CGFloat
-    @Binding var collapsed: Bool
-    @Binding var viewHeight: CGFloat
-    var courseDates: CourseDates
-    let courseID: String
-    
-    var body: some View {
-        GeometryReader { proxy in
-            VStack {
-                ScrollView {
-                    DynamicOffsetView(
-                        coordinate: $coordinate,
-                        collapsed: $collapsed,
-                        viewHeight: $viewHeight
-                    )
-                    VStack(alignment: .leading, spacing: 0) {
-                        
-                        @State var status: SyncStatus = .offline
-                        
-                        CalendarSyncStatusView(status: status, router: viewModel.router)
-                            .padding(.bottom, 16)
-                            .task {
-                                status = await viewModel.syncStatus()
-                            }
-                        
-                        if !courseDates.hasEnded {
-                            DatesStatusInfoView(
-                                datesBannerInfo: courseDates.datesBannerInfo,
-                                courseID: courseID,
-                                courseDatesViewModel: viewModel,
-                                screen: .courseDates
-                            )
-                            .padding(.bottom, 16)
-                        }
-                        
-                        ForEach(Array(viewModel.sortedStatuses), id: \.self) { status in
-                            let courseDateBlockDict = courseDates.statusDatesBlocks[status]!
-                            if status == .completed {
-                                CompletedBlocks(
-                                    isExpanded: $isExpanded,
-                                    courseDateBlockDict: courseDateBlockDict,
-                                    viewModel: viewModel
-                                )
-                            } else {
-                                Text(status.rawValue)
-                                    .font(Theme.Fonts.titleSmall)
-                                    .padding(.top, 10)
-                                    .padding(.bottom, 10)
-                                HStack {
-                                    TimeLineView(status: status)
-                                        .padding(.bottom, 15)
-                                    VStack(alignment: .leading) {
-                                        ForEach(courseDateBlockDict.keys.sorted(), id: \.self) { date in
-                                            let blocks = courseDateBlockDict[date]!
-                                            let block = blocks[0]
-                                            Text(block.formattedDate)
-                                                .font(Theme.Fonts.labelMedium)
-                                                .foregroundStyle(Theme.Colors.textPrimary)
-                                            BlockStatusView(
-                                                viewModel: viewModel,
-                                                block: block,
-                                                blocks: blocks
-                                            )
-                                        }
-                                    }
-                                }
-                            }
-                        }
-                    }
-                    .frame(maxWidth: .infinity, alignment: .leading)
-                    .padding(.horizontal, 16)
-                    .padding(.vertical, 5)
-                    .frameLimit(width: proxy.size.width)
-                    Spacer(minLength: 200)
-                }
-                .frame(maxWidth: .infinity, maxHeight: .infinity)
-            }
-        }
-    }
-}
-
-struct CompletedBlocks: View {
-    @Binding var isExpanded: Bool
-    let courseDateBlockDict: [Date: [CourseDateBlock]]
-    let viewModel: CourseDatesViewModel
-    
-    var body: some View {
-        VStack(alignment: .leading, spacing: 5) {
-            // Toggle button to expand/collapse the cell
-            Button(action: {
-                withAnimation {
-                    isExpanded.toggle()
-                }
-            }) {
-                HStack {
-                    VStack(alignment: .leading) {
-                        Text(CompletionStatus.completed.localized)
-                            .font(Theme.Fonts.titleSmall)
-                            .foregroundColor(Theme.Colors.textPrimary)
-                        
-                        if !isExpanded {
-                            let totalCount = courseDateBlockDict.values.reduce(0) { $0 + $1.count }
-                            let itemsHidden = totalCount == 1 ?
-                            CourseLocalization.CourseDates.itemHidden :
-                            CourseLocalization.CourseDates.itemsHidden
-                            Text("\(totalCount) \(itemsHidden)")
-                                .font(Theme.Fonts.labelMedium)
-                                .foregroundColor(Theme.Colors.textPrimary)
-                        }
-                    }
-                    .frame(maxWidth: .infinity, alignment: .leading)
-                    .padding(.leading, 16)
-                    .padding(.vertical, 8)
-                    
-                    Image(systemName: "chevron.down")
-                        .labelStyle(.iconOnly)
-                        .dropdownArrowRotationAnimation(value: isExpanded)
-                        .foregroundColor(Theme.Colors.textPrimary)
-                        .padding()
-                }
-            }
-            
-            // Your expandable content goes here
-            if isExpanded {
-                VStack(alignment: .leading) {
-                    ForEach(courseDateBlockDict.keys.sorted(), id: \.self) { date in
-                        let blocks = courseDateBlockDict[date]!
-                        let block = blocks[0]
-                        
-                        Spacer()
-                        Text(block.formattedDate)
-                            .font(Theme.Fonts.labelMedium)
-                            .foregroundStyle(Theme.Colors.textPrimary)
-                        
-                        ForEach(blocks) { block in
-                            HStack(alignment: .top) {
-                                block.blockImage?.swiftUIImage
-                                    .foregroundColor(Theme.Colors.textPrimary)
-                                StyleBlock(block: block, viewModel: viewModel)
-                                    .padding(.bottom, 15)
-                                Spacer()
-                                if block.canShowLink && !block.firstComponentBlockID.isEmpty {
-                                    Image(systemName: "chevron.right")
-                                        .resizable()
-                                        .flipsForRightToLeftLayoutDirection(true)
-                                        
-                                        .scaledToFit()
-                                        .frame(width: 6.55, height: 11.15)
-                                        .labelStyle(.iconOnly)
-                                        .foregroundColor(Theme.Colors.textPrimary)
-                                }
-                            }
-                            .padding(.trailing, 15)
-                        }
-                    }
-                }
-                .padding(.bottom, 15)
-                .padding(.leading, 16)
-            }
-        }
-        .overlay(
-            RoundedRectangle(cornerRadius: 8)
-                .stroke(Theme.Colors.datesSectionStroke, lineWidth: 2)
-        )
-        .background(Theme.Colors.datesSectionBackground)
-    }
-}
-
-struct BlockStatusView: View {
-    let viewModel: CourseDatesViewModel
-    let block: CourseDateBlock
-    let blocks: [CourseDateBlock]
-    
-    var body: some View {
-        VStack(alignment: .leading) {
-            ForEach(blocks) { block in
-                HStack(alignment: .top) {
-                    block.blockImage?.swiftUIImage
-                        .foregroundColor(Theme.Colors.textPrimary)
-                    StyleBlock(block: block, viewModel: viewModel)
-                        .padding(.bottom, 15)
-                    Spacer()
-                    if block.canShowLink && !block.firstComponentBlockID.isEmpty {
-                        Image(systemName: "chevron.right")
-                            .resizable()
-                            .flipsForRightToLeftLayoutDirection(true)
-                            .scaledToFit()
-                            .frame(width: 6.55, height: 11.15)
-                            .labelStyle(.iconOnly)
-                            .foregroundColor(Theme.Colors.textPrimary)
-                    }
-                }
-                .padding(.trailing, 15)
-            }
-            .padding(.top, 0.2)
-        }
-    }
-    
-    func applyStyle(string: String, forgroundColor: Color, backgroundColor: Color) -> AttributedString {
-        var attributedString = AttributedString(string)
-        attributedString.font = Theme.Fonts.bodySmall
-        attributedString.foregroundColor = forgroundColor
-        attributedString.backgroundColor = backgroundColor
-        return attributedString
-    }
-}
-
-struct StyleBlock: View {
-    let block: CourseDateBlock
-    let viewModel: CourseDatesViewModel
-    
-    var body: some View {
-        VStack(alignment: .leading) {
-            styleBlock(block: block)
-            if !block.description.isEmpty {
-                Text(block.description)
-                    .font(Theme.Fonts.labelMedium)
-                    .foregroundStyle(Theme.Colors.thisWeekTimelineColor)
-                    .fixedSize(horizontal: false, vertical: true)
-            }
-        }
-    }
-    
-    func styleBlock(block: CourseDateBlock) -> some View {
-        var attributedString = AttributedString("")
-        
-        if let prefix = block.assignmentType, !prefix.isEmpty {
-            attributedString += AttributedString("\(prefix): ")
-        }
-        
-        attributedString += styleTitle(block: block)
-        
-        return Text(attributedString)
-            .font(Theme.Fonts.titleSmall)
-            .lineLimit(1)
-            .foregroundStyle({
-                if block.isAssignment {
-                    return block.isAvailable ? Theme.Colors.textPrimary : Color.gray.opacity(0.6)
-                } else {
-                    return Theme.Colors.textPrimary
-                }
-            }())
-            .onTapGesture {
-                if block.canShowLink && !block.firstComponentBlockID.isEmpty {
-                    Task {
-                        await viewModel.showCourseDetails(
-                            componentID: block.firstComponentBlockID,
-                            blockLink: block.link
-                        )
-                    }
-                    viewModel.logdateComponentTapped(block: block, supported: true)
-                } else {
-                    viewModel.logdateComponentTapped(block: block, supported: false)
-                }
-            }
-    }
-    
-    func styleTitle(block: CourseDateBlock) -> AttributedString {
-        var attributedString = AttributedString(block.title)
-        attributedString.font = Theme.Fonts.titleSmall
-        return attributedString
-    }
-}
-
-=======
->>>>>>> e903d391
 fileprivate extension BlockStatus {
     var title: String {
         switch self {
