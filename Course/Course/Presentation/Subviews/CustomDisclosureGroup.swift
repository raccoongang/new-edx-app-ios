//
//  CustomDisclosureGroup.swift
//  Course
//
//  Created by  Stepanok Ivan on 21.05.2024.
//

import SwiftUI
import Core
import Theme

struct CustomDisclosureGroup: View {
    @State private var expandedSections: [String: Bool] = [:]
    
    private let proxy: GeometryProxy
    private let course: CourseStructure
    private let viewModel: CourseContainerViewModel
    private var idiom: UIUserInterfaceIdiom { UIDevice.current.userInterfaceIdiom }
    
    init(course: CourseStructure, proxy: GeometryProxy, viewModel: CourseContainerViewModel) {
        self.course = course
        self.proxy = proxy
        self.viewModel = viewModel
    }
    
    var body: some View {
        VStack(alignment: .leading, spacing: 8) {
            ForEach(course.childs) { chapter in
                let chapterIndex = course.childs.firstIndex(where: { $0.id == chapter.id })
                VStack(alignment: .leading) {
                    Button(
                        action: {
                            withAnimation(.linear(duration: course.childs.count > 1 ? 0.2 : 0.05)) {
                                expandedSections[chapter.id, default: false].toggle()
                            }
                        }, label: {
                            HStack {
                                CoreAssets.chevronRight.swiftUIImage
                                    .rotationEffect(.degrees(expandedSections[chapter.id] ?? false ? -90 : 90))
                                    .foregroundColor(Theme.Colors.textPrimary)
                                if chapter.childs.allSatisfy({ $0.completion == 1 }) {
                                    CoreAssets.finishedSequence.swiftUIImage.renderingMode(.template)
                                        .foregroundColor(Theme.Colors.success)
                                }
                                Text(chapter.displayName)
                                    .font(Theme.Fonts.titleMedium)
                                    .foregroundColor(Theme.Colors.textPrimary)
                                    .lineLimit(1)
                                Spacer()
                                if canDownloadAllSections(in: chapter),
                                   let state = downloadAllButtonState(for: chapter) {
                                    Button(
                                        action: {
                                            downloadAllSubsections(in: chapter, state: state)
                                        }, label: {
                                            switch state {
                                            case .available:
                                                DownloadAvailableView()
                                            case .downloading:
                                                DownloadProgressView()
                                            case .finished:
                                                DownloadFinishedView()
                                            }
                                            
                                        }
                                    )
                                }
                            }
                        }
                    )
                    if expandedSections[chapter.id] ?? false {
                        VStack(alignment: .leading) {
                            ForEach(chapter.childs) { sequential in
                                let sequentialIndex = chapter.childs.firstIndex(where: { $0.id == sequential.id })
                                VStack(alignment: .leading) {
                                    HStack {
                                        Button(
                                            action: {
                                                guard let chapterIndex = chapterIndex else { return }
                                                guard let sequentialIndex else { return }
                                                guard let courseVertical = sequential.childs.first else { return }
                                                guard let block = courseVertical.childs.first else {
                                                    viewModel.router.showGatedContentError(url: courseVertical.webUrl)
                                                    return
                                                }
                                                
                                                viewModel.trackSequentialClicked(sequential)
                                                if viewModel.config.uiComponents.courseDropDownNavigationEnabled {
                                                    viewModel.router.showCourseUnit(
                                                        courseName: viewModel.courseStructure?.displayName ?? "",
                                                        blockId: block.id,
                                                        courseID: viewModel.courseStructure?.id ?? "",
                                                        verticalIndex: 0,
                                                        chapters: course.childs,
                                                        chapterIndex: chapterIndex,
                                                        sequentialIndex: sequentialIndex
                                                    )
                                                } else {
                                                    viewModel.router.showCourseVerticalView(
                                                        courseID: viewModel.courseStructure?.id ?? "",
                                                        courseName: viewModel.courseStructure?.displayName ?? "",
                                                        title: sequential.displayName,
                                                        chapters: course.childs,
                                                        chapterIndex: chapterIndex,
                                                        sequentialIndex: sequentialIndex
                                                    )
                                                }
                                            },
                                            label: {
                                                VStack(alignment: .leading) {
                                                    HStack {
                                                        if sequential.completion == 1 {
                                                            CoreAssets.finishedSequence.swiftUIImage
                                                                .renderingMode(.template)
                                                                .resizable()
                                                                .foregroundColor(Theme.Colors.success)
                                                                .frame(width: 20, height: 20)
                                                        } else {
                                                            sequential.type.image
                                                        }
                                                        Text(sequential.displayName)
                                                            .font(Theme.Fonts.titleSmall)
                                                            .multilineTextAlignment(.leading)
                                                            .lineLimit(1)
                                                            .frame(
                                                                maxWidth: idiom == .pad
                                                                ? proxy.size.width * 0.5
                                                                : proxy.size.width * 0.6,
                                                                alignment: .leading
                                                            )
                                                    }
<<<<<<< HEAD
                                                    if let sequentialProgress = sequential.sequentialProgress,
                                                       let assignmentType = sequentialProgress.assignmentType,
                                                       let numPointsEarned = sequentialProgress.numPointsEarned,
                                                       let numPointsPossible = sequentialProgress.numPointsPossible,
                                                       let due = sequential.due {
                                                        let daysRemaining = getAssignmentStatus(for: due)
                                                        Text(
                                                             """
                                                             \(assignmentType) -
                                                             \(daysRemaining) -
                                                             \(numPointsEarned) /
                                                             \(numPointsPossible)
                                                             """
                                                        )
                                                        .font(Theme.Fonts.bodySmall)
                                                        .multilineTextAlignment(.leading)
                                                        .lineLimit(2)
=======
                                                    if let assignmentStatusText = assignmentStatusText(
                                                        sequential: sequential
                                                    ) {
                                                        Text(assignmentStatusText)
                                                            .font(Theme.Fonts.bodySmall)
                                                            .multilineTextAlignment(.leading)
                                                            .lineLimit(2)
>>>>>>> e903d391
                                                    }
                                                }
                                                .foregroundColor(Theme.Colors.textPrimary)
                                                .accessibilityElement(children: .ignore)
                                                .accessibilityLabel(sequential.displayName)
                                            }
                                        )
                                        Spacer()
                                        if sequential.due != nil {
                                            CoreAssets.chevronRight.swiftUIImage
                                                .foregroundColor(Theme.Colors.textPrimary)
                                        }
                                    }
                                    .padding(.vertical, 4)
                                }
                            }
                        }
                        
                    }
                }
                .padding(.horizontal, 16)
                .padding(.vertical, 12)
                .background(
                    RoundedRectangle(cornerRadius: 8)
                        .fill(Theme.Colors.datesSectionBackground)
                )
                .overlay(
                    RoundedRectangle(cornerRadius: 8)
                        .stroke(style: .init(lineWidth: 1, lineCap: .round, lineJoin: .round, miterLimit: 1))
                        .foregroundColor(Theme.Colors.cardViewStroke)
                )
            }
        }
        .padding(.horizontal, 24)
        .padding(.vertical, 8)
        .onFirstAppear {
            for chapter in course.childs {
                expandedSections[chapter.id] = false
            }
        }
    }
    
    private func deleteMessage(for chapter: CourseChapter) -> String {
        "\(CourseLocalization.Alert.deleteVideos) \"\(chapter.displayName)\"?"
    }
    
    func getAssignmentStatus(for date: Date) -> String {
        let calendar = Calendar.current
        let today = Date()
        
        if calendar.isDateInToday(date) {
            return CourseLocalization.Course.dueToday
        } else if calendar.isDateInTomorrow(date) {
            return CourseLocalization.Course.dueTomorrow
        } else if let daysUntil = calendar.dateComponents([.day], from: today, to: date).day, daysUntil > 0 {
            return CourseLocalization.dueIn(daysUntil)
        } else if let daysAgo = calendar.dateComponents([.day], from: date, to: today).day, daysAgo > 0 {
            return CourseLocalization.pastDue(daysAgo)
        } else {
            return ""
        }
    }
    
<<<<<<< HEAD
    private func canDownloadAllSections(in chapter: CourseChapter) -> Bool {
        chapter.childs.contains { sequential in
            sequentialDownloadState(sequential) != nil
=======
    private func canDownloadAllSections(in chapter: CourseChapter, videoOnly: Bool) -> Bool {
        for sequential in chapter.childs {
            if videoOnly {
                let isDownloadable = sequential.childs.flatMap {
                    $0.childs.filter { $0.type == .video }
                }.contains(where: { $0.isDownloadable })
                guard isDownloadable else { continue }
            }
            if sequentialDownloadState(sequential, videoOnly: videoOnly) != nil {
                return true
            }
>>>>>>> e903d391
        }
    }

    private func assignmentStatusText(
        sequential: CourseSequential
    ) -> String? {
        
        guard let sequentialProgress = sequential.sequentialProgress,
              let assignmentType = sequentialProgress.assignmentType,
              let due = sequential.due else {
            return nil
        }
        
        let daysRemaining = getAssignmentStatus(for: due)
        
        return "\(assignmentType) - \(daysRemaining)"
    }
    
    private func downloadAllSubsections(in chapter: CourseChapter, state: DownloadViewState) {
        Task {
            var allBlocks: [CourseBlock] = []
            var sequentialsToDownload: [CourseSequential] = []
            for sequential in chapter.childs {
                let blocks = await viewModel.collectBlocks(
                    chapter: chapter,
                    blockId: sequential.id,
<<<<<<< HEAD
                    state: state
=======
                    state: state,
                    videoOnly: isVideo
>>>>>>> e903d391
                )
                if !blocks.isEmpty {
                    allBlocks.append(contentsOf: blocks)
                    sequentialsToDownload.append(sequential)
                }
            }
            await viewModel.download(
                state: state,
                blocks: allBlocks,
                sequentials: sequentialsToDownload
            )
        }
    }
    
<<<<<<< HEAD
    private func downloadAllButtonState(for chapter: CourseChapter) -> DownloadViewState? {
        if canDownloadAllSections(in: chapter) {
            var downloads: [DownloadViewState] = []
            for sequential in chapter.childs {
                if let state = sequentialDownloadState(sequential) {
=======
    private func downloadAllButtonState(for chapter: CourseChapter, videoOnly: Bool) -> DownloadViewState? {
        if canDownloadAllSections(in: chapter, videoOnly: videoOnly) {
            var downloads: [DownloadViewState] = []
            for sequential in chapter.childs {
                if let state = sequentialDownloadState(sequential, videoOnly: videoOnly) {
>>>>>>> e903d391
                    downloads.append(state)
                }
            }
            if downloads.contains(.downloading) {
                return .downloading
            } else if downloads.allSatisfy({ $0 == .finished }) {
                return .finished
            } else {
                return .available
            }
        }
        return nil
    }
    
<<<<<<< HEAD
    private func sequentialDownloadState(_ sequential: CourseSequential) -> DownloadViewState? {
        return viewModel.sequentialsDownloadState[sequential.id]
=======
    private func sequentialDownloadState(_ sequential: CourseSequential, videoOnly: Bool) -> DownloadViewState? {
        let blocks: [CourseBlock]
        if videoOnly {
            blocks = sequential.childs.flatMap { $0.childs }.filter { $0.isDownloadable && $0.type == .video }
        } else {
            blocks = sequential.childs.flatMap { $0.childs }.filter { $0.isDownloadable }
        }
        guard !blocks.isEmpty else { return nil }
        var blockStates: [DownloadViewState] = []
        for block in blocks {
            if let task = viewModel.courseDownloadTasks.first(where: { $0.blockId == block.id }) {
                switch task.state {
                case .waiting, .inProgress:
                    blockStates.append(.downloading)
                case .finished:
                    blockStates.append(.finished)
                }
            } else {
                blockStates.append(.available)
            }
        }
        if blockStates.contains(.downloading) {
            return .downloading
        } else if blockStates.allSatisfy({ $0 == .finished }) {
            return .finished
        } else {
            return .available
        }
>>>>>>> e903d391
    }
}

#if DEBUG
struct CustomDisclosureGroup_Previews: PreviewProvider {
    
    static var previews: some View {
        
        // Sample data models
        let sampleCourseChapters: [CourseChapter] = [
            CourseChapter(
                blockId: "1",
                id: "1",
                displayName: "Chapter 1",
                type: .chapter,
                childs: [
                    CourseSequential(
                        blockId: "1-1",
                        id: "1-1",
                        displayName: "Sequential 1",
                        type: .sequential,
                        completion: 0,
                        childs: [
                            CourseVertical(
                                blockId: "1-1-1",
                                id: "1-1-1",
                                courseId: "1",
                                displayName: "Vertical 1",
                                type: .vertical,
                                completion: 0,
                                childs: [],
                                webUrl: ""
                            ),
                            CourseVertical(
                                blockId: "1-1-2",
                                id: "1-1-2",
                                courseId: "1",
                                displayName: "Vertical 2",
                                type: .vertical,
                                completion: 1.0,
                                childs: [],
                                webUrl: ""
                            )
                        ],
                        sequentialProgress: SequentialProgress(
                            assignmentType: "Advanced Assessment Tools",
                            numPointsEarned: 1,
                            numPointsPossible: 3
                        ),
                        due: Date()
                    ),
                    CourseSequential(
                        blockId: "1-2",
                        id: "1-2",
                        displayName: "Sequential 2",
                        type: .sequential,
                        completion: 1.0,
                        childs: [
                            CourseVertical(
                                blockId: "1-2-1",
                                id: "1-2-1",
                                courseId: "1",
                                displayName: "Vertical 3",
                                type: .vertical,
                                completion: 1.0,
                                childs: [],
                                webUrl: ""
                            )
                        ],
                        sequentialProgress: SequentialProgress(
                            assignmentType: "Basic Assessment Tools",
                            numPointsEarned: 1,
                            numPointsPossible: 3
                        ),
                        due: Date()
                    )
                ]
            ),
            CourseChapter(
                blockId: "2",
                id: "2",
                displayName: "Chapter 2",
                type: .chapter,
                childs: [
                    CourseSequential(
                        blockId: "2-1",
                        id: "2-1",
                        displayName: "Sequential 3",
                        type: .sequential,
                        completion: 1.0,
                        childs: [
                            CourseVertical(
                                blockId: "2-1-1",
                                id: "2-1-1",
                                courseId: "2",
                                displayName: "Vertical 4",
                                type: .vertical,
                                completion: 1.0,
                                childs: [],
                                webUrl: ""
                            ),
                            CourseVertical(
                                blockId: "2-1-2",
                                id: "2-1-2",
                                courseId: "2",
                                displayName: "Vertical 5",
                                type: .vertical,
                                completion: 1.0,
                                childs: [],
                                webUrl: ""
                            )
                        ],
                        sequentialProgress: SequentialProgress(
                            assignmentType: "Advanced Assessment Tools",
                            numPointsEarned: 1,
                            numPointsPossible: 3
                        ),
                        due: Date()
                    )
                ]
            )
        ]
        
        let viewModel = CourseContainerViewModel(
            interactor: CourseInteractor.mock,
            authInteractor: AuthInteractor.mock,
            router: CourseRouterMock(),
            analytics: CourseAnalyticsMock(),
            config: ConfigMock(),
            connectivity: Connectivity(),
            manager: DownloadManagerMock(),
            storage: CourseStorageMock(),
            isActive: true,
            courseStart: Date(),
            courseEnd: nil,
            enrollmentStart: Date(),
            enrollmentEnd: nil,
            lastVisitedBlockID: nil,
            coreAnalytics: CoreAnalyticsMock()
        )
        Task {
            await withTaskGroup(of: Void.self) { group in
                group.addTask {
                    await viewModel.getCourseBlocks(courseID: "courseId")
                }
                group.addTask {
                    await viewModel.getCourseDeadlineInfo(courseID: "courseId")
                }
            }
        }
        
        return GeometryReader { proxy in
            ScrollView {
                CustomDisclosureGroup(
                    course: CourseStructure(
                        id: "Id",
                        graded: false,
                        completion: 0,
                        viewYouTubeUrl: "",
                        encodedVideo: "",
                        displayName: "Course",
                        childs: sampleCourseChapters,
                        media: CourseMedia.init(image: CourseImage(raw: "", small: "", large: "")),
                        certificate: nil,
                        org: "org",
                        isSelfPaced: false,
                        courseProgress: nil
                    ),
                    proxy: proxy,
                    viewModel: viewModel
                )
            }
        }
    }
}
#endif<|MERGE_RESOLUTION|>--- conflicted
+++ resolved
@@ -129,7 +129,6 @@
                                                                 alignment: .leading
                                                             )
                                                     }
-<<<<<<< HEAD
                                                     if let sequentialProgress = sequential.sequentialProgress,
                                                        let assignmentType = sequentialProgress.assignmentType,
                                                        let numPointsEarned = sequentialProgress.numPointsEarned,
@@ -147,15 +146,6 @@
                                                         .font(Theme.Fonts.bodySmall)
                                                         .multilineTextAlignment(.leading)
                                                         .lineLimit(2)
-=======
-                                                    if let assignmentStatusText = assignmentStatusText(
-                                                        sequential: sequential
-                                                    ) {
-                                                        Text(assignmentStatusText)
-                                                            .font(Theme.Fonts.bodySmall)
-                                                            .multilineTextAlignment(.leading)
-                                                            .lineLimit(2)
->>>>>>> e903d391
                                                     }
                                                 }
                                                 .foregroundColor(Theme.Colors.textPrimary)
@@ -219,23 +209,9 @@
         }
     }
     
-<<<<<<< HEAD
     private func canDownloadAllSections(in chapter: CourseChapter) -> Bool {
         chapter.childs.contains { sequential in
             sequentialDownloadState(sequential) != nil
-=======
-    private func canDownloadAllSections(in chapter: CourseChapter, videoOnly: Bool) -> Bool {
-        for sequential in chapter.childs {
-            if videoOnly {
-                let isDownloadable = sequential.childs.flatMap {
-                    $0.childs.filter { $0.type == .video }
-                }.contains(where: { $0.isDownloadable })
-                guard isDownloadable else { continue }
-            }
-            if sequentialDownloadState(sequential, videoOnly: videoOnly) != nil {
-                return true
-            }
->>>>>>> e903d391
         }
     }
 
@@ -262,12 +238,7 @@
                 let blocks = await viewModel.collectBlocks(
                     chapter: chapter,
                     blockId: sequential.id,
-<<<<<<< HEAD
                     state: state
-=======
-                    state: state,
-                    videoOnly: isVideo
->>>>>>> e903d391
                 )
                 if !blocks.isEmpty {
                     allBlocks.append(contentsOf: blocks)
@@ -282,19 +253,11 @@
         }
     }
     
-<<<<<<< HEAD
     private func downloadAllButtonState(for chapter: CourseChapter) -> DownloadViewState? {
         if canDownloadAllSections(in: chapter) {
             var downloads: [DownloadViewState] = []
             for sequential in chapter.childs {
                 if let state = sequentialDownloadState(sequential) {
-=======
-    private func downloadAllButtonState(for chapter: CourseChapter, videoOnly: Bool) -> DownloadViewState? {
-        if canDownloadAllSections(in: chapter, videoOnly: videoOnly) {
-            var downloads: [DownloadViewState] = []
-            for sequential in chapter.childs {
-                if let state = sequentialDownloadState(sequential, videoOnly: videoOnly) {
->>>>>>> e903d391
                     downloads.append(state)
                 }
             }
@@ -309,39 +272,8 @@
         return nil
     }
     
-<<<<<<< HEAD
     private func sequentialDownloadState(_ sequential: CourseSequential) -> DownloadViewState? {
         return viewModel.sequentialsDownloadState[sequential.id]
-=======
-    private func sequentialDownloadState(_ sequential: CourseSequential, videoOnly: Bool) -> DownloadViewState? {
-        let blocks: [CourseBlock]
-        if videoOnly {
-            blocks = sequential.childs.flatMap { $0.childs }.filter { $0.isDownloadable && $0.type == .video }
-        } else {
-            blocks = sequential.childs.flatMap { $0.childs }.filter { $0.isDownloadable }
-        }
-        guard !blocks.isEmpty else { return nil }
-        var blockStates: [DownloadViewState] = []
-        for block in blocks {
-            if let task = viewModel.courseDownloadTasks.first(where: { $0.blockId == block.id }) {
-                switch task.state {
-                case .waiting, .inProgress:
-                    blockStates.append(.downloading)
-                case .finished:
-                    blockStates.append(.finished)
-                }
-            } else {
-                blockStates.append(.available)
-            }
-        }
-        if blockStates.contains(.downloading) {
-            return .downloading
-        } else if blockStates.allSatisfy({ $0 == .finished }) {
-            return .finished
-        } else {
-            return .available
-        }
->>>>>>> e903d391
     }
 }
 
