//
//  CourseScreensViewModel.swift
//  Course
//
//  Created by  Stepanok Ivan on 10.10.2022.
//

import Foundation
import SwiftUI
import Core
import Combine

public enum CourseTab: Int, CaseIterable, Identifiable {
    public var id: Int {
        rawValue
    }
    case course
    case videos
    case dates
    case offline
    case discussion
    case handounds
}

extension CourseTab {
    public var title: String {
        switch self {
        case .course:
            return CourseLocalization.CourseContainer.home
        case .videos:
            return CourseLocalization.CourseContainer.videos
        case .dates:
            return CourseLocalization.CourseContainer.dates
        case .offline:
            return CourseLocalization.CourseContainer.offline
        case .discussion:
            return CourseLocalization.CourseContainer.discussions
        case .handounds:
            return CourseLocalization.CourseContainer.handouts
        }
    }
    
    public var image: Image {
        switch self {
        case .course:
            return CoreAssets.home.swiftUIImage.renderingMode(.template)
        case .videos:
            return CoreAssets.videos.swiftUIImage.renderingMode(.template)
        case .dates:
            return CoreAssets.dates.swiftUIImage.renderingMode(.template)
        case .offline:
            return CoreAssets.downloads.swiftUIImage.renderingMode(.template)
        case .discussion:
            return  CoreAssets.discussions.swiftUIImage.renderingMode(.template)
        case .handounds:
            return CoreAssets.more.swiftUIImage.renderingMode(.template)
        }
    }
}

public class CourseContainerViewModel: BaseCourseViewModel {
    
    @Published public var selection: Int
    @Published var isShowProgress = true
    @Published var isShowRefresh = false
    @Published var courseStructure: CourseStructure?
    @Published var courseDeadlineInfo: CourseDateBanner?
    @Published var courseVideosStructure: CourseStructure?
    @Published var showError: Bool = false
    @Published var sequentialsDownloadState: [String: DownloadViewState] = [:]
    @Published private(set) var downloadableVerticals: Set<VerticalsDownloadState> = []
    @Published var continueWith: ContinueWith?
    @Published var userSettings: UserSettings?
    @Published var isInternetAvaliable: Bool = true
    @Published var dueDatesShifted: Bool = false
    @Published var updateCourseProgress: Bool = false
    @Published var totalFilesSize: Int = 1
    @Published var downloadedFilesSize: Int = 0
    @Published var realDownloadedFilesSize: Int = 0
    @Published var largestDownloadBlocks: [CourseBlock] = []
    @Published var downloadAllButtonState: OfflineView.DownloadAllState = .start
    
    let completionPublisher = NotificationCenter.default.publisher(for: .onblockCompletionRequested)
    
    var errorMessage: String? {
        didSet {
            withAnimation {
                showError = errorMessage != nil
            }
        }
    }
    
    let router: CourseRouter
    let config: ConfigProtocol
    let connectivity: ConnectivityProtocol
    
    let isActive: Bool?
    let courseStart: Date?
    let courseEnd: Date?
    let enrollmentStart: Date?
    let enrollmentEnd: Date?
    let lastVisitedBlockID: String?
    
    var courseDownloadTasks: [DownloadDataTask] = []
    private(set) var waitingDownloads: [CourseBlock]?
    
    private let interactor: CourseInteractorProtocol
    private let authInteractor: AuthInteractorProtocol
    let analytics: CourseAnalytics
    let coreAnalytics: CoreAnalytics
    private(set) var storage: CourseStorage
    
    private let cellularFileSizeLimit: Int = 100 * 1024 * 1024
    
    public init(
        interactor: CourseInteractorProtocol,
        authInteractor: AuthInteractorProtocol,
        router: CourseRouter,
        analytics: CourseAnalytics,
        config: ConfigProtocol,
        connectivity: ConnectivityProtocol,
        manager: DownloadManagerProtocol,
        storage: CourseStorage,
        isActive: Bool?,
        courseStart: Date?,
        courseEnd: Date?,
        enrollmentStart: Date?,
        enrollmentEnd: Date?,
        lastVisitedBlockID: String?,
        coreAnalytics: CoreAnalytics,
        selection: CourseTab = CourseTab.course
    ) {
        self.interactor = interactor
        self.authInteractor = authInteractor
        self.router = router
        self.analytics = analytics
        self.config = config
        self.connectivity = connectivity
        self.isActive = isActive
        self.courseStart = courseStart
        self.courseEnd = courseEnd
        self.enrollmentStart = enrollmentStart
        self.enrollmentEnd = enrollmentEnd
        self.storage = storage
        self.userSettings = storage.userSettings
        self.isInternetAvaliable = connectivity.isInternetAvaliable
        self.lastVisitedBlockID = lastVisitedBlockID
        self.coreAnalytics = coreAnalytics
        self.selection = selection.rawValue
        
        super.init(manager: manager)
        addObservers()
    }
    
    func updateCourseIfNeeded(courseID: String) async {
        if updateCourseProgress {
            await getCourseBlocks(courseID: courseID, withProgress: false)
            updateCourseProgress = false
        }
    }
    
    func openLastVisitedBlock() {
        guard let continueWith = continueWith,
              let courseStructure = courseStructure else { return }
        let chapter = courseStructure.childs[continueWith.chapterIndex]
        let sequential = chapter.childs[continueWith.sequentialIndex]
        let continueUnit = sequential.childs[continueWith.verticalIndex]
        
        var continueBlock: CourseBlock?
        continueUnit.childs.forEach { block in
            if block.id == continueWith.lastVisitedBlockId {
                continueBlock = block
            }
        }
        
        trackResumeCourseClicked(
            blockId: continueBlock?.id ?? ""
        )
        
        router.showCourseUnit(
            courseName: courseStructure.displayName,
            blockId: continueBlock?.id ?? "",
            courseID: courseStructure.id,
            verticalIndex: continueWith.verticalIndex,
            chapters: courseStructure.childs,
            chapterIndex: continueWith.chapterIndex,
            sequentialIndex: continueWith.sequentialIndex
        )
    }
    
    @MainActor
    func getCourseBlocks(courseID: String, withProgress: Bool = true) async {
        guard let courseStart, courseStart < Date() else { return }
        
        isShowProgress = withProgress
        isShowRefresh = !withProgress
        do {
            if isInternetAvaliable {
                courseStructure = try await interactor.getCourseBlocks(courseID: courseID)
                NotificationCenter.default.post(name: .getCourseDates, object: courseID)
                isShowProgress = false
                isShowRefresh = false
                if let courseStructure {
                    try await getResumeBlock(
                        courseID: courseID,
                        courseStructure: courseStructure
                    )
                }
            } else {
                courseStructure = try await interactor.getLoadedCourseBlocks(courseID: courseID)
            }
            courseVideosStructure = interactor.getCourseVideoBlocks(fullStructure: courseStructure!)
            await setDownloadsStates()
            await getDownloadingProgress()
            isShowProgress = false
            isShowRefresh = false
            
        } catch let error {
            isShowProgress = false
            isShowRefresh = false
            if error.isInternetError || error is NoCachedDataError {
                errorMessage = CoreLocalization.Error.slowOrNoInternetConnection
            } else {
                errorMessage = CoreLocalization.Error.unknownError
            }
        }
    }
    
    @MainActor
    func getCourseDeadlineInfo(courseID: String, withProgress: Bool = true) async {
        do {
            let courseDeadlineInfo = try await interactor.getCourseDeadlineInfo(courseID: courseID)
            withAnimation {
                self.courseDeadlineInfo = courseDeadlineInfo
            }
        } catch let error {
            if error.isInternetError || error is NoCachedDataError {
                errorMessage = CoreLocalization.Error.slowOrNoInternetConnection
            } else {
                errorMessage = CoreLocalization.Error.unknownError
            }
        }
    }
    
    @MainActor
    func shiftDueDates(courseID: String, withProgress: Bool = true, screen: DatesStatusInfoScreen, type: String) async {
        isShowProgress = withProgress
        isShowRefresh = !withProgress
        
        do {
            try await interactor.shiftDueDates(courseID: courseID)
            NotificationCenter.default.post(name: .shiftCourseDates, object: courseID)
            isShowProgress = false
            isShowRefresh = false
            
            analytics.plsSuccessEvent(
                .plsShiftDatesSuccess,
                bivalue: .plsShiftDatesSuccess,
                courseID: courseID,
                screenName: screen.rawValue,
                type: type,
                success: true
            )
            
        } catch let error {
            isShowProgress = false
            isShowRefresh = false
            analytics.plsSuccessEvent(
                .plsShiftDatesSuccess,
                bivalue: .plsShiftDatesSuccess,
                courseID: courseID,
                screenName: screen.rawValue,
                type: type,
                success: false
            )
            if error.isInternetError || error is NoCachedDataError {
                errorMessage = CoreLocalization.Error.slowOrNoInternetConnection
            } else {
                errorMessage = CoreLocalization.Error.unknownError
            }
        }
    }
    
    func update(downloadQuality: DownloadQuality) {
        storage.userSettings?.downloadQuality = downloadQuality
        userSettings = storage.userSettings
    }
    
    @MainActor
    func tryToRefreshCookies() async {
        try? await authInteractor.getCookies(force: false)
    }
    
    @MainActor
    private func getResumeBlock(courseID: String, courseStructure: CourseStructure) async throws {
        if let lastVisitedBlockID {
            self.continueWith = findContinueVertical(
                blockID: lastVisitedBlockID,
                courseStructure: courseStructure
            )
            openLastVisitedBlock()
        } else {
            let result = try await interactor.resumeBlock(courseID: courseID)
            withAnimation {
                self.continueWith = findContinueVertical(
                    blockID: result.blockID,
                    courseStructure: courseStructure
                )
            }
        }
    }
    
    func verticalsBlocksDownloadable(by courseSequential: CourseSequential) -> [CourseBlock] {
        let verticals = downloadableVerticals.filter { verticalState in
            courseSequential.childs.contains(where: { item in
                return verticalState.vertical.id == item.id
            })
        }
        return verticals.flatMap { $0.vertical.childs.filter { $0.isDownloadable } }
    }
    
    func getTasks(sequential: CourseSequential) -> [DownloadDataTask] {
        let blocks = verticalsBlocksDownloadable(by: sequential)
        let tasks = blocks.compactMap { block in
            courseDownloadTasks.first(where: { $0.id ==  block.id})
        }
        return tasks
    }
<<<<<<< HEAD
    
    func continueDownload() {
=======

    func continueDownload() async {
>>>>>>> 5f4268c5
        guard let blocks = waitingDownloads else {
            return
        }
        do {
            try await manager.addToDownloadQueue(blocks: blocks)
        } catch let error {
            if error is NoWiFiError {
                errorMessage = CoreLocalization.Error.wifi
            }
        }
    }
    
    func trackSelectedTab(
        selection: CourseTab,
        courseId: String,
        courseName: String
    ) {
        switch selection {
        case .course:
            analytics.courseOutlineCourseTabClicked(courseId: courseId, courseName: courseName)
        case .videos:
            analytics.courseOutlineVideosTabClicked(courseId: courseId, courseName: courseName)
        case .offline:
            analytics.courseOutlineOfflineTabClicked(courseId: courseId, courseName: courseName)
        case .dates:
            analytics.courseOutlineDatesTabClicked(courseId: courseId, courseName: courseName)
        case .discussion:
            analytics.courseOutlineDiscussionTabClicked(courseId: courseId, courseName: courseName)
        case .handounds:
            analytics.courseOutlineHandoutsTabClicked(courseId: courseId, courseName: courseName)
        }
    }
    
    func trackVerticalClicked(
        courseId: String,
        courseName: String,
        vertical: CourseVertical
    ) {
        analytics.verticalClicked(
            courseId: courseId,
            courseName: courseName,
            blockId: vertical.blockId,
            blockName: vertical.displayName
        )
    }
    
    func trackViewCertificateClicked(courseID: String) {
        analytics.trackCourseEvent(
            .courseViewCertificateClicked,
            biValue: .courseViewCertificateClicked,
            courseID: courseID
        )
    }
    
    func trackSequentialClicked(_ sequential: CourseSequential) {
        guard let course = courseStructure else { return }
        analytics.sequentialClicked(
            courseId: course.id,
            courseName: course.displayName,
            blockId: sequential.blockId,
            blockName: sequential.displayName
        )
    }
    
    func trackResumeCourseClicked(blockId: String) {
        guard let course = courseStructure else { return }
        analytics.resumeCourseClicked(
            courseId: course.id,
            courseName: course.displayName,
            blockId: blockId
        )
    }
    
    func completeBlock(
        chapterID: String,
        sequentialID: String,
        verticalID: String,
        blockID: String
    ) {
        guard let chapterIndex = courseStructure?
            .childs.firstIndex(where: { $0.id == chapterID }) else {
            return
        }
        guard let sequentialIndex = courseStructure?
            .childs[chapterIndex]
            .childs.firstIndex(where: { $0.id == sequentialID }) else {
            return
        }
        
        guard let verticalIndex = courseStructure?
            .childs[chapterIndex]
            .childs[sequentialIndex]
            .childs.firstIndex(where: { $0.id == verticalID }) else {
            return
        }
        
        guard let blockIndex = courseStructure?
            .childs[chapterIndex]
            .childs[sequentialIndex]
            .childs[verticalIndex]
            .childs.firstIndex(where: { $0.id == blockID }) else {
            return
        }
        
        courseStructure?
            .childs[chapterIndex]
            .childs[sequentialIndex]
            .childs[verticalIndex]
            .childs[blockIndex].completion = 1
        courseStructure.map {
            courseVideosStructure = interactor.getCourseVideoBlocks(fullStructure: $0)
        }
    }
    
    func hasVideoForDowbloads() -> Bool {
        guard let courseVideosStructure = courseVideosStructure else {
            return false
        }
        return courseVideosStructure.childs
            .flatMap { $0.childs }
            .contains(where: { $0.isDownloadable })
    }
    
    func isAllDownloading() -> Bool {
        let totalCount = downloadableVerticals.count
        let downloadingCount = downloadableVerticals.filter { $0.state == .downloading }.count
        let finishedCount = downloadableVerticals.filter { $0.state == .finished }.count
        if finishedCount == totalCount { return false }
        return totalCount - finishedCount == downloadingCount
    }
    
    @MainActor
    func isAllDownloaded() -> Bool {
        guard let course = courseStructure else { return false }
        for chapter in course.childs {
            for sequential in chapter.childs where sequential.isDownloadable {
                let blocks = downloadableBlocks(from: sequential)
                for block in blocks {
                    if let task = courseDownloadTasks.first(where: { $0.blockId == block.id }) {
                        if task.state != .finished {
                            return false
                        }
                    } else {
                        return false
                    }
                }
            }
        }
        return true
    }
    
    @MainActor
    func download(state: DownloadViewState, blocks: [CourseBlock], sequentials: [CourseSequential]) async {
        do {
            let totalFileSize = blocks.reduce(0, { $0 + ($1.fileSize ?? 0) })
            switch state {
            case .available:
<<<<<<< HEAD
                if !connectivity.isInternetAvaliable {
                    presentNoInternetAlert(sequentials: sequentials)
                } else if connectivity.isMobileData {
                    if storage.userSettings?.wifiOnly == true {
                        presentWifiRequiredAlert(sequentials: sequentials)
                    } else {
                        await presentConfirmDownloadCellularAlert(
                            blocks: blocks,
                            sequentials: sequentials,
                            totalFileSize: totalFileSize
                        )
                    }
                } else {
                    if totalFileSize > cellularFileSizeLimit {
                        await presentConfirmDownloadAlert(
                            blocks: blocks,
                            sequentials: sequentials,
                            totalFileSize: totalFileSize
                        )
                    } else {
                        try? self.manager.addToDownloadQueue(blocks: blocks)
                    }
                }
=======
                try await manager.addToDownloadQueue(blocks: blocks)
>>>>>>> 5f4268c5
            case .downloading:
                try await manager.cancelDownloading(courseId: courseStructure?.id ?? "", blocks: blocks)
            case .finished:
                presentRemoveDownloadAlert(blocks: blocks, sequentials: sequentials)
            }
        } catch let error {
            if error is NoWiFiError {
                errorMessage = CoreLocalization.Error.wifi
            }
        }
    }
    
    private func presentNoInternetAlert(sequentials: [CourseSequential]) {
        router.presentView(
            transitionStyle: .coverVertical,
            view: DownloadErrorAlertView(
                errorType: .noInternetConnection,
                sequentials: sequentials,
                close: { [weak self] in
                    guard let self else { return }
                    self.router.dismiss(animated: true)
                }
            ),
            completion: {}
        )
    }
    
    private func presentWifiRequiredAlert(sequentials: [CourseSequential]) {
        router.presentView(
            transitionStyle: .coverVertical,
            view: DownloadErrorAlertView(
                errorType: .wifiRequired,
                sequentials: sequentials,
                close: { [weak self] in
                    guard let self else { return }
                    self.router.dismiss(animated: true)
                }
            ),
            completion: {}
        )
    }
    
    @MainActor
    private func presentConfirmDownloadCellularAlert(
        blocks: [CourseBlock],
        sequentials: [CourseSequential],
        totalFileSize: Int,
        action: @escaping () -> Void = {}
    ) async {
        router.presentView(
            transitionStyle: .coverVertical,
            view: DownloadActionView(
                actionType: .confirmDownloadCellular,
                sequentials: sequentials,
                action: { [weak self] in
                    guard let self else { return }
                    if !self.isEnoughSpace(for: totalFileSize) {
                        self.presentStorageFullAlert(sequentials: sequentials)
                    } else {
                        try? self.manager.addToDownloadQueue(blocks: blocks)
                        action()
                    }
                    self.router.dismiss(animated: true)
                },
                cancel: { [weak self] in
                    guard let self else { return }
                    self.router.dismiss(animated: true)
                }
            ),
            completion: {}
        )
    }
    
    private func presentStorageFullAlert(sequentials: [CourseSequential]) {
        router.presentView(
            transitionStyle: .coverVertical,
            view: DeviceStorageFullAlertView(
                sequentials: sequentials,
                usedSpace: getUsedDiskSpace() ?? 0,
                freeSpace: getFreeDiskSpace() ?? 0,
                close: { [weak self] in
                    guard let self else { return }
                    self.router.dismiss(animated: true)
                }
            ),
            completion: {}
        )
    }
    
    @MainActor
    private func presentConfirmDownloadAlert(
        blocks: [CourseBlock],
        sequentials: [CourseSequential],
        totalFileSize: Int,
        action: @escaping () -> Void = {}
    ) async {
        router.presentView(
            transitionStyle: .coverVertical,
            view: DownloadActionView(
                actionType: .confirmDownload,
                sequentials: manager.updateUnzippedFileSize(for: sequentials),
                action: { [weak self] in
                    guard let self else { return }
                    if !self.isEnoughSpace(for: totalFileSize) {
                        self.router.dismiss(animated: true)
                        self.presentStorageFullAlert(sequentials: sequentials)
                    } else {
                        try? self.manager.addToDownloadQueue(blocks: blocks)
                        action()
                    }
                    self.router.dismiss(animated: true)
                },
                cancel: { [weak self] in
                    guard let self else { return }
                    self.router.dismiss(animated: true)
                }
            ),
            completion: {}
        )
    }
    
    private func presentRemoveDownloadAlert(blocks: [CourseBlock], sequentials: [CourseSequential]) {
        router.presentView(
            transitionStyle: .coverVertical,
            view: DownloadActionView(
                actionType: .remove,
                sequentials: manager.updateUnzippedFileSize(for: sequentials),
                action: { [weak self] in
                    guard let self else { return }
                    Task {
                        await self.manager.deleteFile(blocks: blocks)
                    }
                    self.router.dismiss(animated: true)
                },
                cancel: { [weak self] in
                    guard let self else { return }
                    self.router.dismiss(animated: true)
                }
            ),
            completion: {}
        )
    }
    
    @MainActor
    func collectBlocks(chapter: CourseChapter, blockId: String, state: DownloadViewState) async -> [CourseBlock] {
        let sequentials = chapter.childs.filter({ $0.id == blockId })
        guard !sequentials.isEmpty else { return [] }
        
        let blocks = sequentials.flatMap { $0.childs.flatMap { $0.childs } }
            .filter { $0.isDownloadable }
        
        if state == .available, isShowedAllowLargeDownloadAlert(blocks: blocks) {
            return []
        }
        
        guard let sequential = chapter.childs.first(where: { $0.id == blockId }) else {
            return []
        }
        
        if state == .available {
            analytics.bulkDownloadVideosSubsection(
                courseID: courseStructure?.id ?? "",
                sectionID: chapter.id,
                subSectionID: sequential.id,
                videos: blocks.count
            )
        } else if state == .finished {
            analytics.bulkDeleteVideosSubsection(
                courseID: courseStructure?.id ?? "",
                subSectionID: sequential.id,
                videos: blocks.count
            )
        }
        
        return blocks
    }
    
    @MainActor
    func isShowedAllowLargeDownloadAlert(blocks: [CourseBlock]) -> Bool {
        waitingDownloads = nil
        if storage.allowedDownloadLargeFile == false, manager.isLargeVideosSize(blocks: blocks) {
            waitingDownloads = blocks
            router.presentAlert(
                alertTitle: CourseLocalization.Download.download,
                alertMessage: CourseLocalization.Download.downloadLargeFileMessage,
                positiveAction: CourseLocalization.Alert.accept,
                onCloseTapped: {
                    self.router.dismiss(animated: true)
                },
                okTapped: {
                    Task {
                        await self.continueDownload()
                    }
                    self.router.dismiss(animated: true)
                },
                type: .default(positiveAction: CourseLocalization.Alert.accept, image: nil)
            )
            return true
        }
        return false
    }
    
    @MainActor
    func downloadAll() async {
        guard let course = courseStructure else { return }
        var allBlocks: [CourseBlock] = []
        var sequentials: [CourseSequential] = []
        
        for chapter in course.childs {
            for sequential in chapter.childs where sequential.isDownloadable {
                let blocks = downloadableBlocks(from: sequential)
                if !blocks.isEmpty {
                    allBlocks.append(contentsOf: blocks)
                    sequentials.append(sequential)
                }
            }
        }
        
        if !allBlocks.isEmpty {
            let totalFileSize = allBlocks.reduce(0, { $0 + ($1.fileSize ?? 0) })
            
            if !connectivity.isInternetAvaliable {
                presentNoInternetAlert(sequentials: sequentials)
            } else if connectivity.isMobileData {
                if storage.userSettings?.wifiOnly == true {
                    presentWifiRequiredAlert(sequentials: sequentials)
                } else {
                    await presentConfirmDownloadCellularAlert(
                        blocks: allBlocks,
                        sequentials: sequentials,
                        totalFileSize: totalFileSize,
                        action: { [weak self] in
                            guard let self else { return }
                            self.downloadAllButtonState = .cancel
                        }
                    )
                }
            } else {
                if totalFileSize > 100 * 1024 * 1024 {
                    await presentConfirmDownloadAlert(
                        blocks: allBlocks,
                        sequentials: sequentials,
                        totalFileSize: totalFileSize,
                        action: {  [weak self] in
                            guard let self else { return }
                            self.downloadAllButtonState = .cancel
                        }
                    )
                } else {
                    try? self.manager.addToDownloadQueue(blocks: allBlocks)
                    self.downloadAllButtonState = .cancel
                }
            }
        }
    }
    
    @MainActor
    func stopAllDownloads() async {
        do {
            try await manager.cancelAllDownloading()
            await setDownloadsStates()
            await getDownloadingProgress()
        } catch {
            errorMessage = CoreLocalization.Error.unknownError
        }
    }
    
    @MainActor
    func downloadableBlocks(from sequential: CourseSequential) -> [CourseBlock] {
        let verticals = sequential.childs
        let blocks = verticals
            .flatMap { $0.childs }
            .filter { $0.isDownloadable }
        return blocks
    }
    
    @MainActor
    func getDownloadingProgress() async {
        guard let course = courseStructure else { return }
        
        var totalFilesSize: Int = 0
        var downloadedFilesSize: Int = 0
        var sequentials: [CourseSequential] = []
        
        for chapter in course.childs {
            for sequential in chapter.childs {
                sequentials.append(sequential)
                for vertical in sequential.childs {
                    for block in vertical.childs {
                        if let fileSize = block.fileSize {
                            totalFilesSize += fileSize
                        }
                    }
                }
            }
        }
        if connectivity.isInternetAvaliable {
            let updatedSequentials = manager.updateUnzippedFileSize(for: sequentials)
            realDownloadedFilesSize = updatedSequentials.flatMap {
                $0.childs.flatMap { $0.childs.compactMap { $0.actualFileSize } }
            }.reduce(0, { $0 + $1 })
        }
        
        for task in courseDownloadTasks where task.state == .finished {
            downloadedFilesSize += task.fileSize
        }
        
        if !courseDownloadTasks.isEmpty && sequentialsDownloadState.allSatisfy({ $0.value == .finished }) {
            withAnimation(.linear(duration: 0.3)) {
                self.downloadedFilesSize = downloadedFilesSize
            }
        } else {
            withAnimation(.linear(duration: 0.3)) {
                self.downloadedFilesSize = downloadedFilesSize
            }
        }
        withAnimation(.linear(duration: 0.3)) {
            self.totalFilesSize = totalFilesSize
        }
        await fetchLargestDownloadBlocks()
    }
    
    @MainActor
    func setDownloadsStates() async {
        guard let course = courseStructure else { return }
        courseDownloadTasks = await manager.getDownloadTasksForCourse(course.id)
        downloadableVerticals = []
        var sequentialsStates: [String: DownloadViewState] = [:]
        for chapter in course.childs {
            for sequential in chapter.childs where sequential.isDownloadable {
                var sequentialsChilds: [DownloadViewState] = []
                for vertical in sequential.childs where vertical.isDownloadable {
                    var verticalsChilds: [DownloadViewState] = []
                    for block in vertical.childs where block.isDownloadable {
                        if var download = courseDownloadTasks.first(where: { $0.blockId == block.id }) {
                            if let newDateOfLastModified = block.offlineDownload?.lastModified,
                               let oldDateOfLastModified = download.lastModified {
                                if Date(iso8601: newDateOfLastModified) > Date(iso8601: oldDateOfLastModified) {
                                    guard isEnoughSpace(for: block.fileSize ?? 0) else { return }
                                    download.lastModified = newDateOfLastModified
                                    try? await manager.cancelDownloading(task: download)
                                    sequentialsChilds.append(.available)
                                    verticalsChilds.append(.available)
                                    try? self.manager.addToDownloadQueue(blocks: [block])
                                    continue
                                }
                            }
                            switch download.state {
                            case .waiting, .inProgress:
                                sequentialsChilds.append(.downloading)
                                verticalsChilds.append(.downloading)
                            case .finished:
                                sequentialsChilds.append(.finished)
                                verticalsChilds.append(.finished)
                            }
                        } else {
                            sequentialsChilds.append(.available)
                            verticalsChilds.append(.available)
                        }
                    }
                    if verticalsChilds.first(where: { $0 == .downloading }) != nil {
                        downloadableVerticals.insert(.init(vertical: vertical, state: .downloading))
                    } else if verticalsChilds.allSatisfy({ $0 == .finished }) {
                        downloadableVerticals.insert(.init(vertical: vertical, state: .finished))
                    } else {
                        downloadableVerticals.insert(.init(vertical: vertical, state: .available))
                    }
                }
                if sequentialsChilds.first(where: { $0 == .downloading }) != nil {
                    sequentialsStates[sequential.id] = .downloading
                } else if sequentialsChilds.allSatisfy({ $0 == .finished }) {
                    sequentialsStates[sequential.id] = .finished
                } else {
                    sequentialsStates[sequential.id] = .available
                }
            }
            self.sequentialsDownloadState = sequentialsStates
        }
    }
    
    private func findContinueVertical(blockID: String, courseStructure: CourseStructure) -> ContinueWith? {
        for chapterIndex in courseStructure.childs.indices {
            let chapter = courseStructure.childs[chapterIndex]
            for sequentialIndex in chapter.childs.indices {
                let sequential = chapter.childs[sequentialIndex]
                for verticalIndex in sequential.childs.indices {
                    let vertical = sequential.childs[verticalIndex]
                    for block in vertical.childs where block.id == blockID {
                        return ContinueWith(
                            chapterIndex: chapterIndex,
                            sequentialIndex: sequentialIndex,
                            verticalIndex: verticalIndex,
                            lastVisitedBlockId: block.id
                        )
                    }
                }
            }
        }
        return nil
    }
    
    private func isEnoughSpace(for fileSize: Int) -> Bool {
        if let freeSpace = getFreeDiskSpace() {
            return freeSpace > Int(Double(fileSize) * 1.2)
        }
        return false
    }

    private func getFreeDiskSpace() -> Int? {
        do {
            let attributes = try FileManager.default.attributesOfFileSystem(forPath: NSHomeDirectory() as String)
            if let freeSpace = attributes[.systemFreeSize] as? Int64 {
                return Int(freeSpace)
            }
        } catch {
            print("Error retrieving free disk space: \(error.localizedDescription)")
        }
        return nil
    }
    
    private func getUsedDiskSpace() -> Int? {
        do {
            let attributes = try FileManager.default.attributesOfFileSystem(forPath: NSHomeDirectory() as String)
            if let totalSpace = attributes[.systemSize] as? Int64, let freeSpace = attributes[.systemFreeSize] as? Int64 {
                return Int(totalSpace - freeSpace)
            }
        } catch {
            print("Error retrieving used disk space: \(error.localizedDescription)")
        }
        return nil
    }
    
    // MARK: Larges Downloads
    
    @MainActor
    func fetchLargestDownloadBlocks() async {
        let allBlocks = courseStructure?.childs.flatMap { $0.childs.flatMap { $0.childs.flatMap { $0.childs } } } ?? []
        let downloadedBlocks = allBlocks.filter { block in
            if let task = courseDownloadTasks.first(where: { $0.blockId == block.id }) {
                return task.state == .finished
            }
            return false
        }
        
        let filteredBlocks = Array(
            downloadedBlocks
                .filter { $0.fileSize != nil }
                .sorted { $0.fileSize! > $1.fileSize! }
                .prefix(5)
        )
        
        withAnimation(.linear(duration: 0.3)) {
            largestDownloadBlocks = filteredBlocks
        }
    }
    
    @MainActor
    func removeBlock(_ block: CourseBlock) async {
        router.presentView(
            transitionStyle: .coverVertical,
            view: DownloadActionView(
                actionType: .remove,
                courseBlocks: [block],
                action: { [weak self] in
                    guard let self else { return }
                    withAnimation(.linear(duration: 0.3)) {
                        self.largestDownloadBlocks.removeAll { $0.id == block.id }
                    }
                    Task {
                        await self.manager.deleteFile(blocks: [block])
                    }
                    self.router.dismiss(animated: true)
                },
                cancel: { [weak self] in
                    guard let self else { return }
                    self.router.dismiss(animated: true)
                }
            ),
            completion: {}
        )
    }
    
    @MainActor
    func removeAllBlocks() async {
        let allBlocks = courseStructure?.childs.flatMap { $0.childs.flatMap { $0.childs.flatMap { $0.childs } } } ?? []
        let blocksToRemove = allBlocks.filter { block in
            if let task = courseDownloadTasks.first(where: { $0.blockId == block.id }) {
                return task.state == .finished
            }
            return false
        }
        
        router.presentView(
            transitionStyle: .coverVertical,
            view: DownloadActionView(
                actionType: .remove,
                courseBlocks: blocksToRemove,
                courseName: courseStructure?.displayName ?? "",
                action: { [weak self] in
                    guard let self else { return }
                    Task {
                        await self.stopAllDownloads()
                        await self.manager.deleteFile(blocks: blocksToRemove)
                    }
                    self.router.dismiss(animated: true)
                },
                cancel: { [weak self] in
                    guard let self else { return }
                    self.router.dismiss(animated: true)
                }
            ),
            completion: {}
        )
    }
    
    private func addObservers() {
        manager.eventPublisher()
            .sink { [weak self] state in
                guard let self else { return }
                if case .progress = state { return }
                Task(priority: .background) {
                    debugLog(state, "--- state ---")
                    await self.setDownloadsStates()
                    await self.getDownloadingProgress()
                }
            }
            .store(in: &cancellables)
        
        connectivity.internetReachableSubject
            .sink { [weak self] _ in
                guard let self else { return }
                self.isInternetAvaliable = self.connectivity.isInternetAvaliable
            }
            .store(in: &cancellables)
        
        NotificationCenter.default.addObserver(
            self,
            selector: #selector(handleShiftDueDates),
            name: .shiftCourseDates, object: nil
        )
        
        completionPublisher
            .sink { [weak self] _ in
                guard let self = self else { return }
                updateCourseProgress = true
            }
            .store(in: &cancellables)
        
        $sequentialsDownloadState.sink(receiveValue: { states in
            if states.values.allSatisfy({ $0 == .available }) {
                self.downloadAllButtonState = .start
            }
        }).store(in: &cancellables)
    }
    
    deinit {
        NotificationCenter.default.removeObserver(self)
    }
}

extension CourseContainerViewModel {
    @objc private func handleShiftDueDates(_ notification: Notification) {
        if let courseID = notification.object as? String {
            Task {
                await withTaskGroup(of: Void.self) { group in
                    group.addTask {
                        await self.getCourseBlocks(courseID: courseID, withProgress: true)
                    }
                    group.addTask {
                        await self.getCourseDeadlineInfo(courseID: courseID, withProgress: true)
                    }
                    await MainActor.run { [weak self] in
                        self?.dueDatesShifted = true
                    }
                }
            }
        }
    }
    
    func resetDueDatesShiftedFlag() {
        dueDatesShifted = false
    }
}

struct VerticalsDownloadState: Hashable {
    let vertical: CourseVertical
    let state: DownloadViewState
    
    var downloadableBlocks: [CourseBlock] {
        vertical.childs.filter { $0.isDownloadable && $0.type == .video }
    }
}<|MERGE_RESOLUTION|>--- conflicted
+++ resolved
@@ -326,13 +326,8 @@
         }
         return tasks
     }
-<<<<<<< HEAD
-    
-    func continueDownload() {
-=======
 
     func continueDownload() async {
->>>>>>> 5f4268c5
         guard let blocks = waitingDownloads else {
             return
         }
@@ -490,33 +485,7 @@
             let totalFileSize = blocks.reduce(0, { $0 + ($1.fileSize ?? 0) })
             switch state {
             case .available:
-<<<<<<< HEAD
-                if !connectivity.isInternetAvaliable {
-                    presentNoInternetAlert(sequentials: sequentials)
-                } else if connectivity.isMobileData {
-                    if storage.userSettings?.wifiOnly == true {
-                        presentWifiRequiredAlert(sequentials: sequentials)
-                    } else {
-                        await presentConfirmDownloadCellularAlert(
-                            blocks: blocks,
-                            sequentials: sequentials,
-                            totalFileSize: totalFileSize
-                        )
-                    }
-                } else {
-                    if totalFileSize > cellularFileSizeLimit {
-                        await presentConfirmDownloadAlert(
-                            blocks: blocks,
-                            sequentials: sequentials,
-                            totalFileSize: totalFileSize
-                        )
-                    } else {
-                        try? self.manager.addToDownloadQueue(blocks: blocks)
-                    }
-                }
-=======
                 try await manager.addToDownloadQueue(blocks: blocks)
->>>>>>> 5f4268c5
             case .downloading:
                 try await manager.cancelDownloading(courseId: courseStructure?.id ?? "", blocks: blocks)
             case .finished:
@@ -576,7 +545,9 @@
                     if !self.isEnoughSpace(for: totalFileSize) {
                         self.presentStorageFullAlert(sequentials: sequentials)
                     } else {
-                        try? self.manager.addToDownloadQueue(blocks: blocks)
+                        Task {
+                            try? await self.manager.addToDownloadQueue(blocks: blocks)
+                        }
                         action()
                     }
                     self.router.dismiss(animated: true)
@@ -624,7 +595,9 @@
                         self.router.dismiss(animated: true)
                         self.presentStorageFullAlert(sequentials: sequentials)
                     } else {
-                        try? self.manager.addToDownloadQueue(blocks: blocks)
+                        Task {
+                            try? await self.manager.addToDownloadQueue(blocks: blocks)
+                        }
                         action()
                     }
                     self.router.dismiss(animated: true)
@@ -766,7 +739,7 @@
                         }
                     )
                 } else {
-                    try? self.manager.addToDownloadQueue(blocks: allBlocks)
+                    try? await self.manager.addToDownloadQueue(blocks: allBlocks)
                     self.downloadAllButtonState = .cancel
                 }
             }
@@ -860,7 +833,7 @@
                                     try? await manager.cancelDownloading(task: download)
                                     sequentialsChilds.append(.available)
                                     verticalsChilds.append(.available)
-                                    try? self.manager.addToDownloadQueue(blocks: [block])
+                                    try? await self.manager.addToDownloadQueue(blocks: [block])
                                     continue
                                 }
                             }
