//
//  CourseScreensViewModel.swift
//  Course
//
//  Created by  Stepanok Ivan on 10.10.2022.
//

import Foundation
import SwiftUI
import Core
import Combine

public class CourseContainerViewModel: BaseCourseViewModel {
    
    @Published private(set) var isShowProgress = false
    @Published var courseStructure: CourseStructure?
    @Published var courseVideosStructure: CourseStructure?
    @Published var showError: Bool = false
    @Published var sequentialsDownloadState: [String: DownloadViewState] = [:]
    @Published private(set) var downloadableVerticals: Set<VerticalsDownloadState> = []
    @Published var continueWith: ContinueWith?
    @Published var userSettings: UserSettings?
    @Published var isInternetAvaliable: Bool = true

    var errorMessage: String? {
        didSet {
            withAnimation {
                showError = errorMessage != nil
            }
        }
    }
    
    let router: CourseRouter
    let config: ConfigProtocol
    let connectivity: ConnectivityProtocol
    
    let isActive: Bool?
    let courseStart: Date?
    let courseEnd: Date?
    let enrollmentStart: Date?
    let enrollmentEnd: Date?

    var courseDownloadTasks: [DownloadDataTask] = []
    private(set) var waitingDownloads: [CourseBlock]?

    private let interactor: CourseInteractorProtocol
    private let authInteractor: AuthInteractorProtocol
    private let analytics: CourseAnalytics
    private(set) var storage: CourseStorage

    public init(
        interactor: CourseInteractorProtocol,
        authInteractor: AuthInteractorProtocol,
        router: CourseRouter,
        analytics: CourseAnalytics,
        config: ConfigProtocol,
        connectivity: ConnectivityProtocol,
        manager: DownloadManagerProtocol,
        storage: CourseStorage,
        isActive: Bool?,
        courseStart: Date?,
        courseEnd: Date?,
        enrollmentStart: Date?,
        enrollmentEnd: Date?
    ) {
        self.interactor = interactor
        self.authInteractor = authInteractor
        self.router = router
        self.analytics = analytics
        self.config = config
        self.connectivity = connectivity
        self.isActive = isActive
        self.courseStart = courseStart
        self.courseEnd = courseEnd
        self.enrollmentStart = enrollmentStart
        self.enrollmentEnd = enrollmentEnd
        self.storage = storage
        self.userSettings = storage.userSettings
        self.isInternetAvaliable = connectivity.isInternetAvaliable

        super.init(manager: manager)

        addObservers()
    }
    
    @MainActor
    func getCourseBlocks(courseID: String, withProgress: Bool = true) async {
        if let courseStart {
            if courseStart < Date() {
                isShowProgress = withProgress
                do {
                    if isInternetAvaliable {
                        courseStructure = try await interactor.getCourseBlocks(courseID: courseID)
                        isShowProgress = false
                        if let courseStructure {
                            let continueWith = try await getResumeBlock(
                                courseID: courseID,
                                courseStructure: courseStructure
                            )
                            withAnimation {
                                self.continueWith = continueWith
                            }
                        }
                    } else {
                        courseStructure = try await interactor.getLoadedCourseBlocks(courseID: courseID)
                    }
                    courseVideosStructure = interactor.getCourseVideoBlocks(fullStructure: courseStructure!)
                    await setDownloadsStates()
                    isShowProgress = false
                    
                } catch let error {
                    isShowProgress = false
                    if error.isInternetError || error is NoCachedDataError {
                        errorMessage = CoreLocalization.Error.slowOrNoInternetConnection
                    } else {
                        errorMessage = CoreLocalization.Error.unknownError
                    }
                }
            }
        }
    }

    func update(downloadQuality: DownloadQuality) {
        storage.userSettings?.downloadQuality = downloadQuality
        userSettings = storage.userSettings
    }

    @MainActor
    func tryToRefreshCookies() async {
        try? await authInteractor.getCookies(force: false)
    }
    
    @MainActor
    private func getResumeBlock(courseID: String, courseStructure: CourseStructure) async throws -> ContinueWith? {
        let result = try await interactor.resumeBlock(courseID: courseID)
        return findContinueVertical(
            blockID: result.blockID,
            courseStructure: courseStructure
        )
    }

    @MainActor
    func onDownloadViewTap(chapter: CourseChapter, blockId: String, state: DownloadViewState) async {
        guard let sequential = chapter.childs
            .first(where: { $0.id == blockId }) else {
            return
        }

        let blocks =  sequential.childs.flatMap { $0.childs }
            .filter { $0.isDownloadable }

        if state == .available, isShowedAllowLargeDownloadAlert(blocks: blocks) {
            return
        }

        await download(state: state, blocks: blocks)
    }

    func verticalsBlocksDownloadable(by courseSequential: CourseSequential) -> [CourseBlock] {
        let verticals = downloadableVerticals.filter { verticalState in
            courseSequential.childs.contains(where: { item in
                return verticalState.vertical.id == item.id
            })
        }
        return verticals.flatMap { $0.vertical.childs.filter { $0.isDownloadable } }
    }

    func continueDownload() {
        guard let blocks = waitingDownloads else {
            return
        }
        do {
            try manager.addToDownloadQueue(blocks: blocks)
        } catch let error {
            if error is NoWiFiError {
                errorMessage = CoreLocalization.Error.wifi
            }
        }
    }

    func trackSelectedTab(
        selection: CourseContainerView.CourseTab,
        courseId: String,
        courseName: String
    ) {
        switch selection {
        case .course:
            analytics.courseOutlineCourseTabClicked(courseId: courseId, courseName: courseName)
        case .videos:
            analytics.courseOutlineVideosTabClicked(courseId: courseId, courseName: courseName)
        case .dates:
            analytics.courseOutlineDatesTabClicked(courseId: courseId, courseName: courseName)
        case .discussion:
            analytics.courseOutlineDiscussionTabClicked(courseId: courseId, courseName: courseName)
        case .handounds:
            analytics.courseOutlineHandoutsTabClicked(courseId: courseId, courseName: courseName)
        }
    }

    func trackVerticalClicked(
        courseId: String,
        courseName: String,
        vertical: CourseVertical
    ) {
        analytics.verticalClicked(
            courseId: courseId,
            courseName: courseName,
            blockId: vertical.blockId,
            blockName: vertical.displayName
        )
    }

    func trackSequentialClicked(_ sequential: CourseSequential) {
        guard let course = courseStructure else { return }
        analytics.sequentialClicked(
            courseId: course.id,
            courseName: course.displayName,
            blockId: sequential.blockId,
            blockName: sequential.displayName
        )
    }
    
    func trackResumeCourseTapped(blockId: String) {
        guard let course = courseStructure else { return }
        analytics.resumeCourseTapped(
            courseId: course.id,
            courseName: course.displayName,
            blockId: blockId
        )
    }

<<<<<<< HEAD
    func completeBlock(
        chapterID: String,
        sequentialID: String,
        verticalID: String,
        blockID: String
    ) {
        guard let chapterIndex = courseStructure?
            .childs.firstIndex(where: { $0.id == chapterID }) else {
            return
        }
        guard let sequentialIndex = courseStructure?
            .childs[chapterIndex]
            .childs.firstIndex(where: { $0.id == sequentialID }) else {
            return
        }

        guard let verticalIndex = courseStructure?
            .childs[chapterIndex]
            .childs[sequentialIndex]
            .childs.firstIndex(where: { $0.id == verticalID }) else {
            return
        }

        guard let blockIndex = courseStructure?
            .childs[chapterIndex]
            .childs[sequentialIndex]
            .childs[verticalIndex]
            .childs.firstIndex(where: { $0.id == blockID }) else {
            return
        }

        courseStructure?
            .childs[chapterIndex]
            .childs[sequentialIndex]
            .childs[verticalIndex]
            .childs[blockIndex].completion = 1
        courseStructure.map {
            courseVideosStructure = interactor.getCourseVideoBlocks(fullStructure: $0)
=======
    func hasVideoForDowbloads() -> Bool {
        guard let courseVideosStructure = courseVideosStructure else {
            return false
        }
        return courseVideosStructure.childs
            .flatMap { $0.childs }
            .contains(where: { $0.isDownloadable })
    }

    func isAllDownloading() -> Bool {
        let totalCount = downloadableVerticals.count
        let downloadingCount = downloadableVerticals.filter { $0.state == .downloading }.count
        let finishedCount = downloadableVerticals.filter { $0.state == .finished }.count
        if finishedCount == totalCount { return false }
        return totalCount - finishedCount == downloadingCount
    }

    @MainActor
    func download(state: DownloadViewState, blocks: [CourseBlock]) async {
        do {
            switch state {
            case .available:
                try manager.addToDownloadQueue(blocks: blocks)
            case .downloading:
                try await manager.cancelDownloading(courseId: courseStructure?.id ?? "", blocks: blocks)
            case .finished:
                await manager.deleteFile(blocks: blocks)
            }
        } catch let error {
            if error is NoWiFiError {
                errorMessage = CoreLocalization.Error.wifi
            }
>>>>>>> a050bf05
        }
    }

    @MainActor
    func isShowedAllowLargeDownloadAlert(blocks: [CourseBlock]) -> Bool {
        waitingDownloads = nil
        if storage.allowedDownloadLargeFile == false, manager.isLargeVideosSize(blocks: blocks) {
            waitingDownloads = blocks
            router.presentAlert(
                alertTitle: CourseLocalization.Download.download,
                alertMessage: CourseLocalization.Download.downloadLargeFileMessage,
                positiveAction: CourseLocalization.Alert.accept,
                onCloseTapped: {
                    self.router.dismiss(animated: true)
                },
                okTapped: {
                    self.continueDownload()
                    self.router.dismiss(animated: true)
                },
                type: .default(positiveAction: CourseLocalization.Alert.accept, image: nil)
            )
            return true
        }
        return false
    }

    @MainActor
    func downloadableBlocks(from sequential: CourseSequential) -> [CourseBlock] {
        let verticals = sequential.childs
        let blocks = verticals
            .flatMap { $0.childs }
            .filter { $0.isDownloadable }
        return blocks
    }

    @MainActor
    func setDownloadsStates() async {
        guard let course = courseStructure else { return }
        courseDownloadTasks = await manager.getDownloadTasksForCourse(course.id)
        downloadableVerticals = []
        var sequentialsStates: [String: DownloadViewState] = [:]
        for chapter in course.childs {
            for sequential in chapter.childs where sequential.isDownloadable {
                var sequentialsChilds: [DownloadViewState] = []
                for vertical in sequential.childs where vertical.isDownloadable {
                    var verticalsChilds: [DownloadViewState] = []
                    for block in vertical.childs where block.isDownloadable {
                        if let download = courseDownloadTasks.first(where: { $0.id == block.id }) {
                            switch download.state {
                            case .waiting, .inProgress:
                                sequentialsChilds.append(.downloading)
                                verticalsChilds.append(.downloading)
                            case .finished:
                                sequentialsChilds.append(.finished)
                                verticalsChilds.append(.finished)
                            }
                        } else {
                            sequentialsChilds.append(.available)
                            verticalsChilds.append(.available)
                        }
                    }
                    if verticalsChilds.first(where: { $0 == .downloading }) != nil {
                        downloadableVerticals.insert(.init(vertical: vertical, state: .downloading))
                    } else if verticalsChilds.allSatisfy({ $0 == .finished }) {
                        downloadableVerticals.insert(.init(vertical: vertical, state: .finished))
                    } else {
                        downloadableVerticals.insert(.init(vertical: vertical, state: .available))
                    }
                }
                if sequentialsChilds.first(where: { $0 == .downloading }) != nil {
                    sequentialsStates[sequential.id] = .downloading
                } else if sequentialsChilds.allSatisfy({ $0 == .finished }) {
                    sequentialsStates[sequential.id] = .finished
                } else {
                    sequentialsStates[sequential.id] = .available
                }
            }
            self.sequentialsDownloadState = sequentialsStates
        }
    }
    
    private func findContinueVertical(blockID: String, courseStructure: CourseStructure) -> ContinueWith? {
        for chapterIndex in courseStructure.childs.indices {
            let chapter = courseStructure.childs[chapterIndex]
            for sequentialIndex in chapter.childs.indices {
                let sequential = chapter.childs[sequentialIndex]
                for verticalIndex in sequential.childs.indices {
                    let vertical = sequential.childs[verticalIndex]
                    for block in vertical.childs where block.id == blockID {
                        return ContinueWith(
                            chapterIndex: chapterIndex,
                            sequentialIndex: sequentialIndex,
                            verticalIndex: verticalIndex,
                            lastVisitedBlockId: block.id
                        )
                    }
                }
            }
        }
        return nil
    }

    private func addObservers() {
        manager.eventPublisher()
            .sink { [weak self] state in
                guard let self else { return }
                if case .progress = state { return }
                Task(priority: .background) {
                    debugLog(state, "--- state ---")
                    await self.setDownloadsStates()
                }
            }
            .store(in: &cancellables)

        connectivity.internetReachableSubject
            .sink { [weak self] _ in
            guard let self else { return }
                self.isInternetAvaliable = self.connectivity.isInternetAvaliable
        }
        .store(in: &cancellables)
    }
}

struct VerticalsDownloadState: Hashable {
    let vertical: CourseVertical
    let state: DownloadViewState

    var downloadableBlocks: [CourseBlock] {
        vertical.childs.filter { $0.isDownloadable }
    }
}<|MERGE_RESOLUTION|>--- conflicted
+++ resolved
@@ -229,7 +229,6 @@
         )
     }
 
-<<<<<<< HEAD
     func completeBlock(
         chapterID: String,
         sequentialID: String,
@@ -268,7 +267,9 @@
             .childs[blockIndex].completion = 1
         courseStructure.map {
             courseVideosStructure = interactor.getCourseVideoBlocks(fullStructure: $0)
-=======
+        }
+    }
+
     func hasVideoForDowbloads() -> Bool {
         guard let courseVideosStructure = courseVideosStructure else {
             return false
@@ -301,7 +302,6 @@
             if error is NoWiFiError {
                 errorMessage = CoreLocalization.Error.wifi
             }
->>>>>>> a050bf05
         }
     }
 
