--- conflicted
+++ resolved
@@ -140,7 +140,6 @@
         addObservers()
     }
     
-<<<<<<< HEAD
     func updateCourseIfNeeded(courseID: String) {
         if updateCourseProgress {
             Task {
@@ -148,7 +147,8 @@
             }
             updateCourseProgress = false
         }
-=======
+    }
+
     func openLastVisitedBlock() {
         guard let continueWith = continueWith,
               let courseStructure = courseStructure else { return }
@@ -176,7 +176,6 @@
             chapterIndex: continueWith.chapterIndex,
             sequentialIndex: continueWith.sequentialIndex
         )
->>>>>>> d8a7b466
     }
     
     @MainActor
