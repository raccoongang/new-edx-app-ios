--- conflicted
+++ resolved
@@ -351,12 +351,9 @@
                 courseName: "a",
                 analytics: CourseAnalyticsMock()
             ),
-<<<<<<< HEAD
-            courseID: "", title: "Title of Course"
-=======
+
             courseID: "",
             title: "Title of Course"
->>>>>>> d8a7b466
         )
     }
 }
