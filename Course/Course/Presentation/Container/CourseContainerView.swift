--- conflicted
+++ resolved
@@ -98,7 +98,7 @@
                 )
             } else {
                 VStack {
-                    if viewModel.config.features.courseTopTabBarEnabled {
+                    if viewModel.config.uiComponents.courseTopTabBarEnabled {
                         topTabBar
                     }
                     tabs
@@ -136,6 +136,7 @@
                         Text(tab.title)
                     }
                     .tag(tab)
+                    .accentColor(Theme.Colors.accentColor)
                 case .videos:
                     CourseOutlineView(
                         viewModel: viewModel,
@@ -148,6 +149,7 @@
                         Text(tab.title)
                     }
                     .tag(tab)
+                    .accentColor(Theme.Colors.accentColor)
                 case .dates:
                     CourseDatesView(
                         courseID: courseID,
@@ -159,6 +161,7 @@
                         Text(tab.title)
                     }
                     .tag(tab)
+                    .accentColor(Theme.Colors.accentColor)
                 case .discussion:
                     DiscussionTopicsView(
                         courseID: courseID,
@@ -170,8 +173,8 @@
                         tab.image
                         Text(tab.title)
                     }
-<<<<<<< HEAD
-                    .tag(tab)
+                    .tag(tab)
+                    .accentColor(Theme.Colors.accentColor)
                 case .handounds:
                     HandoutsView(
                         courseID: courseID,
@@ -182,13 +185,11 @@
                         Text(tab.title)
                     }
                     .tag(tab)
-=======
-                    .accentColor(Theme.Colors.accentColor)
->>>>>>> a7eb8e10
+                    .accentColor(Theme.Colors.accentColor)
                 }
             }
         }
-        .if(viewModel.config.features.courseTopTabBarEnabled) { view in
+        .if(viewModel.config.uiComponents.courseTopTabBarEnabled) { view in
             view
                 .tabViewStyle(.page(indexDisplayMode: .never))
                 .animation(.default, value: selection)
