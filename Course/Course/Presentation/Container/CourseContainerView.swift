//
//  CourseScreensView.swift
//  Course
//
//  Created by  Stepanok Ivan on 10.10.2022.
//

import SwiftUI
import Core
import Discussion
import Swinject
import Theme

public struct CourseContainerView: View {
    
    @ObservedObject
    public var viewModel: CourseContainerViewModel
    @ObservedObject
    public var courseDatesViewModel: CourseDatesViewModel
    @State private var isAnimatingForTap: Bool = false
    public var courseID: String
    private var title: String
    @State private var ignoreOffset: Bool = false
    @State private var coordinate: CGFloat = .zero
    @State private var lastCoordinate: CGFloat = .zero
    @State private var collapsed: Bool = false
    @Environment(\.isHorizontal) private var isHorizontal
    @Namespace private var animationNamespace
    private var idiom: UIUserInterfaceIdiom { UIDevice.current.userInterfaceIdiom }
    
    private let coordinateBoundaryLower: CGFloat = -115
    private let coordinateBoundaryHigher: CGFloat = 40
    
    private struct GeometryName {
        static let backButton = "backButton"
        static let topTabBar = "topTabBar"
        static let blurSecondaryBg = "blurSecondaryBg"
        static let blurPrimaryBg = "blurPrimaryBg"
        static let blurBg = "blurBg"
    }
    
    public init(
        viewModel: CourseContainerViewModel,
        courseDatesViewModel: CourseDatesViewModel,
        courseID: String,
        title: String
    ) {
        self.viewModel = viewModel
        Task {
            await withTaskGroup(of: Void.self) { group in
                group.addTask {
                    await viewModel.getCourseBlocks(courseID: courseID)
                }
                group.addTask {
                    await viewModel.getCourseDeadlineInfo(courseID: courseID, withProgress: false)
                }
            }
        }
        self.courseID = courseID
        self.title = title
        self.courseDatesViewModel = courseDatesViewModel
    }
    
    public var body: some View {
        ZStack(alignment: .top) {
            content
        }
        .navigationBarHidden(true)
        .navigationBarBackButtonHidden(true)
        .navigationTitle(title)
        .onChange(of: viewModel.selection, perform: didSelect)
        .onChange(of: coordinate, perform: collapseHeader)
        .background(Theme.Colors.background)
    }
    
    @ViewBuilder
    private var content: some View {
        if let courseStart = viewModel.courseStart {
            if courseStart > Date() {
                CourseOutlineView(
                    viewModel: viewModel,
                    title: title,
                    courseID: courseID,
                    isVideo: false,
                    selection: $viewModel.selection,
                    coordinate: $coordinate,
                    collapsed: $collapsed,
                    dateTabIndex: CourseTab.dates.rawValue
                )
            } else {
                ZStack(alignment: .top) {
                    tabs
                    GeometryReader { proxy in
                        VStack(spacing: 0) {
                            CourseHeaderView(
                                viewModel: viewModel,
                                title: title,
                                collapsed: $collapsed,
                                containerWidth: proxy.size.width,
                                animationNamespace: animationNamespace,
                                isAnimatingForTap: $isAnimatingForTap
                            )
                        }
                        .offset(
                            y: ignoreOffset
                            ? (collapsed ? coordinateBoundaryLower : .zero)
                            : ((coordinateBoundaryLower...coordinateBoundaryHigher).contains(coordinate)
                               ? coordinate
                               : (collapsed ? coordinateBoundaryLower : .zero))
                        )
                        backButton(containerWidth: proxy.size.width)
                    }
                }.ignoresSafeArea(edges: idiom == .pad ? .leading : .top)
                    .onAppear {
                        self.collapsed = isHorizontal
                    }
            }
        }
        
        switch courseDatesViewModel.eventState {
        case .removedCalendar:
            showDatesSuccessView(
                title: CourseLocalization.CourseDates.calendarEvents,
                message: CourseLocalization.CourseDates.calendarEventsRemoved
            )
        case .updatedCalendar:
            showDatesSuccessView(
                title: CourseLocalization.CourseDates.calendarEvents,
                message: CourseLocalization.CourseDates.calendarEventsUpdated
            )
        default:
            EmptyView()
        }
    }
    
    private func showDatesSuccessView(title: String, message: String) -> some View {
        return DatesSuccessView(
            title: title,
            message: message
        ) {
            courseDatesViewModel.resetEventState()
        }
    }

    private func backButton(containerWidth: CGFloat) -> some View {
        ZStack(alignment: .topLeading) {
            if !collapsed {
                HStack {
                    ZStack(alignment: .bottom) {
                        VisualEffectView(effect: UIBlurEffect(style: .regular))
                            .clipShape(Circle())
                        BackNavigationButton(
                            color: Theme.Colors.textPrimary,
                            action: {
                                viewModel.router.back()
                            }
                        )
                        .backViewStyle()
                        .matchedGeometryEffect(id: GeometryName.backButton, in: animationNamespace)
                        .offset(y: 7)
                    }
                    .frame(width: 30, height: 30)
                    .padding(.vertical, 8)
                    .padding(.leading, 12)
                    .padding(.top, idiom == .pad ? 0 : 55)
                    Spacer()
                }
            }
        }
    }
    
    private var tabs: some View {
        TabView(selection: $viewModel.selection) {
            ForEach(CourseTab.allCases) { tab in
                switch tab {
                case .course:
                    CourseOutlineView(
                        viewModel: viewModel,
                        title: title,
                        courseID: courseID,
                        isVideo: false,
                        selection: $viewModel.selection,
                        coordinate: $coordinate,
                        collapsed: $collapsed,
                        dateTabIndex: CourseTab.dates.rawValue
                    )
                    .tabItem {
                        tab.image
                        Text(tab.title)
                    }
                    .tag(tab)
                    .accentColor(Theme.Colors.accentColor)
                case .videos:
                    CourseOutlineView(
                        viewModel: viewModel,
                        title: title,
                        courseID: courseID,
                        isVideo: true,
                        selection: $viewModel.selection,
                        coordinate: $coordinate,
                        collapsed: $collapsed,
                        dateTabIndex: CourseTab.dates.rawValue
                    )
                    .tabItem {
                        tab.image
                        Text(tab.title)
                    }
                    .tag(tab)
                    .accentColor(Theme.Colors.accentColor)
                case .dates:
                    CourseDatesView(
                        courseID: courseID,
                        coordinate: $coordinate,
                        collapsed: $collapsed,
                        viewModel: courseDatesViewModel
                    )
                    .tabItem {
                        tab.image
                        Text(tab.title)
                    }
                    .tag(tab)
                    .accentColor(Theme.Colors.accentColor)
                case .discussion:
                    DiscussionTopicsView(
                        courseID: courseID,
                        coordinate: $coordinate,
                        collapsed: $collapsed,
                        viewModel: Container.shared.resolve(DiscussionTopicsViewModel.self,
                                                            argument: title)!,
                        router: Container.shared.resolve(DiscussionRouter.self)!
                    )
                    .tabItem {
                        tab.image
                        Text(tab.title)
                    }
                    .tag(tab)
                    .accentColor(Theme.Colors.accentColor)
                case .handounds:
                    HandoutsView(
                        courseID: courseID,
                        coordinate: $coordinate,
                        collapsed: $collapsed,
                        viewModel: Container.shared.resolve(HandoutsViewModel.self, argument: courseID)!
                    )
                    .tabItem {
                        tab.image
                        Text(tab.title)
                    }
                    .tag(tab)
                    .accentColor(Theme.Colors.accentColor)
                }
            }
        }
        .tabViewStyle(.page(indexDisplayMode: .never))
        .introspect(.scrollView, on: .iOS(.v15, .v16, .v17), customize: { tabView in
            tabView.isScrollEnabled = false
        })
        .onFirstAppear {
            Task {
                await viewModel.tryToRefreshCookies()
            }
        }
    }
    
    private func didSelect(_ selection: Int) {
        lastCoordinate = .zero
        ignoreOffset = true
        CourseTab(rawValue: selection).flatMap {
            viewModel.trackSelectedTab(
                selection: $0,
                courseId: courseID,
                courseName: title
            )
        }
    }
    
    private func collapseHeader(_ coordinate: CGFloat) {
        guard !isHorizontal else { return collapsed = true }
        let lowerBound: CGFloat = -90
        let upperBound: CGFloat = 160
        
        switch coordinate {
        case lowerBound...upperBound:
            if shouldAnimateHeader(coordinate: coordinate) {
                withAnimation(.spring(response: 0.4, dampingFraction: 0.6, blendDuration: 0.6)) {
                    ignoreOffset = false
                    collapsed = false
                }
            } else {
                lastCoordinate = coordinate
            }
        default:
            if shouldAnimateHeader(coordinate: coordinate) {
                withAnimation(.spring(response: 0.4, dampingFraction: 0.6, blendDuration: 0.6)) {
                    ignoreOffset = false
                    collapsed = true
                }
            } else {
                lastCoordinate = coordinate
            }
        }
    }
    
    private func shouldAnimateHeader(coordinate: CGFloat) -> Bool {
        let ignoringOffset: CGFloat = 120
        
        guard coordinate <= ignoringOffset, lastCoordinate != 0 else {
            return false
        }
        
        if collapsed && lastCoordinate > coordinate {
            return false
        }
        
        if !collapsed && lastCoordinate < coordinate {
            return false
        }
        
        return true
    }
}

#if DEBUG
struct CourseScreensView_Previews: PreviewProvider {
    static var previews: some View {
        CourseContainerView(
            viewModel: CourseContainerViewModel(
                interactor: CourseInteractor.mock,
                authInteractor: AuthInteractor.mock,
                router: CourseRouterMock(),
                analytics: CourseAnalyticsMock(),
                config: ConfigMock(),
                connectivity: Connectivity(),
                manager: DownloadManagerMock(),
                storage: CourseStorageMock(),
                isActive: true,
                courseStart: nil,
                courseEnd: nil,
                enrollmentStart: nil,
                enrollmentEnd: nil,
                lastVisitedBlockID: nil,
                coreAnalytics: CoreAnalyticsMock()
            ),
<<<<<<< HEAD
            courseID: "",
            title: "Title of Course"
        )
=======
            courseDatesViewModel: CourseDatesViewModel(
                interactor: CourseInteractor.mock,
                router: CourseRouterMock(),
                cssInjector: CSSInjectorMock(),
                connectivity: Connectivity(),
                config: ConfigMock(),
                courseID: "1",
                courseName: "a",
                analytics: CourseAnalyticsMock()
            ),
            courseID: "", title: "Title of Course")
>>>>>>> 9e18a29c
    }
}
#endif<|MERGE_RESOLUTION|>--- conflicted
+++ resolved
@@ -141,7 +141,7 @@
             courseDatesViewModel.resetEventState()
         }
     }
-
+    
     private func backButton(containerWidth: CGFloat) -> some View {
         ZStack(alignment: .topLeading) {
             if !collapsed {
@@ -341,11 +341,6 @@
                 lastVisitedBlockID: nil,
                 coreAnalytics: CoreAnalyticsMock()
             ),
-<<<<<<< HEAD
-            courseID: "",
-            title: "Title of Course"
-        )
-=======
             courseDatesViewModel: CourseDatesViewModel(
                 interactor: CourseInteractor.mock,
                 router: CourseRouterMock(),
@@ -356,8 +351,9 @@
                 courseName: "a",
                 analytics: CourseAnalyticsMock()
             ),
-            courseID: "", title: "Title of Course")
->>>>>>> 9e18a29c
+            courseID: "",
+            title: "Title of Course"
+        )
     }
 }
 #endif