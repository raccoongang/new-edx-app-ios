--- conflicted
+++ resolved
@@ -211,84 +211,44 @@
                 let sequentialIndex = chapter.childs.firstIndex(where: { $0.id == child.id })
                 VStack(alignment: .leading) {
                     HStack {
-                        Button(
-                            action: {
-                                if let chapterIndex, let sequentialIndex {
-                                    viewModel.trackSequentialClicked(child)
-                                    viewModel.router.showCourseVerticalView(
-                                        courseID: viewModel.courseStructure?.id ?? "",
-                                        courseName: viewModel.courseStructure?.displayName ?? "",
-                                        title: child.displayName,
-                                        chapters: chapters,
-                                        chapterIndex: chapterIndex,
-                                        sequentialIndex: sequentialIndex
+                        Button {
+                            if let chapterIndex, let sequentialIndex {
+                                viewModel.trackSequentialClicked(child)
+                                viewModel.router.showCourseVerticalView(
+                                    courseID: viewModel.courseStructure?.id ?? "",
+                                    courseName: viewModel.courseStructure?.displayName ?? "",
+                                    title: child.displayName,
+                                    chapters: chapters,
+                                    chapterIndex: chapterIndex,
+                                    sequentialIndex: sequentialIndex
+                                )
+                            }
+                        } label: {
+                            Group {
+                                if child.completion == 1 {
+                                    CoreAssets.finished.swiftUIImage
+                                        .renderingMode(.template)
+                                        .foregroundColor(.accentColor)
+                                } else {
+                                    child.type.image
+                                }
+                                Text(child.displayName)
+                                    .font(Theme.Fonts.titleMedium)
+                                    .multilineTextAlignment(.leading)
+                                    .lineLimit(1)
+                                    .frame(
+                                        maxWidth: idiom == .pad
+                                        ? proxy.size.width * 0.5
+                                        : proxy.size.width * 0.6,
+                                        alignment: .leading
                                     )
-<<<<<<< HEAD
-                            }.foregroundColor(Theme.Colors.textPrimary)
-                            Spacer()
-                            if let state = viewModel.sequentialsDownloadState[child.id] {
-                                switch state {
-                                case .available:
-                                    DownloadAvailableView()
-                                        .onTapGesture {
-                                            viewModel.onDownloadViewTap(
-                                                chapter: chapter,
-                                                blockId: child.id,
-                                                state: state
-                                            )
-                                        }
-                                        .onForeground {
-                                            viewModel.onForeground()
-                                        }
-                                case .downloading:
-                                    DownloadProgressView()
-                                        .onTapGesture {
-                                            viewModel.onDownloadViewTap(
-                                                chapter: chapter,
-                                                blockId: child.id,
-                                                state: state
-                                            )
-                                        }
-                                        .onBackground {
-                                            viewModel.onBackground()
-                                        }
-                                case .finished:
-                                    DownloadFinishedView()
-                                        .onTapGesture {
-                                            viewModel.onDownloadViewTap(
-                                                chapter: chapter,
-                                                blockId: child.id,
-                                                state: state
-                                            )
-                                        }
-=======
->>>>>>> 1296cb9d
-                                }
-                            },
-                            label: {
-                                Group {
-                                    if child.completion == 1 {
-                                        CoreAssets.finished.swiftUIImage
-                                            .renderingMode(.template)
-                                            .foregroundColor(.accentColor)
-                                    } else {
-                                        child.type.image
-                                    }
-                                    Text(child.displayName)
-                                        .font(Theme.Fonts.titleMedium)
-                                        .multilineTextAlignment(.leading)
-                                        .lineLimit(1)
-                                        .frame(
-                                            maxWidth: idiom == .pad
-                                            ? proxy.size.width * 0.5
-                                            : proxy.size.width * 0.6,
-                                            alignment: .leading
-                                        )
-                                }.foregroundColor(Theme.Colors.textPrimary)
-                            }) .accessibilityElement(children: .ignore)
-                            .accessibilityLabel(child.displayName)
+                            }
+                            .foregroundColor(Theme.Colors.textPrimary)
+                        }
+                        .accessibilityElement(children: .ignore)
+                        .accessibilityLabel(child.displayName)
                         Spacer()
-                        if let state = viewModel.downloadState[child.id] {
+                        if let state = viewModel.sequentialsDownloadState[child.id] {
                             switch state {
                             case .available:
                                 DownloadAvailableView()
@@ -334,8 +294,8 @@
                         Image(systemName: "chevron.right")
                             .foregroundColor(Theme.Colors.accentColor)
                     }
-                        .padding(.horizontal, 36)
-                        .padding(.vertical, 20)
+                    .padding(.horizontal, 36)
+                    .padding(.vertical, 20)
                     if chapterIndex != chapters.count - 1 {
                         Divider()
                             .frame(height: 1)
