--- conflicted
+++ resolved
@@ -42,55 +42,8 @@
                         await viewModel.getCourseBlocks(courseID: courseID, withProgress: false)
                     }) {
                         VStack(alignment: .leading) {
-<<<<<<< HEAD
                             if viewModel.config.features.courseBannerEnabled {
                                 courseBanner(proxy: proxy)
-=======
-                            ZStack {
-                                // MARK: - Course Banner
-                                if let banner = viewModel.courseStructure?.media.image.raw
-                                    .addingPercentEncoding(withAllowedCharacters: .urlQueryAllowed) {
-                                    KFImage(URL(string: viewModel.config.baseURL.absoluteString + banner))
-                                        .onFailureImage(CoreAssets.noCourseImage.image)
-                                        .resizable()
-                                        .aspectRatio(contentMode: .fill)
-                                        .frame(maxWidth: proxy.size.width - 12, maxHeight: .infinity)
-                                }
-                                
-                                // MARK: - Course Certificate
-                                if let certificate = viewModel.courseStructure?.certificate {
-                                    if let url = certificate.url, url.count > 0 {
-                                        Theme.Colors.certificateForeground
-                                        VStack(alignment: .center, spacing: 8) {
-                                            CoreAssets.certificate.swiftUIImage
-                                            Text(CourseLocalization.Outline.congratulations)
-                                                .multilineTextAlignment(.center)
-                                                .font(Theme.Fonts.headlineMedium)
-                                            Text(CourseLocalization.Outline.passedTheCourse)
-                                                .font(Theme.Fonts.bodyMedium)
-                                                .multilineTextAlignment(.center)
-                                            StyledButton(
-                                                CourseLocalization.Outline.viewCertificate,
-                                                action: { openCertificateView = true },
-                                                isTransparent: true
-                                            )
-                                            .frame(width: 141)
-                                            .padding(.top, 8)
-                                            
-                                            .fullScreenCover(
-                                                isPresented: $openCertificateView,
-                                                content: {
-                                                    WebBrowser(
-                                                        url: url,
-                                                        pageTitle: CourseLocalization.Outline.certificate
-                                                    )
-                                                })
-                                        }.padding(.horizontal, 24)
-                                            .padding(.top, 8)
-                                            .foregroundColor(Theme.Colors.white)
-                                    }
-                                }
->>>>>>> 153e1955
                             }
 
                             if let continueWith = viewModel.continueWith,
@@ -273,13 +226,8 @@
             ForEach(chapter.childs, id: \.id) { child in
                 let sequentialIndex = chapter.childs.firstIndex(where: { $0.id == child.id })
                 VStack(alignment: .leading) {
-<<<<<<< HEAD
                     HStack {
                         Button {
-=======
-                    Button(
-                        action: {
->>>>>>> 153e1955
                             if let chapterIndex, let sequentialIndex {
                                 viewModel.trackSequentialClicked(child)
                                 viewModel.router.showCourseVerticalView(
@@ -291,12 +239,7 @@
                                     sequentialIndex: sequentialIndex
                                 )
                             }
-<<<<<<< HEAD
                         } label: {
-=======
-                        },
-                        label: {
->>>>>>> 153e1955
                             Group {
                                 if child.completion == 1 {
                                     CoreAssets.finished.swiftUIImage
@@ -304,7 +247,6 @@
                                         .foregroundColor(.accentColor)
                                 } else {
                                     child.type.image
-<<<<<<< HEAD
                                 }
                                 Text(child.displayName)
                                     .font(Theme.Fonts.titleMedium)
@@ -370,62 +312,6 @@
                     }
                     .padding(.horizontal, 36)
                     .padding(.vertical, 20)
-=======
-                                }
-                                Text(child.displayName)
-                                    .font(Theme.Fonts.titleMedium)
-                                    .multilineTextAlignment(.leading)
-                                    .lineLimit(1)
-                                    .frame(
-                                        maxWidth: idiom == .pad
-                                        ? proxy.size.width * 0.5
-                                        : proxy.size.width * 0.6,
-                                        alignment: .leading
-                                    )
-                            }.foregroundColor(Theme.Colors.textPrimary)
-                            Spacer()
-                            if let state = viewModel.downloadState[child.id] {
-                                switch state {
-                                case .available:
-                                    DownloadAvailableView()
-                                        .onTapGesture {
-                                            viewModel.onDownloadViewTap(
-                                                chapter: chapter,
-                                                blockId: child.id,
-                                                state: state
-                                            )
-                                        }
-                                        .onForeground {
-                                            viewModel.onForeground()
-                                        }
-                                case .downloading:
-                                    DownloadProgressView()
-                                        .onTapGesture {
-                                            viewModel.onDownloadViewTap(
-                                                chapter: chapter,
-                                                blockId: child.id,
-                                                state: state
-                                            )
-                                        }
-                                        .onBackground {
-                                            viewModel.onBackground()
-                                        }
-                                case .finished:
-                                    DownloadFinishedView()
-                                        .onTapGesture {
-                                            viewModel.onDownloadViewTap(
-                                                chapter: chapter,
-                                                blockId: child.id,
-                                                state: state
-                                            )
-                                        }
-                                }
-                            }
-                            Image(systemName: "chevron.right")
-                                .foregroundColor(Theme.Colors.accentColor)
-                        }).padding(.horizontal, 36)
-                        .padding(.vertical, 20)
->>>>>>> 153e1955
                     if chapterIndex != chapters.count - 1 {
                         Divider()
                             .frame(height: 1)
