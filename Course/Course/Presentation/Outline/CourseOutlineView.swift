--- conflicted
+++ resolved
@@ -163,7 +163,18 @@
             Theme.Colors.background
                 .ignoresSafeArea()
         )
-<<<<<<< HEAD
+        .sheet(isPresented: $showingDownloads) {
+            DownloadsView(manager: viewModel.manager)
+        }
+        .sheet(isPresented: $showingVideoDownloadQuality) {
+            viewModel.storage.userSettings.map {
+                VideoDownloadQualityContainerView(
+                    downloadQuality: $0.downloadQuality,
+                    didSelect: viewModel.update(downloadQuality:)
+                )
+            }
+        }
+
         .onReceive(
             NotificationCenter.default.publisher(
                 for: .onRefreshCourse
@@ -191,17 +202,6 @@
                 verticalID: verticalID,
                 blockID: blockID
             )
-=======
-        .sheet(isPresented: $showingDownloads) {
-            DownloadsView(manager: viewModel.manager)
-        }
-        .sheet(isPresented: $showingVideoDownloadQuality) {
-            viewModel.storage.userSettings.map {
-                VideoDownloadQualityContainerView(
-                    downloadQuality: $0.downloadQuality,
-                    didSelect: viewModel.update(downloadQuality:)
-                )
-            }
         }
     }
 
@@ -233,7 +233,6 @@
                     }
                 }
             }
->>>>>>> a050bf05
         }
     }
 
