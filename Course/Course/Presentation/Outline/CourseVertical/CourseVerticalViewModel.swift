--- conflicted
+++ resolved
@@ -45,8 +45,6 @@
         self.connectivity = connectivity
         self.verticals = chapters[chapterIndex].childs[sequentialIndex].childs
         super.init(manager: manager)
-<<<<<<< HEAD
-=======
         
         manager.publisher()
             .sink(receiveValue: { [weak self] _ in
@@ -84,7 +82,36 @@
                 }
             }
         }
->>>>>>> 5f4268c5
+    }
+    
+    @MainActor
+    private func setDownloadsStates() async {
+        guard let courseId = verticals.first?.courseId else { return }
+        let downloadTasks = await manager.getDownloadTasksForCourse(courseId)
+        var states: [String: DownloadViewState] = [:]
+        for vertical in verticals where vertical.isDownloadable {
+            var childs: [DownloadViewState] = []
+            for block in vertical.childs where block.isDownloadable {
+                if let download = downloadTasks.first(where: { $0.id == block.id }) {
+                    switch download.state {
+                    case .waiting, .inProgress:
+                        childs.append(.downloading)
+                    case .finished:
+                        childs.append(.finished)
+                    }
+                } else {
+                    childs.append(.available)
+                }
+            }
+            if childs.first(where: { $0 == .downloading }) != nil {
+                states[vertical.id] = .downloading
+            } else if childs.allSatisfy({ $0 == .finished }) {
+                states[vertical.id] = .finished
+            } else {
+                states[vertical.id] = .available
+            }
+        }
+        downloadState = states
     }
 
     func trackVerticalClicked(
