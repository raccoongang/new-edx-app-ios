--- conflicted
+++ resolved
@@ -88,14 +88,9 @@
                                     sectionName: viewModel.selectedLesson().displayName,
                                     verticalIndex: data.verticalIndex,
                                     chapters: viewModel.chapters,
-<<<<<<< HEAD
                                     chapterIndex: data.chapterIndex,
-                                    sequentialIndex: data.sequentialIndex
-=======
-                                    chapterIndex: chapterIndex,
-                                    sequentialIndex: sequentialIndex,
+                                    sequentialIndex: data.sequentialIndex,
                                     animated: true
->>>>>>> c20f7eee
                                 )
                             }
                         )
