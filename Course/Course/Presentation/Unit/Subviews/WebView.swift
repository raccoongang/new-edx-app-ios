//
//  WebView.swift
//  Course
//
//  Created by  Stepanok Ivan on 30.05.2023.
//

import SwiftUI
import Swinject
import Core
import Theme

struct WebView: View {
    let url: String
<<<<<<< HEAD
    let viewModel: CourseUnitViewModel
    var roundedBackgroundEnabled: Bool = true

    var body: some View {
        VStack(spacing: 0) {
            WebUnitView(
                url: url,
                viewModel: Container.shared.resolve(WebUnitViewModel.self)!
            )
            if roundedBackgroundEnabled {
                Spacer(minLength: 5)
            }
        }
        .if(roundedBackgroundEnabled) { view in
            view.roundedBackgroundWeb(
                strokeColor: Theme.Colors.textInputUnfocusedStroke,
                maxIpadWidth: .infinity
            )
=======
    let injections: [WebviewInjection]
    
    var body: some View {
        VStack(spacing: 0) {
            WebUnitView(url: url, viewModel: Container.shared.resolve(WebUnitViewModel.self)!, injections: injections)
            Spacer(minLength: 5)
>>>>>>> 6f3a985f
        }
    }
}<|MERGE_RESOLUTION|>--- conflicted
+++ resolved
@@ -12,15 +12,15 @@
 
 struct WebView: View {
     let url: String
-<<<<<<< HEAD
-    let viewModel: CourseUnitViewModel
+    let injections: [WebviewInjection]
     var roundedBackgroundEnabled: Bool = true
 
     var body: some View {
         VStack(spacing: 0) {
             WebUnitView(
                 url: url,
-                viewModel: Container.shared.resolve(WebUnitViewModel.self)!
+                viewModel: Container.shared.resolve(WebUnitViewModel.self)!,
+                injections: injections
             )
             if roundedBackgroundEnabled {
                 Spacer(minLength: 5)
@@ -31,14 +31,6 @@
                 strokeColor: Theme.Colors.textInputUnfocusedStroke,
                 maxIpadWidth: .infinity
             )
-=======
-    let injections: [WebviewInjection]
-    
-    var body: some View {
-        VStack(spacing: 0) {
-            WebUnitView(url: url, viewModel: Container.shared.resolve(WebUnitViewModel.self)!, injections: injections)
-            Spacer(minLength: 5)
->>>>>>> 6f3a985f
         }
     }
 }