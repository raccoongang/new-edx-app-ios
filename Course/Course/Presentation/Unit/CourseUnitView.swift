//
//  LessonView.swift
//  CourseDetails
//
//  Created by  Stepanok Ivan on 05.10.2022.
//

import Foundation
import SwiftUI
import Core
import OEXFoundation
import Discussion
import Combine
import Theme

public struct CourseUnitView: View {
    
    @ObservedObject public var viewModel: CourseUnitViewModel
    @State private var showAlert: Bool = false
    @State var alertMessage: String? {
        didSet {
            withAnimation {
                showAlert = alertMessage != nil
            }
        }
    }
    @State var offsetView: CGPoint = .zero
    @State var showDiscussion: Bool = false
    @Environment(\.isPresented) private var isPresented
    @Environment(\.isHorizontal) private var isHorizontal
    public let playerStateSubject = CurrentValueSubject<VideoPlayerState?, Never>(nil)
    
    // Dropdown parameters
    @State var showDropdown: Bool = false
    private let portraitTopSpacing: CGFloat = 60
    private let landscapeTopSpacing: CGFloat = 75
    
    @State private var videoURLs: [String: URL?] = [:]
    @State private var webURLs: [String: URL?] = [:]
    
    let isDropdownActive: Bool
    
    var sequenceTitle: String {
        let chapter = viewModel.chapters[viewModel.chapterIndex]
        let sequence = chapter.childs[viewModel.sequentialIndex]
        return sequence.displayName
    }
    
    var unitTitle: String {
        let chapter = viewModel.chapters[viewModel.chapterIndex]
        let sequence = chapter.childs[viewModel.sequentialIndex]
        let unit = sequence.childs[viewModel.verticalIndex]
        return unit.displayName
    }
    
    var isDropdownAvailable: Bool {
        viewModel.verticals.count > 1
    }
    
    var isHorizontalNavigation: Bool {
        viewModel.courseUnitProgressEnabled
    }
    
    public init(
        viewModel: CourseUnitViewModel,
        isDropdownActive: Bool = false
    ) {
        self.viewModel = viewModel
        self.isDropdownActive = isDropdownActive
        viewModel.loadIndex()
        viewModel.nextTitles()
    }
                
    public var body: some View {
        ZStack(alignment: .top) {
            // MARK: - Page Body
            ZStack(alignment: .bottom) {
                GeometryReader { reader in
                    VStack(spacing: 0) {
                        topInset(reader: reader)
                        content(reader: reader)
                    }
                    .frame(maxWidth: .infinity)
                    .clipped()

                    // MARK: Progress Dots
                    if !viewModel.courseUnitProgressEnabled {
                        LessonProgressView(viewModel: viewModel)
                    }
                }
                // MARK: - Alert
                if showAlert {
                    ZStack(alignment: .bottomLeading) {
                        Spacer()
                        HStack(spacing: 6) {
                            CoreAssets.rotateDevice.swiftUIImage.renderingMode(.template)
                                .onAppear {
                                    alertMessage = CourseLocalization.Alert.rotateDevice
                                }
                            Text(alertMessage ?? "")
                        }.shadowCardStyle(bgColor: Theme.Colors.accentColor,
                                          textColor: Theme.Colors.white)
                        .transition(.move(edge: .bottom))
                        .onAppear {
                            doAfter(Theme.Timeout.snackbarMessageLongTimeout) {
                                alertMessage = nil
                                showAlert = false
                            }
                        }
                    }
                }
                courseNavigation
            }
            .onDisappear {
                if !isPresented {
                    playerStateSubject.send(VideoPlayerState.kill)
                }
            }
            if isDropdownActive && showDropdown {
                CourseUnitVerticalsDropdownView(
                    verticals: viewModel.verticals,
                    currentIndex: viewModel.verticalIndex,
                    offsetY: isHorizontal ? landscapeTopSpacing : portraitTopSpacing,
                    showDropdown: $showDropdown
                ) { vertical in
                    let data = VerticalData.dataFor(blockId: vertical.childs.first?.id, in: viewModel.chapters)
                    viewModel.route(to: data)
                    playerStateSubject.send(VideoPlayerState.kill)
                }
            }
        }
        .ignoresSafeArea(.all, edges: .bottom)
        .onRightSwipeGesture {
            playerStateSubject.send(VideoPlayerState.kill)
            viewModel.router.back()
        }
        .onAppear {
            DispatchQueue.main.asyncAfter(deadline: .now() + 0.2) {
                showDiscussion = viewModel.selectedLesson().type == .discussion
            }
        }
        .navigationBarHidden(true)
        .navigationBarBackButtonHidden(true)
        .navigationTitle("")
        .background(
            Theme.Colors.background
                .ignoresSafeArea()
        )
        .dropdownAnimation(isActive: isDropdownActive, value: showDropdown)
    }

    // MARK: - Content

    private func topInset(reader: GeometryProxy) -> some View {
        VStack { Theme.Colors.background }
            .frame(
                width: reader.size.width,
                height: isHorizontal ?
                (viewModel.courseUnitProgressEnabled ? 78 : 75) :
                (viewModel.courseUnitProgressEnabled ? 68 : 50)
            )
    }

    @ViewBuilder
    private func content(reader: GeometryProxy) -> some View {
        let alignment = UnitAlignment(horizontalAlignment: .top, verticalAlignment: .leading)
        let offset = viewOffset(for: viewModel.index, with: reader.size, insets: reader.safeAreaInsets)
        UnitStack(isVerticalNavigation: !isHorizontalNavigation, alignment: alignment, spacing: 0) {
            let data = Array(viewModel.verticals[viewModel.verticalIndex].childs.enumerated())
            ForEach(data, id: \.offset) { index, block in
                VStack(spacing: 0) {
                    if isDropdownActive {
                        videoTitle(block: block, width: reader.size.width)
                    }
                    contentView(for: block, index: index, reader: reader)
                }
                .frame(
                    width: isHorizontal ? reader.size.width - (isHorizontalNavigation ? 0 : 16) : reader.size.width,
                    height: reader.size.height
                )
                .padding(.trailing, isHorizontal && isHorizontalNavigation ? reader.safeAreaInsets.trailing : 0)
                .id(index)
            }
        }
        .offset(x: offset.x, y: offset.y)
        .animation(.easeInOut(duration: 0.2), value: viewModel.index)
        .clipped()
        .onChange(
            of: viewModel.index,
            perform: { _ in
                DispatchQueue.main.asyncAfter(deadline: .now() + 0.2) {
                    showDiscussion = viewModel.selectedLesson().type == .discussion
                }
            }
        )
        .onReceive(
            NotificationCenter.default.publisher(
                for: NSNotification.blockCompletion
            )
        ) { _ in
            let blockID = viewModel.selectedLesson().id
            Task {
                await viewModel.blockCompletionRequest(blockID: blockID)
            }
        }
    }

    @ViewBuilder
    private func contentView(for block: CourseBlock, index: Int, reader: GeometryProxy) -> some View {
        switch LessonType.from(block, streamingQuality: viewModel.streamingQuality) {
        // MARK: YouTube
        case let .youtube(url, blockID):
            youtubeView(
                block: block,
                url: url,
                blockID: blockID,
                index: index,
                reader: reader
            )
        // MARK: Encoded Video
        case let .video(encodedUrl, blockID):
            videoView(
                block: block,
                encodedUrl: encodedUrl,
                blockID: blockID,
                index: index,
                reader: reader
            )
        // MARK: Web
        case let .web(url, injections, blockId, isDownloadable):
            webView(
                block: block,
                url: url,
                injections: injections,
                blockId: blockId,
                isDownloadable: isDownloadable,
                index: index,
                reader: reader
            )
        // MARK: Unknown
        case .unknown(let url):
            unknownView(
                block: block,
                url: url,
                index: index,
                reader: reader
            )
        // MARK: Discussion
        case let .discussion(blockID, blockKey, title):
            discussionView(
                block: block,
                blockID: blockID,
                blockKey: blockKey,
                title: title,
                index: index,
                reader: reader
            )
        }
    }

    @ViewBuilder
    private func youtubeView(
        block: CourseBlock,
        url: String,
        blockID: String,
        index: Int,
        reader: GeometryProxy
    ) -> some View {
        if index == viewModel.index {
            if viewModel.connectivity.isInternetAvaliable {
                YouTubeView(
                    name: block.displayName,
                    url: url,
                    courseID: viewModel.courseID,
                    blockID: blockID,
                    playerStateSubject: playerStateSubject,
                    languages: block.subtitles ?? [],
                    isOnScreen: index == viewModel.index
                )
                .frameLimit(width: reader.size.width)
                
                if !isHorizontal {
                    Spacer(minLength: 150)
                }
            } else {
                OfflineContentView(
                    isDownloadable: false
                )
            }
        } else {
            EmptyView()
        }
    }

    @ViewBuilder
    private func videoView(
        block: CourseBlock,
        encodedUrl: String,
        blockID: String,
        index: Int,
        reader: GeometryProxy
    ) -> some View {
        Group {
            if index == viewModel.index {
                if viewModel.connectivity.isInternetAvaliable {
                    EncodedVideoView(
                        name: block.displayName,
                        url: URL(string: encodedUrl),
                        courseID: viewModel.courseID,
                        blockID: blockID,
                        playerStateSubject: playerStateSubject,
                        languages: block.subtitles ?? [],
                        isOnScreen: index == viewModel.index
                    )
                    .padding(.top, 5)
                    .frameLimit(width: reader.size.width)
                    
                    if !isHorizontal {
                        Spacer(minLength: 150)
                    }
<<<<<<< HEAD
                }
                else if let offlineURL = videoURLs[blockID] {
=======
                } else if let offlineURL = videoURLs[blockID] {
>>>>>>> e903d391
                    EncodedVideoView(
                        name: block.displayName,
                        url: offlineURL,
                        courseID: viewModel.courseID,
                        blockID: blockID,
                        playerStateSubject: playerStateSubject,
                        languages: block.subtitles ?? [],
                        isOnScreen: index == viewModel.index
                    )
                    .padding(.top, 5)
                    .frameLimit(width: reader.size.width)
                    
                    if !isHorizontal {
                        Spacer(minLength: 150)
                    }
                } else {
                    OfflineContentView(
                        isDownloadable: true
                    )
                }
            } else {
                EmptyView()
            }
        }
        .onAppear {
            Task {
                if let url = await viewModel.urlForVideoFileOrFallback(
                    blockId: blockID,
                    url: encodedUrl
                ) {
                    videoURLs[blockID] = url
                }
            }
        }
    }

    @ViewBuilder
    private func webView(
        block: CourseBlock,
        url: String,
        injections: [WebviewInjection],
        blockId: String,
        isDownloadable: Bool,
        index: Int,
        reader: GeometryProxy
    ) -> some View {
        Group {
            if index >= viewModel.index - 1 && index <= viewModel.index + 1 {
                if viewModel.connectivity.isInternetAvaliable {
                    WebView(
                        url: url,
                        localUrl: nil,
                        injections: injections,
                        blockID: block.id,
                        roundedBackgroundEnabled: !viewModel.courseUnitProgressEnabled
                    )
                } else if let offlineURL = webURLs[blockId] {
                    WebView(
                        url: url,
                        localUrl: offlineURL?.absoluteString,
                        injections: injections,
                        blockID: block.id,
                        roundedBackgroundEnabled: !viewModel.courseUnitProgressEnabled
                    )
                } else {
                    OfflineContentView(
                        isDownloadable: isDownloadable
                    )
                }
            } else {
                EmptyView()
            }
        }
        .onAppear {
            Task {
                if let offlineURL = await viewModel.urlForOfflineContent(blockId: blockId) {
                    webURLs[blockId] = offlineURL
                }
            }
        }
    }

    @ViewBuilder
    private func unknownView(
        block: CourseBlock,
        url: String,
        index: Int,
        reader: GeometryProxy
    ) -> some View {
        if index >= viewModel.index - 1 && index <= viewModel.index + 1 {
            if viewModel.connectivity.isInternetAvaliable {
                NotAvailableOnMobileView(url: url)
                    .frameLimit(width: reader.size.width)
            } else {
                OfflineContentView(
                    isDownloadable: false
                )
            }
        } else {
            EmptyView()
        }
    }

    @ViewBuilder
    private func discussionView(
        block: CourseBlock,
        blockID: String,
        blockKey: String,
        title: String,
        index: Int,
        reader: GeometryProxy
    ) -> some View {
        if index >= viewModel.index - 1 && index <= viewModel.index + 1 {
            if viewModel.connectivity.isInternetAvaliable {
                VStack {
                    if showDiscussion {
                        DiscussionView(
                            id: viewModel.courseID,
                            blockID: blockID,
                            blockKey: blockKey,
                            title: title,
                            viewModel: viewModel
                        )
                        Spacer(minLength: 100)
                    } else {
                        VStack {
                            Color.clear
                        }
                    }
                }
                // No need for iPad paddings here because they were added
                // to PostsView that is placed inside DiscussionView
            } else {
                FullScreenErrorView(type: .noInternet)
            }
        } else {
            EmptyView()
        }
    }

    private func viewOffset(for index: Int, with size: CGSize, insets: EdgeInsets) -> CGPoint {
        let rightInset = (isHorizontal ? insets.trailing * CGFloat(index) : 0)
        let x: CGFloat = isHorizontalNavigation ? -(size.width * CGFloat(index) + rightInset) : 0
        let y: CGFloat = isHorizontalNavigation ? 0 : -(size.height * CGFloat(index))
        return CGPoint(x: x, y: y)
    }
    
    private func videoTitle(block: CourseBlock, width: CGFloat) -> some View {
        HStack {
            if block.type == .video {
                let title = block.displayName
                Text(title)
                    .lineLimit(1)
                    .font(Theme.Fonts.titleLarge)
                    .foregroundStyle(Theme.Colors.textPrimary)
                    .padding(.vertical, 10)
                    .padding(.horizontal, 20)
                Spacer()
            }
        }
        .frameLimit(width: width)
    }

    // MARK: - Course Navigation

    private var courseNavigation: some View {
        VStack(spacing: 0) {
            ZStack {
                if !isDropdownActive {
                    GeometryReader { reader in
                        VStack {
                            HStack {
                                let currentBlock = viewModel.verticals[viewModel.verticalIndex]
                                    .childs[viewModel.index]
                                if currentBlock.type == .video {
                                    let title = currentBlock.displayName
                                    Text(title)
                                        .lineLimit(1)
                                        .font(Theme.Fonts.titleLarge)
                                        .foregroundStyle(Theme.Colors.textPrimary)
                                        .padding(.leading, isHorizontal ? 30 : 42)
                                        .padding(.top, isHorizontal ? 14 : 2)
                                    Spacer()
                                }
                            }
                            .frame(maxWidth: isHorizontal ? reader.size.width * 0.5 : nil)
                            Spacer()
                        }
                    }
                }
                navigationBar
                courseNavigationView
            }
        }
        .frame(maxWidth: .infinity)
    }

    private var navigationBar: some View {
        VStack(spacing: 0) {
            ZStack(alignment: .bottom) {
                NavigationBar(
                    title: isDropdownActive ? sequenceTitle : "",
                    leftButtonAction: {
                        viewModel.router.back()
                        playerStateSubject.send(VideoPlayerState.kill)
                    }
                )
                .padding(.top, isHorizontal ? 10 : 0)
                .padding(.leading, isHorizontal ? -16 : 0)

                if isDropdownActive {
                    CourseUnitDropDownTitle(
                        title: unitTitle,
                        isAvailable: isDropdownAvailable,
                        showDropdown: $showDropdown
                    )
                    .padding(.bottom, 0)
                    .padding(.horizontal, 48)
                }
            }
            .background(Theme.Colors.background)
            .padding(.trailing, isHorizontal ? 215 : 0)

            if viewModel.courseUnitProgressEnabled {
                LessonLineProgressView(viewModel: viewModel)
                    .padding(.top, 4)
            }
            Spacer()
        }
    }

    private var courseNavigationView: some View {
        HStack(alignment: .center) {
            if isHorizontal {
                Spacer()
            }
            VStack {
                if !isHorizontal {
                    Spacer()
                }
                CourseNavigationView(
                    viewModel: viewModel,
                    playerStateSubject: playerStateSubject
                )
                if isHorizontal {
                    Spacer()
                }
            }
            .padding(.bottom, isHorizontal ? 0 : 50)
            .padding(.top, isHorizontal ? 12 : 0)
        }
    }
}

#if DEBUG
<<<<<<< HEAD
// swiftlint:disable all
=======
>>>>>>> e903d391
struct CourseUnitView_Previews: PreviewProvider {
    static var previews: some View {
        let blocks = [
            CourseBlock(
                blockId: "1",
                id: "1",
                courseId: "123",
                topicId: "1",
                graded: false,
                due: Date(),
                completion: 0,
                type: .video,
                displayName: "Lesson 1",
                studentUrl: "",
                webUrl: "",
                encodedVideo: nil,
                multiDevice: true,
                offlineDownload: nil
            ),
            CourseBlock(
                blockId: "2",
                id: "2",
                courseId: "123",
                topicId: "2",
                graded: false,
                due: Date(),
                completion: 0,
                type: .video,
                displayName: "Lesson 2",
                studentUrl: "2",
                webUrl: "2",
                encodedVideo: nil,
                multiDevice: false,
                offlineDownload: nil
            ),
            CourseBlock(
                blockId: "3",
                id: "3",
                courseId: "123",
                topicId: "3",
                graded: false,
                due: Date(),
                completion: 0,
                type: .unknown,
                displayName: "Lesson 3",
                studentUrl: "3",
                webUrl: "3",
                encodedVideo: nil,
                multiDevice: true,
                offlineDownload: nil
            ),
            CourseBlock(
                blockId: "4",
                id: "4",
                courseId: "123",
                topicId: "4",
                graded: false,
                due: Date(),
                completion: 0,
                type: .unknown,
                displayName: "4",
                studentUrl: "4",
                webUrl: "4",
                encodedVideo: nil,
                multiDevice: false,
                offlineDownload: nil
            )
        ]
        
        let chapters = [
            CourseChapter(
                blockId: "0",
                id: "0",
                displayName: "0",
                type: .chapter,
                childs: [
                    CourseSequential(
                        blockId: "5",
                        id: "5",
                        displayName: "5",
                        type: .sequential,
                        completion: 0,
                        childs: [
                            CourseVertical(
                                blockId: "6",
                                id: "6",
                                courseId: "123",
                                displayName: "6",
                                type: .vertical,
                                completion: 0,
                                childs: blocks,
                                webUrl: ""
                            )
                        ],
                        sequentialProgress: SequentialProgress(
                            assignmentType: "Advanced Assessment Tools",
                            numPointsEarned: 1,
                            numPointsPossible: 3
                        ),
                        due: Date()
                    )
                ]
            ),
            CourseChapter(
                blockId: "2",
                id: "2",
                displayName: "2",
                type: .chapter,
                childs: [
                    CourseSequential(
                        blockId: "3",
                        id: "3",
                        displayName: "3",
                        type: .sequential,
                        completion: 0,
                        childs: [
                            CourseVertical(
                                blockId: "4",
                                id: "4",
                                courseId: "1",
                                displayName: "4",
                                type: .vertical,
                                completion: 0,
                                childs: blocks,
                                webUrl: ""
                            )
                        ],
                        sequentialProgress: SequentialProgress(
                            assignmentType: "Basic Assessment Tools",
                            numPointsEarned: 1,
                            numPointsPossible: 3
                        ),
                        due: Date()
                    )
                ])
        ]
        
        return CourseUnitView(viewModel: CourseUnitViewModel(
            lessonID: "",
            courseID: "",
            courseName: "courseName",
            chapters: chapters,
            chapterIndex: 0,
            sequentialIndex: 0,
            verticalIndex: 0,
            interactor: CourseInteractor.mock,
            config: ConfigMock(),
            router: CourseRouterMock(),
            analytics: CourseAnalyticsMock(),
            connectivity: Connectivity(),
            storage: CourseStorageMock(),
            manager: DownloadManagerMock()
        ))
    }
}
<<<<<<< HEAD
// swiftlint:enable all
=======
>>>>>>> e903d391
#endif<|MERGE_RESOLUTION|>--- conflicted
+++ resolved
@@ -318,12 +318,7 @@
                     if !isHorizontal {
                         Spacer(minLength: 150)
                     }
-<<<<<<< HEAD
-                }
-                else if let offlineURL = videoURLs[blockID] {
-=======
                 } else if let offlineURL = videoURLs[blockID] {
->>>>>>> e903d391
                     EncodedVideoView(
                         name: block.displayName,
                         url: offlineURL,
@@ -579,10 +574,6 @@
 }
 
 #if DEBUG
-<<<<<<< HEAD
-// swiftlint:disable all
-=======
->>>>>>> e903d391
 struct CourseUnitView_Previews: PreviewProvider {
     static var previews: some View {
         let blocks = [
@@ -738,8 +729,4 @@
         ))
     }
 }
-<<<<<<< HEAD
-// swiftlint:enable all
-=======
->>>>>>> e903d391
 #endif