--- conflicted
+++ resolved
@@ -76,193 +76,11 @@
             ZStack(alignment: .bottom) {
                 GeometryReader { reader in
                     VStack(spacing: 0) {
-<<<<<<< HEAD
                         topInset(reader: reader)
                         content(reader: reader)
                     }
                     .frame(maxWidth: .infinity)
                     .clipped()
-=======
-                        VStack {Theme.Colors.background}.frame(width: reader.size.width,
-                                                                          height: isHorizontal ? 75 : 50)
-                        LazyVStack(alignment: .leading, spacing: 0) {
-                            let data = Array(viewModel.verticals[viewModel.verticalIndex].childs.enumerated())
-                            ForEach(data, id: \.offset) { index, block in
-                                VStack(spacing: 0) {
-                                    if isDropdownActive {
-                                        HStack {
-                                            if block.type == .video {
-                                                let title = block.displayName
-                                                Text(title)
-                                                    .lineLimit(1)
-                                                    .font(Theme.Fonts.titleLarge)
-                                                    .foregroundStyle(Theme.Colors.textPrimary)
-                                                    .padding(.vertical, 10)
-                                                    .padding(.horizontal, 20)
-                                                Spacer()
-                                            }
-                                        }
-                                    }
-                                        switch LessonType.from(block) {
-                                            // MARK: YouTube
-                                        case let .youtube(url, blockID):
-                                            if index >= viewModel.index - 1 && index <= viewModel.index + 1 {
-                                            if viewModel.connectivity.isInternetAvaliable {
-                                                YouTubeView(
-                                                    name: block.displayName,
-                                                    url: url,
-                                                    courseID: viewModel.courseID,
-                                                    blockID: blockID,
-                                                    playerStateSubject: playerStateSubject,
-                                                    languages: block.subtitles ?? [],
-                                                    isOnScreen: index == viewModel.index
-                                                ).frameLimit()
-                                               
-                                                if !isHorizontal {
-                                                    Spacer(minLength: 150)
-                                                }
-                                            } else {
-                                                NoInternetView(playerStateSubject: playerStateSubject)
-                                            }
-                                        } else {
-                                            EmptyView()
-                                        }
-                                            // MARK: Encoded Video
-                                        case let .video(encodedUrl, blockID):
-                                            if index == viewModel.index {
-                                            let url = viewModel.urlForVideoFileOrFallback(
-                                                blockId: blockID,
-                                                url: encodedUrl
-                                            )
-                                            if viewModel.connectivity.isInternetAvaliable || url?.isFileURL == true {
-                                                EncodedVideoView(
-                                                    name: block.displayName,
-                                                    url: url,
-                                                    courseID: viewModel.courseID,
-                                                    blockID: blockID,
-                                                    playerStateSubject: playerStateSubject,
-                                                    languages: block.subtitles ?? [],
-                                                    isOnScreen: index == viewModel.index
-                                                ).frameLimit()
-                                                
-                                                if !isHorizontal {
-                                                    Spacer(minLength: 150)
-                                                }
-                                            } else {
-                                                NoInternetView(playerStateSubject: playerStateSubject)
-                                            }
-                                        }
-                                            // MARK: Web
-                                        case let .web(url, injections):
-                                            if index >= viewModel.index - 1 && index <= viewModel.index + 1 {
-                                                if viewModel.connectivity.isInternetAvaliable {
-                                                    WebView(
-                                                        url: url,
-                                                        injections: injections
-                                                    )
-                                                } else {
-                                                    NoInternetView(playerStateSubject: playerStateSubject)
-                                                }
-                                            } else {
-                                                EmptyView()
-                                            }
-                                            // MARK: Unknown
-                                        case .unknown(let url):
-                                            if index >= viewModel.index - 1 && index <= viewModel.index + 1 {
-                                            if viewModel.connectivity.isInternetAvaliable {
-                                                ScrollView(showsIndicators: false) {
-                                                    UnknownView(url: url, viewModel: viewModel)
-                                                    Spacer()
-                                                        .frame(minHeight: 100)
-                                                }
-                                            } else {
-                                                NoInternetView(playerStateSubject: playerStateSubject)
-                                            }
-                                        } else {
-                                            EmptyView()
-                                        }
-                                            // MARK: Discussion
-                                        case let .discussion(blockID, blockKey, title):
-                                            if index >= viewModel.index - 1 && index <= viewModel.index + 1 {
-                                            if viewModel.connectivity.isInternetAvaliable {
-                                                VStack {
-                                                    if showDiscussion {
-                                                        DiscussionView(
-                                                            id: viewModel.courseID,
-                                                            blockID: blockID,
-                                                            blockKey: blockKey,
-                                                            title: title,
-                                                            viewModel: viewModel
-                                                        )
-                                                        Spacer(minLength: 100)
-                                                    } else {
-                                                        VStack {
-                                                            Color.clear
-                                                        }
-                                                    }
-                                                }.frameLimit()
-                                            } else {
-                                                NoInternetView(playerStateSubject: playerStateSubject)
-                                            }
-                                        } else {
-                                            EmptyView()
-                                        }
-                                        }
-                                    
-                                }
-                                .frame(
-                                    width: isHorizontal ? reader.size.width - 16 : reader.size.width,
-                                    height: reader.size.height
-                                )
-                                .id(index)
-                            }
-                        }
-                        .offset(y: offsetView)
-                        .clipped()
-                        .onAppear {
-                            offsetView = -(reader.size.height * CGFloat(viewModel.index))
-                        }
-                        .onAppear {
-                            NotificationCenter.default.addObserver(forName: UIResponder.keyboardWillShowNotification,
-                                                                   object: nil, queue: .main) { _ in
-                                offsetView = -(reader.size.height * CGFloat(viewModel.index))
-                            }
-                            NotificationCenter.default.addObserver(forName: UIResponder.keyboardDidShowNotification,
-                                                                   object: nil, queue: .main) { _ in
-                                offsetView = -(reader.size.height * CGFloat(viewModel.index))
-                            }
-                            NotificationCenter.default.addObserver(forName: UIResponder.keyboardDidHideNotification,
-                                                                   object: nil, queue: .main) { _ in
-                                offsetView = -(reader.size.height * CGFloat(viewModel.index))
-                            }
-                        }
-                        .onChange(of: UIDevice.current.orientation, perform: { _ in
-                            offsetView = -(reader.size.height * CGFloat(viewModel.index))
-                        })
-                        .onChange(of: viewModel.verticalIndex, perform: { index in
-                            DispatchQueue.main.async {
-                                withAnimation(Animation.easeInOut(duration: 0.2)) {
-                                    offsetView = -(reader.size.height * CGFloat(index))
-                                }
-                            }
-                            
-                        })
-                        .onChange(of: viewModel.index, perform: { index in
-                            DispatchQueue.main.async {
-                                withAnimation(Animation.easeInOut(duration: 0.2)) {
-                                    offsetView = -(reader.size.height * CGFloat(index))
-                                    DispatchQueue.main.asyncAfter(deadline: .now() + 0.2) {
-                                        showDiscussion = viewModel.selectedLesson().type == .discussion
-                                    }
-                                }
-                            }
-                            
-                        })
-                        
-                    }.frame(maxWidth: .infinity)
-                        .clipped()
-                    
->>>>>>> 6f3a985f
                     // MARK: Progress Dots
                     if !viewModel.courseUnitProgressEnabled {
                         LessonProgressView(viewModel: viewModel)
@@ -289,81 +107,7 @@
                         }
                     }
                 }
-<<<<<<< HEAD
                 courseNavigation
-=======
-                
-                // MARK: - Course Navigation
-                VStack {
-                    ZStack {
-                        if !isDropdownActive {
-                            GeometryReader { reader in
-                                VStack {
-                                    HStack {
-                                        let currentBlock = viewModel.verticals[viewModel.verticalIndex]
-                                            .childs[viewModel.index]
-                                        if currentBlock.type == .video {
-                                            let title = currentBlock.displayName
-                                            Text(title)
-                                                .lineLimit(1)
-                                                .font(Theme.Fonts.titleLarge)
-                                                .foregroundStyle(Theme.Colors.textPrimary)
-                                                .padding(.leading, isHorizontal ? 30 : 42)
-                                                .padding(.top, isHorizontal ? 14 : 2)
-                                            Spacer()
-                                        }
-                                    }.frame(maxWidth: isHorizontal ? reader.size.width * 0.5 : nil)
-                                    Spacer()
-                                }
-                            }
-                        }
-                        VStack {
-                            Group {
-                                NavigationBar(
-                                    title: isDropdownActive ? sequenceTitle : "",
-                                    leftButtonAction: {
-                                        viewModel.router.back()
-                                        playerStateSubject.send(VideoPlayerState.kill)
-                                    })
-                                .padding(.top, isHorizontal ? 10 : 0)
-                                .padding(.leading, isHorizontal ? -16 : 0)
-                                if isDropdownActive {
-                                    CourseUnitDropDownTitle(
-                                        title: unitTitle,
-                                        isAvailable: isDropdownAvailable,
-                                        showDropdown: $showDropdown)
-                                    .padding(.top, 0)
-                                    .padding(.horizontal, 48)
-                                    .offset(y: -25)
-                                }
-                            }
-                            .padding(.trailing, isHorizontal ? 215 : 0)
-                            Spacer()
-                        }
-                        HStack(alignment: .center) {
-                            if isHorizontal {
-                                Spacer()
-                            }
-                            VStack {
-                                if !isHorizontal {
-                                    Spacer()
-                                }
-                                CourseNavigationView(
-                                    sectionName: sectionName,
-                                    viewModel: viewModel,
-                                    playerStateSubject: playerStateSubject
-                                )
-                                if isHorizontal {
-                                    Spacer()
-                                }
-                            }//.frame(height: isHorizontal ? nil : 44)
-                            
-                            .padding(.bottom, isHorizontal ? 0 : 50)
-                            .padding(.top, isHorizontal ? 12 : 0)
-                        }.frameLimit(sizePortrait: 420)
-                    }
-                }.frame(maxWidth: .infinity)
->>>>>>> 6f3a985f
             }
             .onDisappear {
                 if !isPresented {
@@ -473,12 +217,12 @@
                             }
                         }
                         // MARK: Web
-                    case .web(let url):
+                    case let .web(url, injections):
                         if index >= viewModel.index - 1 && index <= viewModel.index + 1 {
                             if viewModel.connectivity.isInternetAvaliable {
                                 WebView(
                                     url: url,
-                                    viewModel: viewModel,
+                                    injections: injections,
                                     roundedBackgroundEnabled: !viewModel.courseUnitProgressEnabled
                                 )
                             } else {
@@ -491,8 +235,11 @@
                     case .unknown(let url):
                         if index >= viewModel.index - 1 && index <= viewModel.index + 1 {
                             if viewModel.connectivity.isInternetAvaliable {
-                                UnknownView(url: url, viewModel: viewModel)
-                                Spacer()
+                                ScrollView(showsIndicators: false) {
+                                    UnknownView(url: url, viewModel: viewModel)
+                                    Spacer()
+                                        .frame(minHeight: 100)
+                                }
                             } else {
                                 NoInternetView(playerStateSubject: playerStateSubject)
                             }
@@ -664,9 +411,11 @@
                         showDropdown: $showDropdown
                     )
                     .padding(.bottom, 0)
+                    .padding(.horizontal, 48)
                 }
             }
             .background(Theme.Colors.background)
+            .padding(.trailing, isHorizontal ? 215 : 0)
 
             if viewModel.courseUnitProgressEnabled {
                 LessonLineProgressView(viewModel: viewModel)
