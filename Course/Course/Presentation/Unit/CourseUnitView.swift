--- conflicted
+++ resolved
@@ -76,194 +76,12 @@
             ZStack(alignment: .bottom) {
                 GeometryReader { reader in
                     VStack(spacing: 0) {
-<<<<<<< HEAD
                         topInset(reader: reader)
                         content(reader: reader)
                     }
                     .frame(maxWidth: .infinity)
                     .clipped()
-=======
-                        VStack {Theme.Colors.background}.frame(width: reader.size.width,
-                                                                          height: isHorizontal ? 75 : 50)
-                        LazyVStack(alignment: .leading, spacing: 0) {
-                            let data = Array(viewModel.verticals[viewModel.verticalIndex].childs.enumerated())
-                            ForEach(data, id: \.offset) { index, block in
-                                VStack(spacing: 0) {
-                                    if isDropdownActive {
-                                        HStack {
-                                            if block.type == .video {
-                                                let title = block.displayName
-                                                Text(title)
-                                                    .lineLimit(1)
-                                                    .font(Theme.Fonts.titleLarge)
-                                                    .foregroundStyle(Theme.Colors.textPrimary)
-                                                    .padding(.vertical, 10)
-                                                    .padding(.horizontal, 20)
-                                                Spacer()
-                                            }
-                                        }
-                                    }
-                                    switch LessonType.from(block, streamingQuality: viewModel.streamingQuality) {
-                                            // MARK: YouTube
-                                        case let .youtube(url, blockID):
-                                            if index >= viewModel.index - 1 && index <= viewModel.index + 1 {
-                                            if viewModel.connectivity.isInternetAvaliable {
-                                                YouTubeView(
-                                                    name: block.displayName,
-                                                    url: url,
-                                                    courseID: viewModel.courseID,
-                                                    blockID: blockID,
-                                                    playerStateSubject: playerStateSubject,
-                                                    languages: block.subtitles ?? [],
-                                                    isOnScreen: index == viewModel.index
-                                                ).frameLimit()
-                                               
-                                                if !isHorizontal {
-                                                    Spacer(minLength: 150)
-                                                }
-                                            } else {
-                                                NoInternetView(playerStateSubject: playerStateSubject)
-                                            }
-                                        } else {
-                                            EmptyView()
-                                        }
-                                            // MARK: Encoded Video
-                                        case let .video(encodedUrl, blockID):
-                                            if index == viewModel.index {
-                                            let url = viewModel.urlForVideoFileOrFallback(
-                                                blockId: blockID,
-                                                url: encodedUrl
-                                            )
-                                            if viewModel.connectivity.isInternetAvaliable || url?.isFileURL == true {
-                                                EncodedVideoView(
-                                                    name: block.displayName,
-                                                    url: url,
-                                                    courseID: viewModel.courseID,
-                                                    blockID: blockID,
-                                                    playerStateSubject: playerStateSubject,
-                                                    languages: block.subtitles ?? [],
-                                                    isOnScreen: index == viewModel.index
-                                                )
-                                                .frameLimit()
-
-                                                if !isHorizontal {
-                                                    Spacer(minLength: 150)
-                                                }
-                                            } else {
-                                                NoInternetView(playerStateSubject: playerStateSubject)
-                                            }
-                                        }
-                                            // MARK: Web
-                                        case let .web(url, injections):
-                                            if index >= viewModel.index - 1 && index <= viewModel.index + 1 {
-                                                if viewModel.connectivity.isInternetAvaliable {
-                                                    WebView(
-                                                        url: url,
-                                                        injections: injections
-                                                    )
-                                                } else {
-                                                    NoInternetView(playerStateSubject: playerStateSubject)
-                                                }
-                                            } else {
-                                                EmptyView()
-                                            }
-                                            // MARK: Unknown
-                                        case .unknown(let url):
-                                            if index >= viewModel.index - 1 && index <= viewModel.index + 1 {
-                                            if viewModel.connectivity.isInternetAvaliable {
-                                                ScrollView(showsIndicators: false) {
-                                                    UnknownView(url: url, viewModel: viewModel)
-                                                    Spacer()
-                                                        .frame(minHeight: 100)
-                                                }
-                                            } else {
-                                                NoInternetView(playerStateSubject: playerStateSubject)
-                                            }
-                                        } else {
-                                            EmptyView()
-                                        }
-                                            // MARK: Discussion
-                                        case let .discussion(blockID, blockKey, title):
-                                            if index >= viewModel.index - 1 && index <= viewModel.index + 1 {
-                                            if viewModel.connectivity.isInternetAvaliable {
-                                                VStack {
-                                                    if showDiscussion {
-                                                        DiscussionView(
-                                                            id: viewModel.courseID,
-                                                            blockID: blockID,
-                                                            blockKey: blockKey,
-                                                            title: title,
-                                                            viewModel: viewModel
-                                                        )
-                                                        Spacer(minLength: 100)
-                                                    } else {
-                                                        VStack {
-                                                            Color.clear
-                                                        }
-                                                    }
-                                                }.frameLimit()
-                                            } else {
-                                                NoInternetView(playerStateSubject: playerStateSubject)
-                                            }
-                                        } else {
-                                            EmptyView()
-                                        }
-                                        }
-                                    
-                                }
-                                .frame(
-                                    width: isHorizontal ? reader.size.width - 16 : reader.size.width,
-                                    height: reader.size.height
-                                )
-                                .id(index)
-                            }
-                        }
-                        .offset(y: offsetView)
-                        .clipped()
-                        .onAppear {
-                            offsetView = -(reader.size.height * CGFloat(viewModel.index))
-                        }
-                        .onAppear {
-                            NotificationCenter.default.addObserver(forName: UIResponder.keyboardWillShowNotification,
-                                                                   object: nil, queue: .main) { _ in
-                                offsetView = -(reader.size.height * CGFloat(viewModel.index))
-                            }
-                            NotificationCenter.default.addObserver(forName: UIResponder.keyboardDidShowNotification,
-                                                                   object: nil, queue: .main) { _ in
-                                offsetView = -(reader.size.height * CGFloat(viewModel.index))
-                            }
-                            NotificationCenter.default.addObserver(forName: UIResponder.keyboardDidHideNotification,
-                                                                   object: nil, queue: .main) { _ in
-                                offsetView = -(reader.size.height * CGFloat(viewModel.index))
-                            }
-                        }
-                        .onChange(of: UIDevice.current.orientation, perform: { _ in
-                            offsetView = -(reader.size.height * CGFloat(viewModel.index))
-                        })
-                        .onChange(of: viewModel.verticalIndex, perform: { index in
-                            DispatchQueue.main.async {
-                                withAnimation(Animation.easeInOut(duration: 0.2)) {
-                                    offsetView = -(reader.size.height * CGFloat(index))
-                                }
-                            }
-                            
-                        })
-                        .onChange(of: viewModel.index, perform: { index in
-                            DispatchQueue.main.async {
-                                withAnimation(Animation.easeInOut(duration: 0.2)) {
-                                    offsetView = -(reader.size.height * CGFloat(index))
-                                    DispatchQueue.main.asyncAfter(deadline: .now() + 0.2) {
-                                        showDiscussion = viewModel.selectedLesson().type == .discussion
-                                    }
-                                }
-                            }
-                            
-                        })
-                        
-                    }.frame(maxWidth: .infinity)
-                        .clipped()
-                    
->>>>>>> a050bf05
+
                     // MARK: Progress Dots
                     if !viewModel.courseUnitProgressEnabled {
                         LessonProgressView(viewModel: viewModel)
@@ -352,7 +170,7 @@
                     if isDropdownActive {
                         dropdown(block: block)
                     }
-                    switch LessonType.from(block) {
+                    switch LessonType.from(block, streamingQuality: viewModel.streamingQuality) {
                         // MARK: YouTube
                     case let .youtube(url, blockID):
                         if index >= viewModel.index - 1 && index <= viewModel.index + 1 {
@@ -373,6 +191,7 @@
                             } else {
                                 NoInternetView(playerStateSubject: playerStateSubject)
                             }
+                            
                         } else {
                             EmptyView()
                         }
