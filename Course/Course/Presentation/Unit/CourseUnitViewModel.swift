//
//  LessonViewModel.swift
//  CourseDetails
//
//  Created by  Stepanok Ivan on 05.10.2022.
//

import SwiftUI
import Core

public enum LessonType: Equatable {
    case web(String)
    case youtube(viewYouTubeUrl: String, blockID: String)
    case video(videoUrl: String, blockID: String)
    case unknown(String)
    case discussion(String, String, String)
    
    static func from(_ block: CourseBlock) -> Self {
        switch block.type {
        case .course, .chapter, .vertical, .sequential, .unknown:
            return .unknown(block.studentUrl)
        case .html:
            return .web(block.studentUrl)
        case .discussion:
            return .discussion(block.topicId ?? "", block.id, block.displayName)
        case .video:
            if block.youTubeUrl != nil, let encodedVideo = block.videoUrl {
                return .video(videoUrl: encodedVideo, blockID: block.id)
            } else if let viewYouTubeUrl = block.youTubeUrl {
                return .youtube(viewYouTubeUrl: viewYouTubeUrl, blockID: block.id)
            } else if let encodedVideo = block.videoUrl {
                return .video(videoUrl: encodedVideo, blockID: block.id)
            } else {
                return .unknown(block.studentUrl)
            }
            
        case .problem:
            return .web(block.studentUrl)
        }
    }
}

public class CourseUnitViewModel: ObservableObject {
    
    enum LessonAction {
        case next
        case previous
    }
    
    var verticals: [CourseVertical]
    var verticalIndex: Int
    var courseName: String
    
    @Published var index: Int = 0
    var previousLesson: String = ""
    var nextLesson: String = ""
    @Published var showError: Bool = false
    var errorMessage: String? {
        didSet {
            showError = errorMessage != nil
        }
    }
    
    var lessonID: String
    var courseID: String
    
    private let interactor: CourseInteractorProtocol
    let router: CourseRouter
    let analytics: CourseAnalytics
    let connectivity: ConnectivityProtocol
    private let manager: DownloadManagerProtocol
    private var subtitlesDownloaded: Bool = false
    let chapters: [CourseChapter]
    let chapterIndex: Int
    let sequentialIndex: Int
    
    func loadIndex() {
        index = selectLesson()
    }
    
    public init(
        lessonID: String,
        courseID: String,
        courseName: String,
        chapters: [CourseChapter],
        chapterIndex: Int,
        sequentialIndex: Int,
        verticalIndex: Int,
        interactor: CourseInteractorProtocol,
        router: CourseRouter,
        analytics: CourseAnalytics,
        connectivity: ConnectivityProtocol,
        manager: DownloadManagerProtocol
    ) {
        self.lessonID = lessonID
        self.courseID = courseID
        self.courseName = courseName
        self.chapters = chapters
        self.chapterIndex = chapterIndex
        self.sequentialIndex = sequentialIndex
        self.verticalIndex = verticalIndex
        self.verticals = chapters[chapterIndex].childs[sequentialIndex].childs
        self.interactor = interactor
        self.router = router
        self.analytics = analytics
        self.connectivity = connectivity
        self.manager = manager
    }
    
    private func selectLesson() -> Int {
        guard verticals[verticalIndex].childs.count > 0 else { return 0 }
        let index = verticals[verticalIndex].childs.firstIndex(where: { $0.id == lessonID }) ?? 0
        nextTitles()
        return index
    }
    
    func selectedLesson() -> CourseBlock {
        return verticals[verticalIndex].childs[index]
    }
    
    func select(move: LessonAction) {
        switch move {
        case .next:
            if index != verticals[verticalIndex].childs.count - 1 { index += 1 }
            let nextBlock = verticals[verticalIndex].childs[index]
            nextTitles()
            analytics.nextBlockClicked(
                courseId: courseID,
                courseName: courseName,
                blockId: nextBlock.blockId,
                blockName: nextBlock.displayName
            )
        case .previous:
            if index != 0 { index -= 1 }
            nextTitles()
            let prevBlock = verticals[verticalIndex].childs[index]
            analytics.prevBlockClicked(
                courseId: courseID,
                courseName: courseName,
                blockId: prevBlock.blockId,
                blockName: prevBlock.displayName
            )
        }
    }
    
    @MainActor
    func blockCompletionRequest(blockID: String) async {
        do {
            try await interactor.blockCompletionRequest(courseID: courseID, blockID: blockID)
        } catch let error {
            if error.isInternetError || error is NoCachedDataError {
                errorMessage = CoreLocalization.Error.slowOrNoInternetConnection
            } else {
                errorMessage = CoreLocalization.Error.unknownError
            }
        }
    }
    
    func nextTitles() {
        if index != 0 {
            previousLesson = verticals[verticalIndex].childs[index - 1].displayName
        } else {
            previousLesson = ""
        }
        if index != verticals[verticalIndex].childs.count - 1 {
            nextLesson = verticals[verticalIndex].childs[index + 1].displayName
        } else {
            nextLesson = ""
        }
    }
    
    func urlForVideoFileOrFallback(blockId: String, url: String) -> URL? {
        if let fileURL = manager.fileUrl(for: blockId) {
            return fileURL
        } else {
            return URL(string: url)
        }
    }
    
    func trackFinishVerticalBackToOutlineClicked() {
        analytics.finishVerticalBackToOutlineClicked(courseId: courseID, courseName: courseName)
    }
<<<<<<< HEAD

    //MARK: Navigation to next vertical
    typealias VerticalData = (chapterIndex: Int, sequentialIndex: Int, verticalIndex: Int)
    var nextData: VerticalData? {
        nextData(from: (chapterIndex, sequentialIndex, verticalIndex))
    }
    
    private func chapter(for data: VerticalData) -> CourseChapter? {
        guard data.chapterIndex >= 0 && data.chapterIndex < chapters.count else { return nil }
        return chapters[data.chapterIndex]
    }
    
    private func sequential(for data: VerticalData) -> CourseSequential? {
        guard let chapter = chapter(for: data),
              data.sequentialIndex >= 0 && data.sequentialIndex < chapter.childs.count
        else { return nil }
        return chapter.childs[data.sequentialIndex]
    }
    
    func vertical(for data: VerticalData) -> CourseVertical? {
        guard let sequential = sequential(for: data),
            data.verticalIndex >= 0 && data.verticalIndex < sequential.childs.count
        else { return nil }
        return sequential.childs[data.verticalIndex]
    }
        
    private func sequentials(for data: VerticalData) -> [CourseSequential]? {
        guard let chapter = chapter(for: data) else { return nil }
        return chapter.childs
    }
    
    private func verticals(for data: VerticalData) -> [CourseVertical]? {
        guard let sequential = sequential(for: data) else { return nil }
        return sequential.childs
    }
    
    private func nextData(from data: VerticalData) -> VerticalData? {
        var resultData: VerticalData = data
        if let verticals = verticals(for: data), verticals.count > data.verticalIndex + 1 {
            resultData = (data.chapterIndex, data.sequentialIndex, data.verticalIndex + 1)
        } else if let sequentials = sequentials(for: data), sequentials.count > data.sequentialIndex + 1 {
            resultData = (data.chapterIndex, data.sequentialIndex + 1, 0)
        } else if chapters.count > data.chapterIndex + 1 {
            resultData = (data.chapterIndex + 1, 0, 0)
        } else {
            return nil
        }

        if let vertical = vertical(for: resultData), vertical.childs.count > 0 {
            return resultData
        } else {
            return nextData(from: resultData)
=======
    
    func route(to vertical: CourseVertical) {
        if let index = verticals.firstIndex(where: { $0.id == vertical.id }),
            let block = vertical.childs.first {
            router.replaceCourseUnit(
                courseName: courseName,
                blockId: block.id,
                courseID: courseID,
                sectionName: block.displayName,
                verticalIndex: index,
                chapters: chapters,
                chapterIndex: chapterIndex,
                sequentialIndex: sequentialIndex,
                animated: false
            )
>>>>>>> c20f7eee
        }
    }
}<|MERGE_RESOLUTION|>--- conflicted
+++ resolved
@@ -180,7 +180,6 @@
     func trackFinishVerticalBackToOutlineClicked() {
         analytics.finishVerticalBackToOutlineClicked(courseId: courseID, courseName: courseName)
     }
-<<<<<<< HEAD
 
     //MARK: Navigation to next vertical
     typealias VerticalData = (chapterIndex: Int, sequentialIndex: Int, verticalIndex: Int)
@@ -228,13 +227,14 @@
         } else {
             return nil
         }
-
+        
         if let vertical = vertical(for: resultData), vertical.childs.count > 0 {
             return resultData
         } else {
             return nextData(from: resultData)
-=======
-    
+        }
+    }
+
     func route(to vertical: CourseVertical) {
         if let index = verticals.firstIndex(where: { $0.id == vertical.id }),
             let block = vertical.childs.first {
@@ -249,7 +249,6 @@
                 sequentialIndex: sequentialIndex,
                 animated: false
             )
->>>>>>> c20f7eee
         }
     }
 }