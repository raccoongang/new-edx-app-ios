//
//  HandoutsView.swift
//  Course
//
//  Created by  Stepanok Ivan on 27.02.2023.
//

import SwiftUI
import Core
import Theme

struct HandoutsView: View {
    
    private let courseID: String
    @Binding private var coordinate: CGFloat
    @Binding private var collapsed: Bool
    @Binding private var viewHeight: CGFloat
    
    @StateObject
    private var viewModel: HandoutsViewModel
    
    public init(
        courseID: String,
        coordinate: Binding<CGFloat>,
        collapsed: Binding<Bool>,
        viewHeight: Binding<CGFloat>,
        viewModel: HandoutsViewModel
    ) {
        self.courseID = courseID
        self._coordinate = coordinate
        self._collapsed = collapsed
        self._viewHeight = viewHeight
        self._viewModel = StateObject(wrappedValue: { viewModel }())
    }
    
    public var body: some View {
        GeometryReader { proxy in
            ZStack(alignment: .top) {
                VStack(alignment: .center) {
                    // MARK: - Page Body
                    ScrollView {
                        DynamicOffsetView(
                            coordinate: $coordinate,
                            collapsed: $collapsed,
                            viewHeight: $viewHeight
                        )
                        if viewModel.isShowProgress {
                            HStack(alignment: .center) {
                                ProgressBar(size: 40, lineWidth: 8)
                                    .padding(.top, 200)
                                    .padding(.horizontal)
                            }
                        } else {
                            VStack(alignment: .leading) {
                                HandoutsItemCell(type: .handouts, onTapAction: { type in
                                    viewModel.router.showHandoutsUpdatesView(
                                        handouts: viewModel.handouts,
                                        announcements: nil,
                                        router: viewModel.router,
<<<<<<< HEAD
                                        cssInjector: viewModel.cssInjector,
                                        type: type
                                    )
                                    viewModel.analytics.trackCourseEvent(
=======
                                        cssInjector: viewModel.cssInjector)
                                    viewModel.analytics.trackCourseScreenEvent(
>>>>>>> 5f4268c5
                                        .courseHandouts,
                                        biValue: .courseHandouts,
                                        courseID: courseID
                                    )
                                })
                                Divider()
<<<<<<< HEAD
                                HandoutsItemCell(type: .announcements, onTapAction: { type in
                                    viewModel.router.showHandoutsUpdatesView(
                                        handouts: nil,
                                        announcements: viewModel.updates,
                                        router: viewModel.router,
                                        cssInjector: viewModel.cssInjector,
                                        type: type
                                    )
                                    viewModel.analytics.trackCourseEvent(
                                        .courseAnnouncement,
                                        biValue: .courseAnnouncement,
                                        courseID: courseID
                                    )
=======
                                    .frame(height: 1)
                                    .overlay(Theme.Colors.cardViewStroke)
                                    .accessibilityIdentifier("divider")
                                HandoutsItemCell(type: .announcements, onTapAction: {
                                    if !viewModel.updates.isEmpty {
                                        viewModel.router.showHandoutsUpdatesView(
                                            handouts: nil,
                                            announcements: viewModel.updates,
                                            router: viewModel.router,
                                            cssInjector: viewModel.cssInjector)
                                        viewModel.analytics.trackCourseScreenEvent(
                                            .courseAnnouncement,
                                            biValue: .courseAnnouncement,
                                            courseID: courseID
                                        )
                                    }
>>>>>>> 5f4268c5
                                })
                            }.padding(.horizontal, 32)
                            Spacer(minLength: 84)
                        }
                    }
                }
                .frameLimit(width: proxy.size.width)
                // MARK: - Offline mode SnackBar
                OfflineSnackBarView(
                    connectivity: viewModel.connectivity,
                    reloadAction: {
                        Task {
                            await viewModel.getHandouts(courseID: courseID)
                            await viewModel.getUpdates(courseID: courseID)
                        }
                    }
                )
                
                // MARK: - Error Alert
                if viewModel.showError {
                    VStack {
                        Spacer()
                        SnackBarView(message: viewModel.errorMessage)
                    }
                    .padding(.bottom, viewModel.connectivity.isInternetAvaliable
                             ? 0 : OfflineSnackBarView.height)
                    .transition(.move(edge: .bottom))
                    .onAppear {
                        doAfter(Theme.Timeout.snackbarMessageLongTimeout) {
                            viewModel.errorMessage = nil
                        }
                    }
                }
            }
            
            .onFirstAppear {
                Task {
                    await viewModel.getHandouts(courseID: courseID)
                    await viewModel.getUpdates(courseID: courseID)
                }
            }
            .background(
                Theme.Colors.background
                    .ignoresSafeArea()
            )
        }
    }
}

#if DEBUG
struct HandoutsView_Previews: PreviewProvider {
    static var previews: some View {
        
        let viewModel = HandoutsViewModel(interactor: CourseInteractor.mock,
                                          router: CourseRouterMock(),
                                          cssInjector: CSSInjectorMock(),
                                          connectivity: Connectivity(),
                                          courseID: "",
                                          analytics: CourseAnalyticsMock())
        HandoutsView(
            courseID: "",
            coordinate: .constant(0),
            collapsed: .constant(false),
            viewHeight: .constant(0),
            viewModel: viewModel
        )
    }
}
#endif

public enum HandoutsItemType: String {
    case handouts
    case announcements
    
    var title: String {
        switch self {
        case .handouts:
            return CourseLocalization.HandoutsCellHandouts.title
        case .announcements:
            return CourseLocalization.HandoutsCellAnnouncements.title
        }
    }
    
    var description: String {
        switch self {
        case .handouts:
            return CourseLocalization.HandoutsCellHandouts.description
        case .announcements:
            return CourseLocalization.HandoutsCellAnnouncements.description
        }
    }
    
    var image: Image {
        switch self {
        case .handouts:
            return CoreAssets.handouts.swiftUIImage
        case .announcements:
            return CoreAssets.announcements.swiftUIImage
        }
    }
}

struct HandoutsItemCell: View {
    private let type: HandoutsItemType
    private let onTapAction: (HandoutsItemType) -> Void
    
    public init(type: HandoutsItemType, onTapAction: @escaping (HandoutsItemType) -> Void) {
        self.type = type
        self.onTapAction = onTapAction
    }
    
    public var body: some View {
        Button(action: {
            onTapAction(type)
        }, label: {
            HStack(spacing: 12) {
                type.image.renderingMode(.template)
                    .foregroundColor(Theme.Colors.textPrimary)
                    .frame(width: 24, height: 24)
                VStack(alignment: .leading) {
                    Text(type.title)
                        .foregroundColor(Theme.Colors.textPrimary)
                        .font(Theme.Fonts.titleSmall)
                    Text(type.description)
                        .foregroundColor(Theme.Colors.textSecondary)
                        .font(Theme.Fonts.labelSmall)
                }
                Spacer()
                Image(systemName: "chevron.right").resizable()
                    .frame(width: 7, height: 12)
                    .foregroundColor(Theme.Colors.accentColor)
            }
        }).padding(.vertical, 16)
        
    }
}<|MERGE_RESOLUTION|>--- conflicted
+++ resolved
@@ -57,22 +57,19 @@
                                         handouts: viewModel.handouts,
                                         announcements: nil,
                                         router: viewModel.router,
-<<<<<<< HEAD
                                         cssInjector: viewModel.cssInjector,
                                         type: type
                                     )
-                                    viewModel.analytics.trackCourseEvent(
-=======
-                                        cssInjector: viewModel.cssInjector)
                                     viewModel.analytics.trackCourseScreenEvent(
->>>>>>> 5f4268c5
                                         .courseHandouts,
                                         biValue: .courseHandouts,
                                         courseID: courseID
                                     )
                                 })
                                 Divider()
-<<<<<<< HEAD
+                                    .frame(height: 1)
+                                    .overlay(Theme.Colors.cardViewStroke)
+                                    .accessibilityIdentifier("divider")
                                 HandoutsItemCell(type: .announcements, onTapAction: { type in
                                     viewModel.router.showHandoutsUpdatesView(
                                         handouts: nil,
@@ -86,24 +83,6 @@
                                         biValue: .courseAnnouncement,
                                         courseID: courseID
                                     )
-=======
-                                    .frame(height: 1)
-                                    .overlay(Theme.Colors.cardViewStroke)
-                                    .accessibilityIdentifier("divider")
-                                HandoutsItemCell(type: .announcements, onTapAction: {
-                                    if !viewModel.updates.isEmpty {
-                                        viewModel.router.showHandoutsUpdatesView(
-                                            handouts: nil,
-                                            announcements: viewModel.updates,
-                                            router: viewModel.router,
-                                            cssInjector: viewModel.cssInjector)
-                                        viewModel.analytics.trackCourseScreenEvent(
-                                            .courseAnnouncement,
-                                            biValue: .courseAnnouncement,
-                                            courseID: courseID
-                                        )
-                                    }
->>>>>>> 5f4268c5
                                 })
                             }.padding(.horizontal, 32)
                             Spacer(minLength: 84)
