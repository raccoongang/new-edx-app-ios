--- conflicted
+++ resolved
@@ -50,7 +50,7 @@
             id: String,
             media: DataLayer.CourseMedia,
             certificate: Certificate?,
-<<<<<<< HEAD
+            org: String?,
             isSelfPaced: Bool,
             courseModes: [CourseMode]? = nil,
             enrollmentDetails: EnrollmentDetail? = nil,
@@ -59,10 +59,6 @@
             courseSKU: String? = nil,
             courseMode: Mode? = .unknown,
             coursewareAccessDetails: CoursewareAccessDetails? = nil
-=======
-            org: String?,
-            isSelfPaced: Bool
->>>>>>> bd9f0817
         ) {
             self.rootItem = rootItem
             self.dict = dict
