//
//  CourseDetailsEndpoint.swift
//  CourseDetails
//
//  Created by  Stepanok Ivan on 26.09.2022.
//

import Foundation
import Core
import Alamofire

enum CourseDetailsEndpoint: EndPointType {
    case getCourseDetail(courseID: String)
    case getCourseBlocks(courseID: String, userName: String)
    case pageHTML(pageUrlString: String)
    case enrollToCourse(courseID: String)
    case blockCompletionRequest(username: String, courseID: String, blockID: String)
    case getHandouts(courseID: String)
    case getUpdates(courseID: String)
<<<<<<< HEAD
    case getSubtitles(url: String)
=======
    case resumeBlock(userName: String, courseID: String)
>>>>>>> 0efb0381

    var path: String {
        switch self {
        case .getCourseDetail(let courseID):
            return "/mobile_api_extensions/v1/courses/\(courseID)"
        case .getCourseBlocks:
            return "/mobile_api_extensions/v1/blocks/"
        case .pageHTML(pageUrlString: let url):
            return "/xblock/\(url)"
        case .enrollToCourse:
            return "/api/enrollment/v1/enrollment"
        case .blockCompletionRequest:
            return "/api/completion/v1/completion-batch"
        case let .getHandouts(courseID):
            return "/api/mobile/v1/course_info/\(courseID)/handouts"
        case .getUpdates(courseID: let courseID):
            return "/api/mobile/v1/course_info/\(courseID)/updates"
<<<<<<< HEAD
        case .getSubtitles(url: let url):
            return url
=======
        case let .resumeBlock(userName, courseID):
            return "/api/mobile/v1/users/\(userName)/course_status_info/\(courseID)"
>>>>>>> 0efb0381
        }
    }

    var httpMethod: HTTPMethod {
        switch self {
        case .getCourseDetail:
            return .get
        case .getCourseBlocks:
            return .get
        case .pageHTML:
            return .get
        case .enrollToCourse:
            return .post
        case .blockCompletionRequest:
            return .post
        case .getHandouts:
            return .get
        case .getUpdates:
            return .get
<<<<<<< HEAD
        case .getSubtitles:
=======
        case .resumeBlock:
>>>>>>> 0efb0381
            return .get
        }
    }

    var headers: HTTPHeaders? {
        nil
    }

    var task: HTTPTask {
        switch self {
        case .getCourseDetail:
            return .requestParameters(encoding: URLEncoding.queryString)
        case let .getCourseBlocks(courseID, userName):
            let params: [String: Encodable] = [
                "username": userName,
                "course_id": courseID,
                "depth": "all",
                "student_view_data": "video,discussion,html",
                "nav_depth": "4",
                "requested_fields": """
                contains_gated_content,show_gated_sections,special_exam_info,graded,
                format,student_view_multi_device,due,completion
                """,
                "block_counts": "video"
            ]
            return .requestParameters(parameters: params, encoding: URLEncoding.queryString)
        case .pageHTML:
            return .request
        case .enrollToCourse(courseID: let courseID):
            let params: [String: Any] = [
                "course_details": [
                    "course_id": courseID,
                    "email_opt_in": true
                ]
            ]
            return .requestParameters(parameters: params, encoding: JSONEncoding.default)
        case let .blockCompletionRequest(username, courseID, blockID):
            let params: [String: Any] = [
                "username": username,
                "course_key": courseID,
                "blocks": [blockID: 1.0]
            ]
            return .requestParameters(parameters: params, encoding: JSONEncoding.default)
        case .getHandouts:
            return .requestParameters(encoding: JSONEncoding.default)
        case .getUpdates:
            return .requestParameters(encoding: JSONEncoding.default)
<<<<<<< HEAD
        case .getSubtitles:
            let params: [String: Any] = [
                "lang": "en"
            ]
            return .requestParameters(parameters: params, encoding: URLEncoding.queryString)
=======
        case .resumeBlock:
            return .requestParameters(encoding: JSONEncoding.default)
>>>>>>> 0efb0381
        }
    }
}<|MERGE_RESOLUTION|>--- conflicted
+++ resolved
@@ -17,11 +17,8 @@
     case blockCompletionRequest(username: String, courseID: String, blockID: String)
     case getHandouts(courseID: String)
     case getUpdates(courseID: String)
-<<<<<<< HEAD
+    case resumeBlock(userName: String, courseID: String)
     case getSubtitles(url: String)
-=======
-    case resumeBlock(userName: String, courseID: String)
->>>>>>> 0efb0381
 
     var path: String {
         switch self {
@@ -39,13 +36,10 @@
             return "/api/mobile/v1/course_info/\(courseID)/handouts"
         case .getUpdates(courseID: let courseID):
             return "/api/mobile/v1/course_info/\(courseID)/updates"
-<<<<<<< HEAD
+        case let .resumeBlock(userName, courseID):
+            return "/api/mobile/v1/users/\(userName)/course_status_info/\(courseID)"
         case .getSubtitles(url: let url):
             return url
-=======
-        case let .resumeBlock(userName, courseID):
-            return "/api/mobile/v1/users/\(userName)/course_status_info/\(courseID)"
->>>>>>> 0efb0381
         }
     }
 
@@ -65,11 +59,9 @@
             return .get
         case .getUpdates:
             return .get
-<<<<<<< HEAD
+        case .resumeBlock:
+            return .get
         case .getSubtitles:
-=======
-        case .resumeBlock:
->>>>>>> 0efb0381
             return .get
         }
     }
@@ -117,16 +109,13 @@
             return .requestParameters(encoding: JSONEncoding.default)
         case .getUpdates:
             return .requestParameters(encoding: JSONEncoding.default)
-<<<<<<< HEAD
+        case .resumeBlock:
+            return .requestParameters(encoding: JSONEncoding.default)
         case .getSubtitles:
             let params: [String: Any] = [
                 "lang": "en"
             ]
             return .requestParameters(parameters: params, encoding: URLEncoding.queryString)
-=======
-        case .resumeBlock:
-            return .requestParameters(encoding: JSONEncoding.default)
->>>>>>> 0efb0381
         }
     }
 }