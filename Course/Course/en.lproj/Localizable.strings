/* 
  Localizable.strings
  Course

  Created by  Stepanok Ivan on 26.09.2022.
  
*/

"DETAILS.TITLE" = "Course details";
"DETAILS.VIEW_COURSE" = "View course";
"DETAILS.ENROLL_NOW" = "Enroll now";
"DETAILS.ENROLLMENT_DATE_IS_OVER" = "You cannot enroll in this course because the enrollment date is over.";

"OUTLINE.CONGRATULATIONS" = "Congratulations!";
"OUTLINE.PASSED_THE_COURSE" = "You've passed the course";
"OUTLINE.VIEW_CERTIFICATE" = "View certificate";
"OUTLINE.CERTIFICATE" = "Certificate";
"OUTLINE.COURSE_VIDEOS" = "Course videos";
"OUTLINE.COURSE_HASNT_STARTED" = "This course hasn't started yet.";

"COURSEWARE.COURSE_CONTENT" = "Course content";
"COURSEWARE.COURSE_UNITS" = "Course units";
"COURSEWARE.NEXT" = "Next";
"COURSEWARE.PREVIOUS" = "Prev";
"COURSEWARE.FINISH" = "Finish";
"COURSEWARE.GOOD_WORK" = "Good Work!";
"COURSEWARE.BACK_TO_OUTLINE" = "Back to outline";
"COURSEWARE.SECTION" = "Section “";
"COURSEWARE.IS_FINISHED" = "“ is finished.";
"COURSEWARE.CONTINUE" = "Continue";
"COURSEWARE.CONTINUE_WITH" = "Continue with:";

"ERROR.NO_INTERNET" = "You are not connected to the Internet. Please check your Internet connection.";
"ERROR.RELOAD" = "Reload";
"ERROR.COMPONENT_NOT_FOUNT" = "Course component not found, please reload";

"ALERT.ROTATE_DEVICE" = "Rotate your device to view this video in full screen.";
"ALERT.ACCEPT" = "Accept";

"COURSE_CONTAINER.COURSE" =  "Course";
"COURSE_CONTAINER.VIDEOS" =  "Videos";
"COURSE_CONTAINER.DATES" =  "Dates";
"COURSE_CONTAINER.DISCUSSION" =  "Discussion";
"COURSE_CONTAINER.HANDOUTS" =  "Handouts";
"COURSE_CONTAINER.HANDOUTS_IN_DEVELOPING" =  "Handouts In developing";

"HANDOUTS_CELL_HANDOUTS.TITLE" = "Handouts";
"HANDOUTS_CELL_ANNOUNCEMENTS.TITLE" = "Announcements";
"HANDOUTS_CELL_HANDOUTS.DESCRIPTION" = "Find important course information";
"HANDOUTS_CELL_ANNOUNCEMENTS.DESCRIPTION" = "Keep up with the latest news";

"NOT_AVALIABLE.TITLE" = "This interactive component isn’t yet available";
"NOT_AVALIABLE.DESCRIPTION" = "Explore other parts of this course or view this on web.";
"NOT_AVALIABLE.BUTTON" = "Open in browser";

"SUBTITLES.TITLE" = "Subtitles";

"ACCESSIBILITY.DOWNLOAD" = "Download";
"ACCESSIBILITY.CANCEL_DOWNLOAD" = "Cancel download";
"ACCESSIBILITY.DELETE_DOWNLOAD" = "Delete download";

"DOWNLOAD.DOWNLOADS" = "Downloads";
"DOWNLOAD.DOWNLOAD" = "Download";
"DOWNLOAD.ALL_VIDEOS_DOWNLOADED" = "All videos downloaded";
"DOWNLOAD.DOWNLOADING_VIDEOS" = "Downloading videos...";
"DOWNLOAD.DOWNLOAD_TO_DEVICE" = "Download to device";
"DOWNLOAD.VIDEOS" = "Videos";
"DOWNLOAD.REMAINING" = "Remaining";
<<<<<<< HEAD

"DOWNLOAD.CHANGE_QUALITY_ALERT" = "You cannot change the download video quality when all videos are downloading";
=======
"DOWNLOAD.DOWNLOAD_LARGE_FILE_MESSAGE" = "The videos you've selected are larger than 1 GB. Do you want to download these videos?";

>>>>>>> a868a696
<|MERGE_RESOLUTION|>--- conflicted
+++ resolved
@@ -66,10 +66,6 @@
 "DOWNLOAD.DOWNLOAD_TO_DEVICE" = "Download to device";
 "DOWNLOAD.VIDEOS" = "Videos";
 "DOWNLOAD.REMAINING" = "Remaining";
-<<<<<<< HEAD
 
 "DOWNLOAD.CHANGE_QUALITY_ALERT" = "You cannot change the download video quality when all videos are downloading";
-=======
-"DOWNLOAD.DOWNLOAD_LARGE_FILE_MESSAGE" = "The videos you've selected are larger than 1 GB. Do you want to download these videos?";
-
->>>>>>> a868a696
+"DOWNLOAD.DOWNLOAD_LARGE_FILE_MESSAGE" = "The videos you've selected are larger than 1 GB. Do you want to download these videos?";