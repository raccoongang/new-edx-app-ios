//
//  CourseInteractor.swift
//  Course
//
//  Created by  Stepanok Ivan on 26.09.2022.
//

import Foundation
import Core

//sourcery: AutoMockable
public protocol CourseInteractorProtocol {
    func getCourseDetails(courseID: String) async throws -> CourseDetails
    func getCourseBlocks(courseID: String) async throws -> CourseStructure
    func getCourseVideoBlocks(fullStructure: CourseStructure) -> CourseStructure
    func getCourseDetailsOffline(courseID: String) async throws -> CourseDetails
    func getCourseBlocksOffline(courseID: String) async throws -> CourseStructure
    func enrollToCourse(courseID: String) async throws -> Bool
    func blockCompletionRequest(courseID: String, blockID: String) async throws
    func getHandouts(courseID: String) async throws -> String?
    func getUpdates(courseID: String) async throws -> [CourseUpdate]
<<<<<<< HEAD
    func getSubtitles(url: String) async throws -> String
    func getSubtitlesOffline(url: String) async throws -> String
=======
    func resumeBlock(courseID: String) async throws -> ResumeBlock
>>>>>>> 0efb0381
}

public class CourseInteractor: CourseInteractorProtocol {
    
    private let repository: CourseRepositoryProtocol
    
    public init(repository: CourseRepositoryProtocol) {
        self.repository = repository
    }
    
    public func getCourseDetails(courseID: String) async throws -> CourseDetails {
        return try await repository.getCourseDetails(courseID: courseID)
    }
    
    public func getCourseBlocks(courseID: String) async throws -> CourseStructure {
        return try await repository.getCourseBlocks(courseID: courseID)
    }
    
    public func getCourseVideoBlocks(fullStructure course: CourseStructure) -> CourseStructure {
        var newChilds = [CourseChapter]()
        for chapter in course.childs {
            let newChapter = filterChapter(chapter: chapter)
            if !newChapter.childs.isEmpty {
                newChilds.append(newChapter)
            }
        }
        return CourseStructure(
            id: course.id,
            graded: course.graded,
            completion: course.completion,
            viewYouTubeUrl: course.viewYouTubeUrl,
            encodedVideo: course.encodedVideo,
            displayName: course.displayName,
            topicID: course.topicID,
            childs: newChilds,
            media: course.media,
            certificate: course.certificate
        )
    }
    
    public func getCourseDetailsOffline(courseID: String) async throws -> CourseDetails {
        return try await repository.getCourseDetailsOffline(courseID: courseID)
    }
    
    public func getCourseBlocksOffline(courseID: String) async throws -> CourseStructure {
        return try repository.getCourseBlocksOffline(courseID: courseID)
    }
    
    public func enrollToCourse(courseID: String) async throws -> Bool {
        return try await repository.enrollToCourse(courseID: courseID)
    }
    
    public func blockCompletionRequest(courseID: String, blockID: String) async throws {
        return try await repository.blockCompletionRequest(courseID: courseID, blockID: blockID)
    }
    
    public func getHandouts(courseID: String) async throws -> String? {
        return try await repository.getHandouts(courseID: courseID)
    }
    
    public func getUpdates(courseID: String) async throws -> [CourseUpdate] {
        return try await repository.getUpdates(courseID: courseID)
    }
    
<<<<<<< HEAD
    public func getSubtitles(url: String) async throws -> String {
        return try await repository.getSubtitles(url: url)
    }
    
    public func getSubtitlesOffline(url: String) async throws -> String {
        return try await repository.getSubtitlesOffline(url: url)
=======
    public func resumeBlock(courseID: String) async throws -> ResumeBlock {
        return try await repository.resumeBlock(courseID: courseID)
>>>>>>> 0efb0381
    }
    
    private func filterChapter(chapter: CourseChapter) -> CourseChapter {
        var newChilds = [CourseSequential]()
        for sequential in chapter.childs {
            let newSequential = filterSequential(sequential: sequential)
            if !newSequential.childs.isEmpty {
                newChilds.append(newSequential)
            }
        }
        return CourseChapter(
            blockId: chapter.blockId,
            id: chapter.id,
            displayName: chapter.displayName,
            type: chapter.type,
            childs: newChilds
        )
    }
    
    private func filterSequential(sequential: CourseSequential) -> CourseSequential {
        var newChilds = [CourseVertical]()
        for vertical in sequential.childs {
            let newVertical = filterVertical(vertical: vertical)
            if !newVertical.childs.isEmpty {
                newChilds.append(newVertical)
            }
        }
        return CourseSequential(
            blockId: sequential.blockId,
            id: sequential.id,
            displayName: sequential.displayName,
            type: sequential.type,
            completion: sequential.completion,
            childs: newChilds
        )
    }
    
    private func filterVertical(vertical: CourseVertical) -> CourseVertical {
        let newChilds = vertical.childs.filter { $0.type == .video }
        return CourseVertical(
            blockId: vertical.blockId,
            id: vertical.id,
            displayName: vertical.displayName,
            type: vertical.type,
            completion: vertical.completion,
            childs: newChilds
        )
    }
}

// Mark - For testing and SwiftUI preview
#if DEBUG
public extension CourseInteractor {
    static let mock = CourseInteractor(repository: CourseRepositoryMock())
}
#endif<|MERGE_RESOLUTION|>--- conflicted
+++ resolved
@@ -19,12 +19,9 @@
     func blockCompletionRequest(courseID: String, blockID: String) async throws
     func getHandouts(courseID: String) async throws -> String?
     func getUpdates(courseID: String) async throws -> [CourseUpdate]
-<<<<<<< HEAD
+    func resumeBlock(courseID: String) async throws -> ResumeBlock
     func getSubtitles(url: String) async throws -> String
     func getSubtitlesOffline(url: String) async throws -> String
-=======
-    func resumeBlock(courseID: String) async throws -> ResumeBlock
->>>>>>> 0efb0381
 }
 
 public class CourseInteractor: CourseInteractorProtocol {
@@ -89,17 +86,15 @@
         return try await repository.getUpdates(courseID: courseID)
     }
     
-<<<<<<< HEAD
+    public func resumeBlock(courseID: String) async throws -> ResumeBlock {
+        return try await repository.resumeBlock(courseID: courseID)
+        
     public func getSubtitles(url: String) async throws -> String {
         return try await repository.getSubtitles(url: url)
     }
     
     public func getSubtitlesOffline(url: String) async throws -> String {
         return try await repository.getSubtitlesOffline(url: url)
-=======
-    public func resumeBlock(courseID: String) async throws -> ResumeBlock {
-        return try await repository.resumeBlock(courseID: courseID)
->>>>>>> 0efb0381
     }
     
     private func filterChapter(chapter: CourseChapter) -> CourseChapter {
