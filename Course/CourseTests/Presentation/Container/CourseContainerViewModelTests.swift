//
//  CourseContainerViewModelTests.swift
//  CourseTests
//
//  Created by  Stepanok Ivan on 20.01.2023.
//

import SwiftyMocky
import XCTest
@testable import Core
@testable import Course
import Alamofire
import SwiftUI
import Combine

@MainActor
final class CourseContainerViewModelTests: XCTestCase {
    
    func testGetCourseBlocksSuccess() async throws {
        let interactor = CourseInteractorProtocolMock()
        let authInteractor = AuthInteractorProtocolMock()
        let router = CourseRouterMock()
        let analytics = CourseAnalyticsMock()
        let config = ConfigMock()
        let connectivity = ConnectivityProtocolMock()
        
        Given(connectivity, .isInternetAvaliable(getter: true))
        Given(connectivity, .internetReachableSubject(getter: .init(.reachable)))

        let viewModel = CourseContainerViewModel(
            interactor: interactor,
            authInteractor: authInteractor,
            router: router,
            analytics: analytics,
            config: config,
            connectivity: connectivity,
            manager: DownloadManagerMock(), 
            storage: CourseStorageMock(),
            isActive: true,
            courseStart: Date(),
            courseEnd: nil,
            enrollmentStart: nil,
            enrollmentEnd: nil,
            lastVisitedBlockID: nil,
            coreAnalytics: CoreAnalyticsMock()
        )
        
        let block = CourseBlock(
            blockId: "",
            id: "",
            courseId: "123",
            topicId: "",
            graded: true, 
            due: Date(),
            completion: 0,
            type: .problem,
            displayName: "",
            studentUrl: "",
            webUrl: "",
            encodedVideo: nil,
            multiDevice: true, 
            offlineDownload: nil
        )
        let vertical = CourseVertical(
            blockId: "",
            id: "",
            courseId: "123",
            displayName: "",
            type: .vertical,
            completion: 0,
            childs: [block],
            webUrl: ""
        )
        let sequential = CourseSequential(
            blockId: "",
            id: "",
            displayName: "",
            type: .chapter,
            completion: 0,
            childs: [vertical], 
            sequentialProgress: nil,
            due: Date()
        )
        let chapter = CourseChapter(
            blockId: "",
            id: "",
            displayName: "",
            type: .chapter,
            childs: [sequential]
        )
        
        let childs = [chapter]
        
        let courseStructure = CourseStructure(
            id: "123",
            graded: true,
            completion: 0,
            viewYouTubeUrl: "",
            encodedVideo: "",
            displayName: "",
            topicID: nil,
            childs: childs,
            media: CourseMedia(
                image: CourseImage(
                    raw: "",
                    small: "",
                    large: ""
                )
            ),
            certificate: nil,
            org: "",
            isSelfPaced: true,
            courseProgress: nil
        )
        
        let resumeBlock = ResumeBlock(blockID: "123")
        
        Given(interactor, .getCourseBlocks(courseID: "123",
                                           willReturn: courseStructure))
        Given(interactor, .getCourseBlocks(courseID: "123",
                                           willReturn: courseStructure))
        Given(interactor, .resumeBlock(courseID: "123",
                                       willReturn: resumeBlock))
        Given(interactor, .getCourseVideoBlocks(fullStructure: .any,
                                                willReturn: courseStructure))
        
        await viewModel.getCourseBlocks(courseID: "123")
        
        Verify(interactor, .getCourseBlocks(courseID: .any))
        Verify(interactor, .getCourseVideoBlocks(fullStructure: .any))
        Verify(interactor, .resumeBlock(courseID: "123"))
        XCTAssertFalse(viewModel.isShowProgress)
        XCTAssertFalse(viewModel.showError)
        XCTAssertNil(viewModel.errorMessage)
        XCTAssertEqual(viewModel.courseStructure, courseStructure)
        XCTAssertEqual(viewModel.courseHelper.courseStructure, courseStructure)
    }
    
    func testGetCourseBlocksOfflineSuccess() async throws {
        let interactor = CourseInteractorProtocolMock()
        let authInteractor = AuthInteractorProtocolMock()
        let router = CourseRouterMock()
        let analytics = CourseAnalyticsMock()
        let config = ConfigMock()
        let connectivity = ConnectivityProtocolMock()
        
        Given(connectivity, .isInternetAvaliable(getter: false))
        Given(connectivity, .internetReachableSubject(getter: .init(.reachable)))

        let viewModel = CourseContainerViewModel(
            interactor: interactor,
            authInteractor: authInteractor,
            router: router,
            analytics: analytics,
            config: config,
            connectivity: connectivity,
            manager: DownloadManagerMock(), 
            storage: CourseStorageMock(),
            isActive: true,
            courseStart: Date(),
            courseEnd: nil,
            enrollmentStart: nil,
            enrollmentEnd: nil,
            lastVisitedBlockID: nil,
            coreAnalytics: CoreAnalyticsMock()
        )
        
        let courseStructure = CourseStructure(
            id: "123",
            graded: true,
            completion: 0,
            viewYouTubeUrl: "",
            encodedVideo: "",
            displayName: "",
            topicID: nil,
            childs: [],
            media: CourseMedia(
                image: CourseImage(
                    raw: "",
                    small: "",
                    large: ""
                )
            ),
            certificate: nil,
            org: "",
            isSelfPaced: true,
            courseProgress: nil
        )
        
        Given(interactor, .getLoadedCourseBlocks(courseID: .any, willReturn: courseStructure))
        Given(interactor, .getCourseVideoBlocks(fullStructure: .any,
                                                willReturn: courseStructure))
        
        await viewModel.getCourseBlocks(courseID: "123")
        
        Verify(interactor, .getLoadedCourseBlocks(courseID: .any))
        Verify(interactor, .getCourseVideoBlocks(fullStructure: .any))
        XCTAssertFalse(viewModel.isShowProgress)
        XCTAssertFalse(viewModel.showError)
        XCTAssertNil(viewModel.errorMessage)
        XCTAssertEqual(viewModel.courseStructure, courseStructure)
        XCTAssertEqual(viewModel.courseHelper.courseStructure, courseStructure)
    }
    
    func testGetCourseBlocksNoInternetError() async throws {
        let interactor = CourseInteractorProtocolMock()
        let authInteractor = AuthInteractorProtocolMock()
        let router = CourseRouterMock()
        let analytics = CourseAnalyticsMock()
        let config = ConfigMock()
        let connectivity = ConnectivityProtocolMock()
        
        Given(connectivity, .isInternetAvaliable(getter: true))
        Given(connectivity, .internetReachableSubject(getter: .init(.reachable)))

        let viewModel = CourseContainerViewModel(
            interactor: interactor,
            authInteractor: authInteractor,
            router: router,
            analytics: analytics,
            config: config,
            connectivity: connectivity,
            manager: DownloadManagerMock(), 
            storage: CourseStorageMock(),
            isActive: true,
            courseStart: Date(),
            courseEnd: nil,
            enrollmentStart: nil,
            enrollmentEnd: nil,
            lastVisitedBlockID: nil,
            coreAnalytics: CoreAnalyticsMock()
        )
        
        let noInternetError = AFError.sessionInvalidated(error: URLError(.notConnectedToInternet))
        
        
        Given(interactor, .getCourseBlocks(courseID: "123",
                                           willThrow: noInternetError))
        
        await viewModel.getCourseBlocks(courseID: "123")
        
        Verify(interactor, .getCourseBlocks(courseID: .any))
        XCTAssertFalse(viewModel.isShowProgress)
        XCTAssertNil(viewModel.courseStructure)
        XCTAssertNil(viewModel.courseVideosStructure)
        XCTAssertNil(viewModel.courseHelper.courseStructure)
    }
    
    func testGetCourseBlocksNoCacheError() async throws {
        let interactor = CourseInteractorProtocolMock()
        let authInteractor = AuthInteractorProtocolMock()
        let router = CourseRouterMock()
        let analytics = CourseAnalyticsMock()
        let config = ConfigMock()
        let connectivity = ConnectivityProtocolMock()
        
        Given(connectivity, .isInternetAvaliable(getter: true))
        Given(connectivity, .internetReachableSubject(getter: .init(.reachable)))

        let viewModel = CourseContainerViewModel(
            interactor: interactor,
            authInteractor: authInteractor,
            router: router,
            analytics: analytics,
            config: config,
            connectivity: connectivity,
            manager: DownloadManagerMock(),
            storage: CourseStorageMock(),
            isActive: true,
            courseStart: Date(),
            courseEnd: nil,
            enrollmentStart: nil,
            enrollmentEnd: nil,
            lastVisitedBlockID: nil,
            coreAnalytics: CoreAnalyticsMock()
        )
        
        Given(interactor, .getCourseBlocks(courseID: "123",
                                           willThrow: NoCachedDataError()))
        
        await viewModel.getCourseBlocks(courseID: "123")
        
        Verify(interactor, .getCourseBlocks(courseID: .any))
        XCTAssertFalse(viewModel.isShowProgress)
        XCTAssertNil(viewModel.courseStructure)
        XCTAssertNil(viewModel.courseVideosStructure)
        XCTAssertNil(viewModel.courseHelper.courseStructure)
    }
    
    func testGetCourseBlocksUnknownError() async throws {
        let interactor = CourseInteractorProtocolMock()
        let authInteractor = AuthInteractorProtocolMock()
        let router = CourseRouterMock()
        let analytics = CourseAnalyticsMock()
        let config = ConfigMock()
        let connectivity = ConnectivityProtocolMock()
        
        Given(connectivity, .isInternetAvaliable(getter: true))
        Given(connectivity, .internetReachableSubject(getter: .init(.reachable)))

        let viewModel = CourseContainerViewModel(
            interactor: interactor,
            authInteractor: authInteractor,
            router: router,
            analytics: analytics,
            config: config,
            connectivity: connectivity,
            manager: DownloadManagerMock(), 
            storage: CourseStorageMock(),
            isActive: true,
            courseStart: Date(),
            courseEnd: nil,
            enrollmentStart: nil,
            enrollmentEnd: nil,
            lastVisitedBlockID: nil,
            coreAnalytics: CoreAnalyticsMock()
        )
        
        Given(interactor, .getCourseBlocks(courseID: "123",
                                           willThrow: NSError()))
        
        await viewModel.getCourseBlocks(courseID: "123")
        
        Verify(interactor, .getCourseBlocks(courseID: .any))
        XCTAssertFalse(viewModel.isShowProgress)
        XCTAssertNil(viewModel.courseStructure)
        XCTAssertNil(viewModel.courseVideosStructure)
        XCTAssertNil(viewModel.courseHelper.courseStructure)
    }
    
    func testTabSelectedAnalytics() {
        let interactor = CourseInteractorProtocolMock()
        let authInteractor = AuthInteractorProtocolMock()
        let router = CourseRouterMock()
        let analytics = CourseAnalyticsMock()
        let config = ConfigMock()
        let connectivity = ConnectivityProtocolMock()
        
        Given(connectivity, .isInternetAvaliable(getter: true))
        Given(connectivity, .internetReachableSubject(getter: .init(.reachable)))

        let viewModel = CourseContainerViewModel(
            interactor: interactor,
            authInteractor: authInteractor,
            router: router,
            analytics: analytics,
            config: config,
            connectivity: connectivity,
            manager: DownloadManagerMock(), 
            storage: CourseStorageMock(),
            isActive: true,
            courseStart: Date(),
            courseEnd: nil,
            enrollmentStart: nil,
            enrollmentEnd: nil,
            lastVisitedBlockID: nil,
            coreAnalytics: CoreAnalyticsMock()
        )
        
        viewModel.trackSelectedTab(selection: .course, courseId: "1", courseName: "name")
        Verify(analytics, .courseOutlineCourseTabClicked(courseId: .value("1"), courseName: .value("name")))
        
        viewModel.trackSelectedTab(selection: .videos, courseId: "1", courseName: "name")
        Verify(analytics, .courseOutlineVideosTabClicked(courseId: .value("1"), courseName: .value("name")))
        
        viewModel.trackSelectedTab(selection: .discussion, courseId: "1", courseName: "name")
        Verify(analytics, .courseOutlineDiscussionTabClicked(courseId: .value("1"), courseName: .value("name")))
        
        viewModel.trackSelectedTab(selection: .handounds, courseId: "1", courseName: "name")
        Verify(analytics, .courseOutlineHandoutsTabClicked(courseId: .value("1"), courseName: .value("name")))
    }
    
    func testOnDownloadViewAvailableTap() async throws {
        let interactor = CourseInteractorProtocolMock()
        let authInteractor = AuthInteractorProtocolMock()
        let router = CourseRouterMock()
        let analytics = CourseAnalyticsMock()
        let config = ConfigMock()
        let connectivity = ConnectivityProtocolMock()
        let downloadManager = DownloadManagerProtocolMock()

        let blockId = "chapter:block:1"

        let block = CourseBlock(
            blockId: blockId,
            id: "1",
            courseId: "123",
            topicId: "",
            graded: false,
            due: Date(),
            completion: 0,
            type: .video,
            displayName: "",
            studentUrl: "",
            webUrl: "",
            encodedVideo: .init(
                fallback: nil,
                youtube: nil,
                desktopMP4: .init(url: "test.mp4", fileSize: 1000, streamPriority: 1),
                mobileHigh: nil,
                mobileLow: nil,
                hls: nil
            ),
            multiDevice: true,
            offlineDownload: nil
        )

        let vertical = CourseVertical(
            blockId: blockId,
            id: "vertical1",
            courseId: "123",
            displayName: "",
            type: .vertical,
            completion: 0,
            childs: [block],
            webUrl: ""
        )

        let sequential = CourseSequential(
            blockId: blockId,
            id: blockId,
            displayName: "",
            type: .chapter,
            completion: 0,
            childs: [vertical],
            sequentialProgress: nil,
            due: Date()
        )

        let chapter = CourseChapter(
            blockId: blockId,
            id: "1",
            displayName: "Chapter 1",
            type: .chapter,
            childs: [sequential]
        )

        let courseStructure = CourseStructure(
            id: "course123",
            graded: true,
            completion: 0,
            viewYouTubeUrl: "",
            encodedVideo: "",
            displayName: "",
            topicID: nil,
            childs: [chapter],
            media: CourseMedia(
                image: CourseImage(
                    raw: "",
                    small: "",
                    large: ""
                )
            ),
            certificate: nil,
            org: "",
            isSelfPaced: true,
            courseProgress: nil
        )

        let downloadData = DownloadDataTask(
            id: "1",
            blockId: "1",
            courseId: "course123",
            userId: 1,
            url: "https://example.com/file.mp4",
            fileName: "file.mp4",
            displayName: "file.mp4",
            progress: 0,
            resumeData: nil,
            state: .inProgress,
            type: .video,
            fileSize: 1000,
            lastModified: "",
            actualSize: 333
        )

        Given(connectivity, .isInternetAvaliable(getter: true))
        Given(connectivity, .internetReachableSubject(getter: .init(.reachable)))
        Given(connectivity, .isMobileData(getter: false))

        Given(downloadManager, .eventPublisher(willReturn: Just(.added).eraseToAnyPublisher()))
        Given(downloadManager, .isLargeVideosSize(blocks: .any, willReturn: false))
        Given(downloadManager, .getCurrentDownloadTask(willReturn: downloadData))

        let viewModel = CourseContainerViewModel(
            interactor: interactor,
            authInteractor: authInteractor,
            router: router,
            analytics: analytics,
            config: config,
            connectivity: connectivity,
            manager: downloadManager,
            storage: CourseStorageMock(),
            isActive: true,
            courseStart: Date(),
            courseEnd: nil,
            enrollmentStart: nil,
            enrollmentEnd: nil,
            lastVisitedBlockID: nil,
            coreAnalytics: CoreAnalyticsMock()
        )
        viewModel.courseStructure = courseStructure
        await viewModel.onDownloadViewTap(
             chapter: chapter,
             state: .available
         )

        await Task.yield()

        Verify(
            analytics,
            1,
            .bulkDownloadVideosSection(
                courseID: .value(courseStructure.id),
                sectionID: .value(chapter.id),
                videos: .value(1)
            )
        )
<<<<<<< HEAD
        Verify(analytics, 0, .bulkDeleteVideosSection(courseID: .any, sectionId: .any, videos: .any))
        Verify(downloadManager, 1, .addToDownloadQueue(blocks: .value([block])))
=======

        await Task.yield()

        XCTAssertEqual(viewModel.sequentialsDownloadState[blockId], .downloading)
>>>>>>> e903d391
    }

    
    func testOnDownloadViewDownloadingTap() async {
        let interactor = CourseInteractorProtocolMock()
        let authInteractor = AuthInteractorProtocolMock()
        let router = CourseRouterMock()
        let analytics = CourseAnalyticsMock()
        let config = ConfigMock()
        let connectivity = ConnectivityProtocolMock()
        let downloadManager = DownloadManagerProtocolMock()
        
        let blockId = "chapter:block:1"

        let block = CourseBlock(
            blockId: blockId,
            id: "1",
            courseId: "123",
            topicId: "",
            graded: false,
            due: Date(),
            completion: 0,
            type: .video,
            displayName: "",
            studentUrl: "",
            webUrl: "",
            encodedVideo: .init(
                fallback: nil,
                youtube: nil,
                desktopMP4: .init(url: "test.mp4", fileSize: 1000, streamPriority: 1),
                mobileHigh: nil,
                mobileLow: nil,
                hls: nil
            ),
            multiDevice: true,
            offlineDownload: nil
        )

        let vertical = CourseVertical(
            blockId: blockId,
            id: "vertical1",
            courseId: "123",
            displayName: "",
            type: .vertical,
            completion: 0,
            childs: [block],
            webUrl: ""
        )

        let sequential = CourseSequential(
            blockId: blockId,
            id: blockId,
            displayName: "",
            type: .chapter,
            completion: 0,
            childs: [vertical],
            sequentialProgress: nil,
            due: Date()
        )

        let chapter = CourseChapter(
            blockId: blockId,
            id: "1",
            displayName: "Chapter 1",
            type: .chapter,
            childs: [sequential]
        )

        let courseStructure = CourseStructure(
            id: "123",
            graded: true,
            completion: 0,
            viewYouTubeUrl: "",
            encodedVideo: "",
            displayName: "",
            topicID: nil,
            childs: [chapter],
            media: CourseMedia(
                image: CourseImage(
                    raw: "",
                    small: "",
                    large: ""
                )
            ),
            certificate: nil,
            org: "",
            isSelfPaced: true,
            courseProgress: nil
        )

        Given(connectivity, .isInternetAvaliable(getter: true))
        Given(connectivity, .internetReachableSubject(getter: .init(.reachable)))
        Given(connectivity, .isMobileData(getter: false))

        Given(downloadManager, .eventPublisher(willReturn: Just(.added).eraseToAnyPublisher()))

        let viewModel = CourseContainerViewModel(
            interactor: interactor,
            authInteractor: authInteractor,
            router: router,
            analytics: analytics,
            config: config,
            connectivity: connectivity,
            manager: downloadManager,
            storage: CourseStorageMock(),
            isActive: true,
            courseStart: Date(),
            courseEnd: nil,
            enrollmentStart: nil,
            enrollmentEnd: nil,
            lastVisitedBlockID: nil,
            coreAnalytics: CoreAnalyticsMock()
        )
        viewModel.courseStructure = courseStructure

        await viewModel.onDownloadViewTap(
             chapter: chapter,
             state: .downloading
         )

        await Task.yield()

        Verify(
            analytics,
            0,
            .bulkDownloadVideosSection(
                courseID: .any,
                sectionID: .any,
                videos: .any
            )
        )
<<<<<<< HEAD
        Verify(analytics, 0, .bulkDeleteVideosSection(courseID: .any, sectionId: .any, videos: .any))
        Verify(downloadManager, 1, .cancelDownloading(courseId: .value(courseStructure.id), blocks: .value([block])))
=======

        await Task.yield()

        XCTAssertEqual(viewModel.sequentialsDownloadState[blockId], .available)
>>>>>>> e903d391
    }
    
    func testOnDownloadViewFinishedTap() async throws {
        let interactor = CourseInteractorProtocolMock()
        let authInteractor = AuthInteractorProtocolMock()
        let router = CourseRouterMock()
        let analytics = CourseAnalyticsMock()
        let config = ConfigMock()
        let connectivity = ConnectivityProtocolMock()
        let downloadManager = DownloadManagerProtocolMock()
        
        let blockId = "chapter:block:1"

        let block = CourseBlock(
            blockId: blockId,
            id: "1",
            courseId: "123",
            topicId: "",
            graded: false,
            due: Date(),
            completion: 0,
            type: .video,
            displayName: "",
            studentUrl: "",
            webUrl: "",
            encodedVideo: .init(
                fallback: nil,
                youtube: nil,
                desktopMP4: .init(url: "test.mp4", fileSize: 1000, streamPriority: 1),
                mobileHigh: nil,
                mobileLow: nil,
                hls: nil
            ),
            multiDevice: true,
            offlineDownload: nil
        )

        let vertical = CourseVertical(
            blockId: blockId,
            id: "vertical1",
            courseId: "123",
            displayName: "",
            type: .vertical,
            completion: 0,
            childs: [block],
            webUrl: ""
        )

        let sequential = CourseSequential(
            blockId: blockId,
            id: blockId,
            displayName: "",
            type: .chapter,
            completion: 0,
            childs: [vertical],
            sequentialProgress: nil,
            due: Date()
        )

        let chapter = CourseChapter(
            blockId: blockId,
            id: "1",
            displayName: "Chapter 1",
            type: .chapter,
            childs: [sequential]
        )

        let courseStructure = CourseStructure(
            id: "123",
            graded: true,
            completion: 0,
            viewYouTubeUrl: "",
            encodedVideo: "",
            displayName: "",
            topicID: nil,
            childs: [chapter],
            media: CourseMedia(
                image: CourseImage(
                    raw: "",
                    small: "",
                    large: ""
                )
            ),
            certificate: nil,
            org: "",
            isSelfPaced: true,
            courseProgress: nil
        )

        Given(connectivity, .isInternetAvaliable(getter: true))
        Given(connectivity, .internetReachableSubject(getter: .init(.reachable)))
        Given(connectivity, .isMobileData(getter: false))

        Given(downloadManager, .eventPublisher(willReturn: Just(.added).eraseToAnyPublisher()))

        let viewModel = CourseContainerViewModel(
            interactor: interactor,
            authInteractor: authInteractor,
            router: router,
            analytics: analytics,
            config: config,
            connectivity: connectivity,
            manager: downloadManager,
            storage: CourseStorageMock(),
            isActive: true,
            courseStart: Date(),
            courseEnd: nil,
            enrollmentStart: nil,
            enrollmentEnd: nil,
            lastVisitedBlockID: nil,
            coreAnalytics: CoreAnalyticsMock()
        )
        viewModel.courseStructure = courseStructure

        await viewModel.onDownloadViewTap(
             chapter: chapter,
             state: .finished
         )

        await Task.yield()

        Verify(
            analytics,
            0,
            .bulkDownloadVideosSection(
                courseID: .any,
                sectionID: .any,
                videos: .any
            )
        )
        Verify(
            analytics,
            1,
            .bulkDeleteVideosSection(
                courseID: .value(courseStructure.id),
                sectionId: .value(chapter.id),
                videos: .value(1)
            )
        )
<<<<<<< HEAD
=======

        await Task.yield()

        XCTAssertEqual(viewModel.sequentialsDownloadState[blockId], .available)

>>>>>>> e903d391
    }
    
    func testSetDownloadsStatesAvailable() async throws {
        let interactor = CourseInteractorProtocolMock()
        let authInteractor = AuthInteractorProtocolMock()
        let router = CourseRouterMock()
        let analytics = CourseAnalyticsMock()
        let config = ConfigMock()
        let connectivity = ConnectivityProtocolMock()
        let downloadManager = DownloadManagerProtocolMock()
        
        let blockId = "chapter:block:1"

        let block = CourseBlock(
            blockId: blockId,
            id: "1",
            courseId: "123",
            topicId: "",
            graded: false,
            due: Date(),
            completion: 0,
            type: .video,
            displayName: "",
            studentUrl: "",
            webUrl: "",
            encodedVideo: .init(
                fallback: nil,
                youtube: nil,
                desktopMP4: .init(url: "test.mp4", fileSize: 1000, streamPriority: 1),
                mobileHigh: nil,
                mobileLow: nil,
                hls: nil
            ),
            multiDevice: true,
            offlineDownload: nil
        )

        let vertical = CourseVertical(
            blockId: blockId,
            id: "vertical1",
            courseId: "123",
            displayName: "",
            type: .vertical,
            completion: 0,
            childs: [block],
            webUrl: ""
        )

        let sequential = CourseSequential(
            blockId: blockId,
            id: blockId,
            displayName: "",
            type: .chapter,
            completion: 0,
            childs: [vertical],
            sequentialProgress: nil,
            due: Date()
        )

        let chapter = CourseChapter(
            blockId: blockId,
            id: "1",
            displayName: "Chapter 1",
            type: .chapter,
            childs: [sequential]
        )

        let courseStructure = CourseStructure(
            id: "123",
            graded: true,
            completion: 0,
            viewYouTubeUrl: "",
            encodedVideo: "",
            displayName: "",
            topicID: nil,
            childs: [chapter],
            media: CourseMedia(
                image: CourseImage(
                    raw: "",
                    small: "",
                    large: ""
                )
            ),
            certificate: nil,
            org: "",
            isSelfPaced: true,
            courseProgress: nil
        )

        Given(connectivity, .isInternetAvaliable(getter: true))
        Given(connectivity, .internetReachableSubject(getter: .init(.reachable)))
        Given(connectivity, .isMobileData(getter: false))

        Given(downloadManager, .eventPublisher(willReturn: Just(.added).eraseToAnyPublisher()))
        Given(downloadManager, .getDownloadTasks(willReturn: []))

        let viewModel = CourseContainerViewModel(
            interactor: interactor,
            authInteractor: authInteractor,
            router: router,
            analytics: analytics,
            config: config,
            connectivity: connectivity,
            manager: downloadManager,
            storage: CourseStorageMock(),
            isActive: true,
            courseStart: Date(),
            courseEnd: nil,
            enrollmentStart: nil,
            enrollmentEnd: nil,
            lastVisitedBlockID: nil,
            coreAnalytics: CoreAnalyticsMock()
        )
        viewModel.courseStructure = courseStructure
<<<<<<< HEAD
        viewModel.courseStructure = courseStructure
        viewModel.courseHelper.courseStructure = courseStructure
        await viewModel.courseHelper.refreshValue()
=======
        await viewModel.setDownloadsStates(courseStructure: courseStructure)
>>>>>>> e903d391

        await Task.yield()

        XCTAssertEqual(viewModel.sequentialsDownloadState[sequential.id], .available)
    }
    
    func testSetDownloadsStatesDownloading() async throws {
        let interactor = CourseInteractorProtocolMock()
        let authInteractor = AuthInteractorProtocolMock()
        let router = CourseRouterMock()
        let analytics = CourseAnalyticsMock()
        let config = ConfigMock()
        let connectivity = ConnectivityProtocolMock()
        let downloadManager = DownloadManagerProtocolMock()

        let blockId = "chapter:block:1"

        let block = CourseBlock(
            blockId: blockId,
            id: "1",
            courseId: "123",
            topicId: "",
            graded: false,
            due: Date(),
            completion: 0,
            type: .video,
            displayName: "",
            studentUrl: "",
            webUrl: "",
            encodedVideo: .init(
                fallback: nil,
                youtube: nil,
                desktopMP4: .init(url: "test.mp4", fileSize: 1000, streamPriority: 1),
                mobileHigh: nil,
                mobileLow: nil,
                hls: nil
            ),
            multiDevice: true,
            offlineDownload: nil
        )

        let vertical = CourseVertical(
            blockId: blockId,
            id: "vertical1",
            courseId: "123",
            displayName: "",
            type: .vertical,
            completion: 0,
            childs: [block],
            webUrl: ""
        )

        let sequential = CourseSequential(
            blockId: blockId,
            id: blockId,
            displayName: "",
            type: .chapter,
            completion: 0,
            childs: [vertical],
            sequentialProgress: nil,
            due: Date()
        )

        let chapter = CourseChapter(
            blockId: blockId,
            id: "1",
            displayName: "Chapter 1",
            type: .chapter,
            childs: [sequential]
        )

        let courseStructure = CourseStructure(
            id: "123",
            graded: true,
            completion: 0,
            viewYouTubeUrl: "",
            encodedVideo: "",
            displayName: "",
            topicID: nil,
            childs: [chapter],
            media: CourseMedia(image: CourseImage(raw: "",
                                                  small: "",
                                                  large: "")),
            certificate: nil,
            org: "",
            isSelfPaced: true,
            courseProgress: nil
        )

        let downloadData = DownloadDataTask(
            id: "1",
            blockId: "1",
            courseId: "123",
            userId: 1,
            url: "https://example.com/file.mp4",
            fileName: "file.mp4",
            displayName: "file.mp4",
            progress: 0,
            resumeData: nil,
            state: .inProgress,
            type: .video,
            fileSize: 1000,
            lastModified: "",
            actualSize: 333
        )

        Given(connectivity, .isInternetAvaliable(getter: true))
        Given(connectivity, .internetReachableSubject(getter: .init(.reachable)))
        Given(connectivity, .isMobileData(getter: false))

        Given(downloadManager, .eventPublisher(willReturn: Just(.added).eraseToAnyPublisher()))
        Given(downloadManager, .getDownloadTasks(willReturn: [downloadData]))

        let viewModel = CourseContainerViewModel(
            interactor: interactor,
            authInteractor: authInteractor,
            router: router,
            analytics: analytics,
            config: config,
            connectivity: connectivity,
            manager: downloadManager,
            storage: CourseStorageMock(),
            isActive: true,
            courseStart: Date(),
            courseEnd: nil,
            enrollmentStart: nil,
            enrollmentEnd: nil,
            lastVisitedBlockID: nil,
            coreAnalytics: CoreAnalyticsMock()
        )
        viewModel.courseStructure = courseStructure
<<<<<<< HEAD
        viewModel.courseHelper.courseStructure = courseStructure
        await viewModel.courseHelper.refreshValue()
=======
        await viewModel.setDownloadsStates(courseStructure: courseStructure)
>>>>>>> e903d391

        await Task.yield()

        XCTAssertEqual(viewModel.sequentialsDownloadState[sequential.id], .downloading)
    }
    
    func testSetDownloadsStatesFinished() async throws {
        let interactor = CourseInteractorProtocolMock()
        let authInteractor = AuthInteractorProtocolMock()
        let router = CourseRouterMock()
        let analytics = CourseAnalyticsMock()
        let config = ConfigMock()
        let connectivity = ConnectivityProtocolMock()
        let downloadManager = DownloadManagerProtocolMock()

        let blockId = "chapter:block:1"

        let block = CourseBlock(
            blockId: blockId,
            id: "1",
            courseId: "123",
            topicId: "",
            graded: false,
            due: Date(),
            completion: 0,
            type: .video,
            displayName: "",
            studentUrl: "",
            webUrl: "",
            encodedVideo: .init(
                fallback: nil,
                youtube: nil,
                desktopMP4: .init(url: "test.mp4", fileSize: 1000, streamPriority: 1),
                mobileHigh: nil,
                mobileLow: nil,
                hls: nil
            ),
            multiDevice: true,
            offlineDownload: nil
        )

        let vertical = CourseVertical(
            blockId: blockId,
            id: "vertical1",
            courseId: "123",
            displayName: "",
            type: .vertical,
            completion: 0,
            childs: [block],
            webUrl: ""
        )

        let sequential = CourseSequential(
            blockId: blockId,
            id: blockId,
            displayName: "",
            type: .chapter,
            completion: 0,
            childs: [vertical],
            sequentialProgress: nil,
            due: Date()
        )

        let chapter = CourseChapter(
            blockId: blockId,
            id: "1",
            displayName: "Chapter 1",
            type: .chapter,
            childs: [sequential]
        )

        let courseStructure = CourseStructure(
            id: "123",
            graded: true,
            completion: 0,
            viewYouTubeUrl: "",
            encodedVideo: "",
            displayName: "",
            topicID: nil,
            childs: [chapter],
            media: CourseMedia(image: CourseImage(raw: "",
                                                  small: "",
                                                  large: "")),
            certificate: nil,
            org: "",
            isSelfPaced: true,
            courseProgress: nil
        )

        let downloadData = DownloadDataTask(
            id: "1",
            blockId: "1",
            courseId: "123",
            userId: 1,
            url: "https://example.com/file.mp4",
            fileName: "file.mp4",
            displayName: "file.mp4",
            progress: 0,
            resumeData: nil,
            state: .finished,
            type: .video,
            fileSize: 1000,
            lastModified: "",
            actualSize: 333
        )

        Given(connectivity, .isInternetAvaliable(getter: true))
        Given(connectivity, .internetReachableSubject(getter: .init(.reachable)))
        Given(connectivity, .isMobileData(getter: false))

        Given(downloadManager, .eventPublisher(willReturn: Just(.added).eraseToAnyPublisher()))
        Given(downloadManager, .getDownloadTasks(willReturn: [downloadData]))

        let viewModel = CourseContainerViewModel(
            interactor: interactor,
            authInteractor: authInteractor,
            router: router,
            analytics: analytics,
            config: config,
            connectivity: connectivity,
            manager: downloadManager,
            storage: CourseStorageMock(),
            isActive: true,
            courseStart: Date(),
            courseEnd: nil,
            enrollmentStart: nil,
            enrollmentEnd: nil,
            lastVisitedBlockID: nil,
            coreAnalytics: CoreAnalyticsMock()
        )
        viewModel.courseStructure = courseStructure
<<<<<<< HEAD
        viewModel.courseHelper.courseStructure = courseStructure
        await viewModel.courseHelper.refreshValue()
=======
        await viewModel.setDownloadsStates(courseStructure: courseStructure)
>>>>>>> e903d391

        await Task.yield()
        
        XCTAssertEqual(viewModel.sequentialsDownloadState[sequential.id], .finished)
    }
    
    func testSetDownloadsStatesPartiallyFinished() async throws {
        let interactor = CourseInteractorProtocolMock()
        let authInteractor = AuthInteractorProtocolMock()
        let router = CourseRouterMock()
        let analytics = CourseAnalyticsMock()
        let config = ConfigMock()
        let connectivity = ConnectivityProtocolMock()
        let downloadManager = DownloadManagerProtocolMock()

        let blockId = "chapter:block:1"

        let block = CourseBlock(
            blockId: blockId,
            id: "1",
            courseId: "123",
            topicId: "",
            graded: false,
            due: Date(),
            completion: 0,
            type: .video,
            displayName: "",
            studentUrl: "",
            webUrl: "",
            encodedVideo: .init(
                fallback: nil,
                youtube: nil,
                desktopMP4: .init(url: "test.mp4", fileSize: 1000, streamPriority: 1),
                mobileHigh: nil,
                mobileLow: nil,
                hls: nil
            ),
            multiDevice: true,
            offlineDownload: nil
        )
        let block2 = CourseBlock(
            blockId: "123",
            id: "1213",
            courseId: "123",
            topicId: "",
            graded: false,
            due: Date(),
            completion: 0,
            type: .video,
            displayName: "",
            studentUrl: "",
            webUrl: "",
            encodedVideo: .init(
                fallback: nil,
                youtube: nil,
                desktopMP4: .init(url: "test.mp4", fileSize: 1000, streamPriority: 1),
                mobileHigh: nil,
                mobileLow: nil,
                hls: nil
            ),
            multiDevice: true,
            offlineDownload: nil
        )

        let vertical = CourseVertical(
            blockId: blockId,
            id: "vertical1",
            courseId: "123",
            displayName: "",
            type: .vertical,
            completion: 0,
            childs: [block, block2],
            webUrl: ""
        )

        let sequential = CourseSequential(
            blockId: blockId,
            id: blockId,
            displayName: "",
            type: .chapter,
            completion: 0,
            childs: [vertical],
            sequentialProgress: nil,
            due: Date()
        )

        let chapter = CourseChapter(
            blockId: blockId,
            id: "1",
            displayName: "Chapter 1",
            type: .chapter,
            childs: [sequential]
        )

        let courseStructure = CourseStructure(
            id: "123",
            graded: true,
            completion: 0,
            viewYouTubeUrl: "",
            encodedVideo: "",
            displayName: "",
            topicID: nil,
            childs: [chapter],
            media: CourseMedia(
                image: CourseImage(
                    raw: "",
                    small: "",
                    large: ""
                )
            ),
            certificate: nil,
            org: "",
            isSelfPaced: true,
            courseProgress: nil
        )

        let downloadData = DownloadDataTask(
            id: "1",
            blockId: "1",
            courseId: "123",
            userId: 1,
            url: "https://example.com/file.mp4",
            fileName: "file.mp4",
            displayName: "file.mp4",
            progress: 0,
            resumeData: nil,
            state: .finished,
            type: .video,
            fileSize: 1000,
            lastModified: "",
            actualSize: 333
        )

        Given(connectivity, .isInternetAvaliable(getter: true))
        Given(connectivity, .internetReachableSubject(getter: .init(.reachable)))
        Given(connectivity, .isMobileData(getter: false))

        Given(downloadManager, .eventPublisher(willReturn: Just(.added).eraseToAnyPublisher()))
        Given(downloadManager, .getDownloadTasks(willReturn: [downloadData]))

        let viewModel = CourseContainerViewModel(
            interactor: interactor,
            authInteractor: authInteractor,
            router: router,
            analytics: analytics,
            config: config,
            connectivity: connectivity,
            manager: downloadManager,
            storage: CourseStorageMock(),
            isActive: true,
            courseStart: Date(),
            courseEnd: nil,
            enrollmentStart: nil,
            enrollmentEnd: nil,
            lastVisitedBlockID: nil,
            coreAnalytics: CoreAnalyticsMock()
        )
        viewModel.courseStructure = courseStructure
<<<<<<< HEAD
        viewModel.courseHelper.courseStructure = courseStructure
        await viewModel.courseHelper.refreshValue()
        
=======
        await viewModel.setDownloadsStates(courseStructure: courseStructure)

>>>>>>> e903d391
        await Task.yield()

        XCTAssertEqual(viewModel.sequentialsDownloadState[sequential.id], .available)
    }
}<|MERGE_RESOLUTION|>--- conflicted
+++ resolved
@@ -516,15 +516,8 @@
                 videos: .value(1)
             )
         )
-<<<<<<< HEAD
         Verify(analytics, 0, .bulkDeleteVideosSection(courseID: .any, sectionId: .any, videos: .any))
         Verify(downloadManager, 1, .addToDownloadQueue(blocks: .value([block])))
-=======
-
-        await Task.yield()
-
-        XCTAssertEqual(viewModel.sequentialsDownloadState[blockId], .downloading)
->>>>>>> e903d391
     }
 
     
@@ -656,15 +649,8 @@
                 videos: .any
             )
         )
-<<<<<<< HEAD
         Verify(analytics, 0, .bulkDeleteVideosSection(courseID: .any, sectionId: .any, videos: .any))
         Verify(downloadManager, 1, .cancelDownloading(courseId: .value(courseStructure.id), blocks: .value([block])))
-=======
-
-        await Task.yield()
-
-        XCTAssertEqual(viewModel.sequentialsDownloadState[blockId], .available)
->>>>>>> e903d391
     }
     
     func testOnDownloadViewFinishedTap() async throws {
@@ -804,14 +790,6 @@
                 videos: .value(1)
             )
         )
-<<<<<<< HEAD
-=======
-
-        await Task.yield()
-
-        XCTAssertEqual(viewModel.sequentialsDownloadState[blockId], .available)
-
->>>>>>> e903d391
     }
     
     func testSetDownloadsStatesAvailable() async throws {
@@ -926,13 +904,9 @@
             coreAnalytics: CoreAnalyticsMock()
         )
         viewModel.courseStructure = courseStructure
-<<<<<<< HEAD
         viewModel.courseStructure = courseStructure
         viewModel.courseHelper.courseStructure = courseStructure
         await viewModel.courseHelper.refreshValue()
-=======
-        await viewModel.setDownloadsStates(courseStructure: courseStructure)
->>>>>>> e903d391
 
         await Task.yield()
 
@@ -1064,12 +1038,8 @@
             coreAnalytics: CoreAnalyticsMock()
         )
         viewModel.courseStructure = courseStructure
-<<<<<<< HEAD
         viewModel.courseHelper.courseStructure = courseStructure
         await viewModel.courseHelper.refreshValue()
-=======
-        await viewModel.setDownloadsStates(courseStructure: courseStructure)
->>>>>>> e903d391
 
         await Task.yield()
 
@@ -1201,12 +1171,8 @@
             coreAnalytics: CoreAnalyticsMock()
         )
         viewModel.courseStructure = courseStructure
-<<<<<<< HEAD
         viewModel.courseHelper.courseStructure = courseStructure
         await viewModel.courseHelper.refreshValue()
-=======
-        await viewModel.setDownloadsStates(courseStructure: courseStructure)
->>>>>>> e903d391
 
         await Task.yield()
         
@@ -1365,14 +1331,8 @@
             coreAnalytics: CoreAnalyticsMock()
         )
         viewModel.courseStructure = courseStructure
-<<<<<<< HEAD
         viewModel.courseHelper.courseStructure = courseStructure
         await viewModel.courseHelper.refreshValue()
-        
-=======
-        await viewModel.setDownloadsStates(courseStructure: courseStructure)
-
->>>>>>> e903d391
         await Task.yield()
 
         XCTAssertEqual(viewModel.sequentialsDownloadState[sequential.id], .available)
