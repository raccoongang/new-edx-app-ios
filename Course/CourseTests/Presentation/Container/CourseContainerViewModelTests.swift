--- conflicted
+++ resolved
@@ -97,11 +97,8 @@
                                                                 small: "",
                                                                 large: "")),
             certificate: nil,
-<<<<<<< HEAD
             org: ""
-=======
             isSelfPaced: true
->>>>>>> 0858f81c
         )
         
         let resumeBlock = ResumeBlock(blockID: "123")
@@ -167,11 +164,8 @@
                                                                 small: "",
                                                                 large: "")),
             certificate: nil,
-<<<<<<< HEAD
             org: ""
-=======
             isSelfPaced: true
->>>>>>> 0858f81c
         )
         
         Given(interactor, .getLoadedCourseBlocks(courseID: .any, willReturn: courseStructure))
@@ -428,11 +422,8 @@
                 large: ""
             )),
             certificate: nil,
-<<<<<<< HEAD
             org: ""
-=======
             isSelfPaced: true
->>>>>>> 0858f81c
         )
 
         let downloadData = DownloadDataTask(
@@ -567,11 +558,8 @@
                 large: ""
             )),
             certificate: nil,
-<<<<<<< HEAD
             org: ""
-=======
             isSelfPaced: true
->>>>>>> 0858f81c
         )
 
         Given(connectivity, .isInternetAvaliable(getter: true))
@@ -691,11 +679,8 @@
                 large: ""
             )),
             certificate: nil,
-<<<<<<< HEAD
             org: ""
-=======
             isSelfPaced: true
->>>>>>> 0858f81c
         )
 
         Given(connectivity, .isInternetAvaliable(getter: true))
@@ -816,11 +801,8 @@
                 large: ""
             )),
             certificate: nil,
-<<<<<<< HEAD
             org: ""
-=======
             isSelfPaced: true
->>>>>>> 0858f81c
         )
 
         Given(connectivity, .isInternetAvaliable(getter: true))
@@ -934,11 +916,8 @@
                 large: ""
             )),
             certificate: nil,
-<<<<<<< HEAD
             org: ""
-=======
             isSelfPaced: true
->>>>>>> 0858f81c
         )
 
         let downloadData = DownloadDataTask(
@@ -1067,11 +1046,8 @@
                 large: ""
             )),
             certificate: nil,
-<<<<<<< HEAD
             org: ""
-=======
             isSelfPaced: true
->>>>>>> 0858f81c
         )
 
         let downloadData = DownloadDataTask(
@@ -1220,11 +1196,8 @@
                 large: ""
             )),
             certificate: nil,
-<<<<<<< HEAD
             org: ""
-=======
             isSelfPaced: true
->>>>>>> 0858f81c
         )
 
         let downloadData = DownloadDataTask(
