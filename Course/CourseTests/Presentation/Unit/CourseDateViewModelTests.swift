--- conflicted
+++ resolved
@@ -44,13 +44,9 @@
             media: DataLayer.CourseMedia(image: DataLayer.Image(raw: "",
                                                                 small: "",
                                                                 large: "")),
-<<<<<<< HEAD
-            certificate: nil, 
+            certificate: nil,
             org: ""
-=======
-            certificate: nil,
             isSelfPaced: true
->>>>>>> 0858f81c
         )
         
         Given(interactor, .getCourseDates(courseID: .any, willReturn: courseDates))
