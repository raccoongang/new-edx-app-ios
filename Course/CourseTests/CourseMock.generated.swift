--- conflicted
+++ resolved
@@ -1,8 +1,4 @@
-<<<<<<< HEAD
-// Generated using Sourcery 2.0.2 — https://github.com/krzysztofzablocki/Sourcery
-=======
 // Generated using Sourcery 2.1.2 — https://github.com/krzysztofzablocki/Sourcery
->>>>>>> 1abdb537
 // DO NOT EDIT
 
 
