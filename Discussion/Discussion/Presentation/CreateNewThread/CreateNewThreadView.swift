--- conflicted
+++ resolved
@@ -195,20 +195,10 @@
                 Theme.Colors.background
                     .ignoresSafeArea()
             )
+            .task {
+                await viewModel.getTopics(courseID: courseID)
+            }
         }
-<<<<<<< HEAD
-        .navigationBarHidden(false)
-        .navigationBarBackButtonHidden(false)
-        .navigationTitle(DiscussionLocalization.CreateThread.newPost)
-        .background(
-            Theme.Colors.background
-                .ignoresSafeArea()
-        )
-        .task {
-            await viewModel.getTopics(courseID: courseID)
-        }
-=======
->>>>>>> 6f1ec1b6
     }
 }
 
