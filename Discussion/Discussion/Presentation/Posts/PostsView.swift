//
//  PostsView.swift
//  Discussion
//
//  Created by  Stepanok Ivan on 13.10.2022.
//

import Foundation
import SwiftUI
import Core
import Theme

public struct PostsView: View {
    
    @ObservedObject private var viewModel: PostsViewModel
    @State private var isShowProgress: Bool = true
    @State private var showFilterSheet = false
    @State private var showSortSheet = false
    private let router: DiscussionRouter
    private let title: String
    private let currentBlockID: String
    private let courseID: String
    private var showTopMenu: Bool
    
    public init(
        courseID: String,
        currentBlockID: String,
        topics: Topics,
        title: String,
        type: ThreadType,
        viewModel: PostsViewModel,
        router: DiscussionRouter,
        showTopMenu: Bool = true
    ) {
        self.courseID = courseID
        self.title = title
        self.currentBlockID = currentBlockID
        self.router = router
        self.showTopMenu = showTopMenu
        self.viewModel = viewModel
        self.viewModel.courseID = courseID
        self.viewModel.topics = topics
        viewModel.type = type
    }
    
    public init(courseID: String, router: DiscussionRouter, viewModel: PostsViewModel) {
        self.courseID = courseID
        self.title = ""
        self.currentBlockID = ""
        self.router = router
        self.viewModel = viewModel
        self.showTopMenu = true
        self.viewModel.courseID = courseID
    }

    public var topicID: String? {
        if case .courseTopics(let topicID) = viewModel.type {
            return topicID
        }
        return nil
    }

    public var type: ThreadType? {
        viewModel.type
    }

    public var body: some View {
        GeometryReader { proxy in
            ZStack(alignment: .top) {
                // MARK: - Page Body
                ScrollViewReader { scroll in
                    VStack {
                        ZStack(alignment: .top) {
                            VStack {
                                VStack {
                                    HStack {
                                        Group {
<<<<<<< HEAD
                                            filterButton
                                            Spacer()
                                            sortButton
                                        }.foregroundColor(Theme.Colors.accentColor)
=======
                                            Button(action: {
                                                viewModel.generateButtons(type: .filter)
                                                showingAlert = true
                                            }, label: {
                                                CoreAssets.filter.swiftUIImage.renderingMode(.template)
                                                    .foregroundColor(Theme.Colors.accentXColor)
                                                Text(viewModel.filterTitle.localizedValue)
                                            })
                                            Spacer()
                                            Button(action: {
                                                viewModel.generateButtons(type: .sort)
                                                showingAlert = true
                                            }, label: {
                                                CoreAssets.sort.swiftUIImage.renderingMode(.template)
                                                    .foregroundColor(Theme.Colors.accentXColor)
                                                Text(viewModel.sortTitle.localizedValue)
                                            })
                                        }
                                        .foregroundColor(Theme.Colors.accentColor)
>>>>>>> 2de1bc50
                                    }
                                    .font(Theme.Fonts.labelMedium)
                                    .padding(.horizontal, 24)
                                    .padding(.vertical, 12)
                                    .shadow(color: Theme.Colors.shadowColor,
                                            radius: 12, y: 4)
                                    .background(
                                        Theme.Colors.background
                                    )
                                    .frameLimit(width: proxy.size.width)
                                    Divider().offset(y: -8)
                                }

                                RefreshableScrollViewCompat(action: {
                                    viewModel.resetPosts()
                                    _ = await viewModel.getPosts(
                                        pageNumber: 1,
                                        withProgress: false
                                    )
                                }) {
                                    let posts = Array(viewModel.filteredPosts.enumerated())
                                    if posts.count >= 1 {
                                        LazyVStack {
                                            VStack {}.frame(height: 1)
                                                .id(1)
                                            HStack(alignment: .center) {
                                                Text(title)
                                                    .font(Theme.Fonts.titleLarge)
                                                    .foregroundColor(Theme.Colors.textPrimary)
                                                Spacer()
                                                Button(action: {
                                                    router.createNewThread(
                                                        courseID: courseID,
                                                        selectedTopic: currentBlockID,
                                                        onPostCreated: {
                                                            reloadPage(onSuccess: {
                                                                withAnimation {
                                                                    scroll.scrollTo(1)
                                                                }
                                                            })
                                                        })
                                                }, label: {
                                                    VStack {
                                                        CoreAssets.addComment.swiftUIImage
                                                            .font(Theme.Fonts.labelLarge)
                                                            .padding(6)
                                                    }
                                                    .foregroundColor(Theme.Colors.white)
                                                    .background(
                                                        Circle()
                                                            .foregroundColor(Theme.Colors.accentButtonColor)
                                                    )
                                                })
                                            }
                                            .padding(.horizontal, 24)
                                            
                                            ForEach(posts, id: \.offset) { index, post in
                                                PostCell(post: post)
                                                    .padding(.horizontal, 24)
                                                    .padding(.vertical, 10)
                                                    .id(UUID())
                                                    .onAppear {
                                                        Task {
                                                            await viewModel.getPostsPagination(
                                                                index: index
                                                            )
                                                        }
                                                    }
                                                if posts.last?.element != post {
                                                    Divider().padding(.horizontal, 24)
                                                }
                                            }
                                            Spacer(minLength: 84)
                                        }
                                        .frameLimit(width: proxy.size.width)
                                    } else {
                                        if !viewModel.fetchInProgress {
                                            VStack(spacing: 0) {
                                                CoreAssets.discussionIcon.swiftUIImage
                                                    .renderingMode(.template)
                                                    .foregroundColor(Theme.Colors.textPrimary)
                                                Text(DiscussionLocalization.Posts.NoDiscussion.title)
                                                    .font(Theme.Fonts.titleLarge)
                                                    .multilineTextAlignment(.center)
                                                    .frame(maxWidth: .infinity)
                                                    .padding(.top, 40)
                                                Text(DiscussionLocalization.Posts.NoDiscussion.description)
                                                    .font(Theme.Fonts.bodyLarge)
                                                    .multilineTextAlignment(.center)
                                                    .frame(maxWidth: .infinity)
                                                    .padding(.top, 12)
                                                StyledButton(
                                                    DiscussionLocalization.Posts.NoDiscussion.createbutton,
                                                    action: {
                                                        router.createNewThread(courseID: courseID,
                                                                               selectedTopic: currentBlockID,
                                                                               onPostCreated: {
                                                            reloadPage(onSuccess: {
                                                                withAnimation {
                                                                    scroll.scrollTo(1)
                                                                }
                                                            })
                                                        })
                                                    },
                                                    isTransparent: true)
                                                .frame(width: 215)
                                                .padding(.top, 40)
                                                .colorMultiply(Theme.Colors.accentColor)
                                                
                                            }
                                            .padding(24)
                                            .padding(.top, 100)
                                            .frameLimit(width: proxy.size.width)
                                        }
                                    }
                                }
                            }
                            .accessibilityAction {}
<<<<<<< HEAD
=======
                            .animation(nil)
>>>>>>> 2de1bc50
                            .onRightSwipeGesture {
                                router.back()
                            }
                        }
                    }.frame(maxWidth: .infinity)
                }
                .padding(.top, 8)
                if viewModel.isShowProgress {
                    VStack(alignment: .center) {
                        ProgressBar(size: 40, lineWidth: 8)
                            .padding(.horizontal)
                    }.frame(maxWidth: .infinity,
                            maxHeight: .infinity)
                }
<<<<<<< HEAD
            }
            .onFirstAppear {
                Task {
                    await viewModel.getPosts(
                        pageNumber: 1,
                        withProgress: true
                    )
                }
            }
            .navigationBarHidden(!showTopMenu)
            .navigationBarBackButtonHidden(!showTopMenu)
            .navigationTitle(title)
            .background(
                Theme.Colors.background
                    .ignoresSafeArea()
            )
        }
    }
    
    private var filterButton: some View {
        Button(action: {
            showFilterSheet = true
        }, label: {
            CoreAssets.filter.swiftUIImage.renderingMode(.template)
                .foregroundColor(Theme.Colors.accentXColor)
            Text(viewModel.filterTitle.localizedValue)
        })
        .confirmationDialog("",
                            isPresented: $showFilterSheet,
                            actions: {
            ForEach(viewModel.filterInfos) { info in
                Button(action: {
                    viewModel.filter(by: info)
                }, label: {
                    Text(info.localizedValue)
                })
            }
        })
    }
    
    private var sortButton: some View {
        Button(action: {
            showSortSheet = true
        }, label: {
            CoreAssets.sort.swiftUIImage.renderingMode(.template)
                .foregroundColor(Theme.Colors.accentXColor)
            Text(viewModel.sortTitle.localizedValue)
        })
        .confirmationDialog("",
                            isPresented: $showSortSheet,
                            actions: {
            ForEach(viewModel.sortInfos) { info in
                Button(action: {
                    viewModel.sort(by: info)
                }, label: {
                    Text(info.localizedValue)
                })
            }
        })
=======
            }
            .onFirstAppear {
                Task {
                    await viewModel.getPosts(
                        pageNumber: 1,
                        withProgress: true
                    )
                }
            }
            .navigationBarHidden(!showTopMenu)
            .navigationBarBackButtonHidden(!showTopMenu)
            .navigationTitle(title)
            .background(
                Theme.Colors.background
                    .ignoresSafeArea()
            )
            // MARK: - Action Sheet
            .actionSheet(isPresented: $showingAlert, content: {
                ActionSheet(title: Text(DiscussionLocalization.Posts.Alert.makeSelection), buttons: viewModel.filterButtons)
            })
        }
>>>>>>> 2de1bc50
    }
    
    @MainActor
    private func reloadPage(onSuccess: @escaping () -> Void) {
        Task {
            viewModel.resetPosts()
            _ = await viewModel.getPosts(
                pageNumber: 1,
                withProgress: false
            )
            onSuccess()
        }
    }
}

#if DEBUG
struct PostsView_Previews: PreviewProvider {
    static var previews: some View {
        let topics = Topics(coursewareTopics: [], nonCoursewareTopics: [])
        let router = DiscussionRouterMock()
        let vm = PostsViewModel(
            interactor: DiscussionInteractor.mock,
            router: router,
            config: ConfigMock()
        )
        
        PostsView(courseID: "course_id",
                  currentBlockID: "123",
                  topics: topics,
                  title: "Lesson question",
                  type: .allPosts,
                  viewModel: vm,
                  router: router)
        .preferredColorScheme(.light)
        .previewDisplayName("PostsView Light")
        .loadFonts()
        
        PostsView(courseID: "course_id",
                  currentBlockID: "123",
                  topics: topics,
                  title: "Lesson question",
                  type: .allPosts,
                  viewModel: vm,
                  router: router)
        .preferredColorScheme(.dark)
        .previewDisplayName("PostsView Dark")
        .loadFonts()
        
    }
}
#endif

public struct PostCell: View {
    
    private var post: DiscussionPost
    
    public init(post: DiscussionPost) {
        self.post = post
    }
    
    public var body: some View {
        Button(action: {
            post.action()
        }, label: {
            VStack(alignment: .leading, spacing: 8) {
                HStack(spacing: 4) {
                    post.type.getImage()
                        .foregroundColor(Theme.Colors.accentColor)
                    Text(post.type.localizedValue.capitalized)
                    Spacer()
                    if post.unreadCommentCount - 1 > 0 {
                        CoreAssets.unread.swiftUIImage
                        Text("\(post.unreadCommentCount - 1)")
                        Text(DiscussionLocalization.missedPostsCount(post.unreadCommentCount - 1))
                    }
                }.font(Theme.Fonts.labelSmall)
                    .foregroundColor(Theme.Colors.textSecondary)
                Text(post.title)
                    .multilineTextAlignment(.leading)
                    .font(Theme.Fonts.labelLarge)
                    .foregroundColor(Theme.Colors.textPrimary)
                Text("\(DiscussionLocalization.Post.lastPost) \(post.lastPostDateFormatted)")
                    .font(Theme.Fonts.labelSmall)
                    .foregroundColor(Theme.Colors.textSecondary)
                HStack {
                    CoreAssets.responses.swiftUIImage.renderingMode(.template)
                        .foregroundColor(Theme.Colors.accentXColor)
                    Text("\(post.replies - 1)")
                    Text(DiscussionLocalization.responsesCount(post.replies - 1))
                        .font(Theme.Fonts.labelLarge)
                }
                .foregroundColor(Theme.Colors.accentColor)
            }
        })
    }
}<|MERGE_RESOLUTION|>--- conflicted
+++ resolved
@@ -75,32 +75,10 @@
                                 VStack {
                                     HStack {
                                         Group {
-<<<<<<< HEAD
                                             filterButton
                                             Spacer()
                                             sortButton
                                         }.foregroundColor(Theme.Colors.accentColor)
-=======
-                                            Button(action: {
-                                                viewModel.generateButtons(type: .filter)
-                                                showingAlert = true
-                                            }, label: {
-                                                CoreAssets.filter.swiftUIImage.renderingMode(.template)
-                                                    .foregroundColor(Theme.Colors.accentXColor)
-                                                Text(viewModel.filterTitle.localizedValue)
-                                            })
-                                            Spacer()
-                                            Button(action: {
-                                                viewModel.generateButtons(type: .sort)
-                                                showingAlert = true
-                                            }, label: {
-                                                CoreAssets.sort.swiftUIImage.renderingMode(.template)
-                                                    .foregroundColor(Theme.Colors.accentXColor)
-                                                Text(viewModel.sortTitle.localizedValue)
-                                            })
-                                        }
-                                        .foregroundColor(Theme.Colors.accentColor)
->>>>>>> 2de1bc50
                                     }
                                     .font(Theme.Fonts.labelMedium)
                                     .padding(.horizontal, 24)
@@ -219,10 +197,6 @@
                                 }
                             }
                             .accessibilityAction {}
-<<<<<<< HEAD
-=======
-                            .animation(nil)
->>>>>>> 2de1bc50
                             .onRightSwipeGesture {
                                 router.back()
                             }
@@ -237,7 +211,6 @@
                     }.frame(maxWidth: .infinity,
                             maxHeight: .infinity)
                 }
-<<<<<<< HEAD
             }
             .onFirstAppear {
                 Task {
@@ -265,7 +238,7 @@
                 .foregroundColor(Theme.Colors.accentXColor)
             Text(viewModel.filterTitle.localizedValue)
         })
-        .confirmationDialog("",
+        .confirmationDialog(DiscussionLocalization.Posts.Alert.makeSelection,
                             isPresented: $showFilterSheet,
                             actions: {
             ForEach(viewModel.filterInfos) { info in
@@ -286,7 +259,7 @@
                 .foregroundColor(Theme.Colors.accentXColor)
             Text(viewModel.sortTitle.localizedValue)
         })
-        .confirmationDialog("",
+        .confirmationDialog(DiscussionLocalization.Posts.Alert.makeSelection,
                             isPresented: $showSortSheet,
                             actions: {
             ForEach(viewModel.sortInfos) { info in
@@ -297,29 +270,6 @@
                 })
             }
         })
-=======
-            }
-            .onFirstAppear {
-                Task {
-                    await viewModel.getPosts(
-                        pageNumber: 1,
-                        withProgress: true
-                    )
-                }
-            }
-            .navigationBarHidden(!showTopMenu)
-            .navigationBarBackButtonHidden(!showTopMenu)
-            .navigationTitle(title)
-            .background(
-                Theme.Colors.background
-                    .ignoresSafeArea()
-            )
-            // MARK: - Action Sheet
-            .actionSheet(isPresented: $showingAlert, content: {
-                ActionSheet(title: Text(DiscussionLocalization.Posts.Alert.makeSelection), buttons: viewModel.filterButtons)
-            })
-        }
->>>>>>> 2de1bc50
     }
     
     @MainActor
