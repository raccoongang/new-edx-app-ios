--- conflicted
+++ resolved
@@ -77,21 +77,8 @@
                                         Group {
                                             filterButton
                                             Spacer()
-<<<<<<< HEAD
                                             sortButton
                                         }.foregroundColor(Theme.Colors.accentColor)
-=======
-                                            Button(action: {
-                                                viewModel.generateButtons(type: .sort)
-                                                showingAlert = true
-                                            }, label: {
-                                                CoreAssets.sort.swiftUIImage.renderingMode(.template)
-                                                    .foregroundColor(Theme.Colors.accentXColor)
-                                                Text(viewModel.sortTitle.localizedValue)
-                                            })
-                                        }
-                                        .foregroundColor(Theme.Colors.accentColor)
->>>>>>> fc1150a2
                                     }
                                     .font(Theme.Fonts.labelMedium)
                                     .padding(.horizontal, 24)
