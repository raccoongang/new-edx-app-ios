//
//  PostsView.swift
//  Discussion
//
//  Created by  Stepanok Ivan on 13.10.2022.
//

import Foundation
import SwiftUI
import Core
import Theme

public struct PostsView: View {
    
    @ObservedObject private var viewModel: PostsViewModel
    @State private var showFilterSheet = false
    @State private var showSortSheet = false
    private let router: DiscussionRouter
    private let title: String
    private let currentBlockID: String
    private let courseID: String
    private var showTopMenu: Bool
<<<<<<< HEAD

=======
    private var isPad: Bool {
        UIDevice.current.userInterfaceIdiom == .pad
    }
    
>>>>>>> 513a8830
    public init(
        courseID: String,
        currentBlockID: String,
        topics: Topics,
        title: String,
        type: ThreadType,
        viewModel: PostsViewModel,
        router: DiscussionRouter,
        showTopMenu: Bool = true,
        isBlackedOut: Bool? = nil
    ) {
        self.courseID = courseID
        self.title = title
        self.currentBlockID = currentBlockID
        self.router = router
        self.showTopMenu = showTopMenu
        self.viewModel = viewModel
        self.viewModel.isBlackedOut = isBlackedOut
        self.viewModel.courseID = courseID
        self.viewModel.topics = topics
        viewModel.type = type
    }
    
    public init(
        courseID: String,
        router: DiscussionRouter,
        viewModel: PostsViewModel,
        isBlackedOut: Bool = false
    ) {
        self.courseID = courseID
        self.title = ""
        self.currentBlockID = ""
        self.router = router
        self.viewModel = viewModel
        self.showTopMenu = true
        self.viewModel.isBlackedOut = isBlackedOut
        self.viewModel.courseID = courseID
    }

    public var topicID: String? {
        if case .courseTopics(let topicID) = viewModel.type {
            return topicID
        }
        return nil
    }

    public var type: ThreadType? {
        viewModel.type
    }

    public var body: some View {
        GeometryReader { proxy in
            ZStack(alignment: .top) {
                // MARK: - Page Body
                ScrollViewReader { scroll in
                    VStack {
                        ZStack(alignment: .top) {
                            VStack {
                                VStack {
                                    HStack {
                                        Group {
                                            filterButton
                                            Spacer()
                                            sortButton
                                        }.foregroundColor(Theme.Colors.accentColor)
                                    }
                                    .font(Theme.Fonts.labelMedium)
                                    .padding(.horizontal, 24)
                                    .padding(.vertical, 12)
                                    .shadow(color: Theme.Colors.shadowColor,
                                            radius: 12, y: 4)
                                    .background(
                                        Theme.Colors.background
                                    )
<<<<<<< HEAD
                                Divider().offset(y: -8)
                            }
                            .frameLimit()
                            RefreshableScrollViewCompat(action: {
                                viewModel.resetPosts()
                                _ = await viewModel.getPosts(
                                    pageNumber: 1,
                                    withProgress: false
                                )
                            }) {
                                let posts = Array(viewModel.filteredPosts.enumerated())
                                if posts.count >= 1 {
                                    LazyVStack {
                                        VStack {}.frame(height: 1)
                                            .id(1)
                                        HStack(alignment: .center) {
                                            Text(title)
                                                .font(Theme.Fonts.titleLarge)
                                                .foregroundColor(Theme.Colors.textPrimary)
                                            Spacer()
                                            if !(viewModel.isBlackedOut ?? false) {
=======
                                    .frameLimit(width: proxy.size.width)
                                    Divider().offset(y: -8)
                                }

                                RefreshableScrollViewCompat(action: {
                                    viewModel.resetPosts()
                                    _ = await viewModel.getPosts(
                                        pageNumber: 1,
                                        withProgress: false
                                    )
                                }) {
                                    let posts = Array(viewModel.filteredPosts.enumerated())
                                    if posts.count >= 1 {
                                        LazyVStack {
                                            VStack {}.frame(height: 1)
                                                .id(1)
                                            HStack(alignment: .center) {
                                                Text(title)
                                                    .font(Theme.Fonts.titleLarge)
                                                    .foregroundColor(Theme.Colors.textPrimary)
                                                Spacer()
>>>>>>> 513a8830
                                                Button(action: {
                                                    router.createNewThread(
                                                        courseID: courseID,
                                                        selectedTopic: currentBlockID,
                                                        onPostCreated: {
                                                            reloadPage(onSuccess: {
                                                                withAnimation {
                                                                    scroll.scrollTo(1)
                                                                }
                                                            })
                                                        })
                                                }, label: {
                                                    VStack {
                                                        CoreAssets.addComment.swiftUIImage
                                                            .font(Theme.Fonts.labelLarge)
                                                            .padding(6)
<<<<<<< HEAD
                                                    }
                                                    .foregroundColor(Theme.Colors.white)
                                                    .background(
                                                        Circle()
                                                            .foregroundColor(Theme.Colors.accentButtonColor)
                                                    )
                                                })
                                            }
                                        }
                                        .padding(.horizontal, 24)
                                        
                                        ForEach(posts, id: \.offset) { index, post in
                                            PostCell(post: post).padding(24)
                                                .id(UUID())
                                                .onAppear {
                                                    Task {
                                                        await viewModel.getPostsPagination(
                                                            index: index
                                                        )
=======
>>>>>>> 513a8830
                                                    }
                                                    .foregroundColor(Theme.Colors.white)
                                                    .background(
                                                        Circle()
                                                            .foregroundColor(Theme.Colors.accentButtonColor)
                                                    )
                                                })
                                            }
                                            .padding(.horizontal, 24)
                                            
                                            ForEach(posts, id: \.offset) { index, post in
                                                PostCell(post: post)
                                                    .padding(.horizontal, 24)
                                                    .padding(.vertical, 10)
                                                    .id(UUID())
                                                    .onAppear {
                                                        Task {
                                                            await viewModel.getPostsPagination(
                                                                index: index
                                                            )
                                                        }
                                                    }
                                                if posts.last?.element != post {
                                                    Divider().padding(.horizontal, 24)
                                                }
                                            }
                                            Spacer(minLength: 84)
                                        }
<<<<<<< HEAD
                                        Spacer(minLength: 84)
                                    }
                                } else {
                                    if !viewModel.fetchInProgress {
                                        VStack(spacing: 0) {
                                            CoreAssets.discussionIcon.swiftUIImage
                                                .renderingMode(.template)
                                                .foregroundColor(Theme.Colors.textPrimary)
                                            Text(DiscussionLocalization.Posts.NoDiscussion.title)
                                                .font(Theme.Fonts.titleLarge)
                                                .multilineTextAlignment(.center)
                                                .frame(maxWidth: .infinity)
                                                .padding(.top, 40)
                                            if !(viewModel.isBlackedOut ?? false) {
=======
                                        .frameLimit(width: proxy.size.width)
                                    } else {
                                        if !viewModel.fetchInProgress {
                                            VStack(spacing: 0) {
                                                CoreAssets.discussionIcon.swiftUIImage
                                                    .renderingMode(.template)
                                                    .foregroundColor(Theme.Colors.textPrimary)
                                                Text(DiscussionLocalization.Posts.NoDiscussion.title)
                                                    .font(Theme.Fonts.titleLarge)
                                                    .multilineTextAlignment(.center)
                                                    .frame(maxWidth: .infinity)
                                                    .padding(.top, 40)
>>>>>>> 513a8830
                                                Text(DiscussionLocalization.Posts.NoDiscussion.description)
                                                    .font(Theme.Fonts.bodyLarge)
                                                    .multilineTextAlignment(.center)
                                                    .frame(maxWidth: .infinity)
                                                    .padding(.top, 12)
                                                StyledButton(
<<<<<<< HEAD
                                                    DiscussionLocalization.Posts.NoDiscussion.addPost,
                                                    action: {
                                                        router.createNewThread(
                                                            courseID: courseID,
                                                            selectedTopic: currentBlockID,
                                                            onPostCreated: {
                                                                reloadPage(
                                                                    onSuccess: {
                                                                        withAnimation {
                                                                            scroll.scrollTo(1)
                                                                        }
                                                                    }
                                                                )
                                                            }
                                                        )
                                                    },
                                                    isTransparent: true
                                                )
                                                .frame(width: 215)
                                                .padding(.top, 40)
                                                .colorMultiply(Theme.Colors.accentColor)
                                            }
                                        }.padding(24)
=======
                                                    DiscussionLocalization.Posts.NoDiscussion.createbutton,
                                                    action: {
                                                        router.createNewThread(courseID: courseID,
                                                                               selectedTopic: currentBlockID,
                                                                               onPostCreated: {
                                                            reloadPage(onSuccess: {
                                                                withAnimation {
                                                                    scroll.scrollTo(1)
                                                                }
                                                            })
                                                        })
                                                    },
                                                    isTransparent: true)
                                                .frame(width: 215)
                                                .padding(.top, 40)
                                                .colorMultiply(Theme.Colors.accentColor)
                                                
                                            }
                                            .padding(24)
>>>>>>> 513a8830
                                            .padding(.top, 100)
                                            .frameLimit(width: proxy.size.width)
                                        }
                                    }
                                }
                            }
                            .accessibilityAction {}
                            .onRightSwipeGesture {
                                router.back()
                            }
                        }
                    }.frame(maxWidth: .infinity)
                }
                .padding(.top, 8)
                if viewModel.isShowProgress {
                    VStack(alignment: .center) {
                        ProgressBar(size: 40, lineWidth: 8)
                            .padding(.horizontal)
                    }.frame(maxWidth: .infinity,
                            maxHeight: .infinity)
                }
            }
            .onFirstAppear {
                Task {
                    await viewModel.getPosts(
                        pageNumber: 1,
                        withProgress: true
                    )
                }
            }
            .navigationBarHidden(!showTopMenu)
            .navigationBarBackButtonHidden(!showTopMenu)
            .navigationTitle(title)
            .background(
                Theme.Colors.background
                    .ignoresSafeArea()
            )
        }
    }
    
    private var filterButton: some View {
        Button(
            action: {
                showFilterSheet = true
            },
            label: {
                CoreAssets.filter.swiftUIImage
                    .renderingMode(.template)
                    .foregroundColor(Theme.Colors.accentXColor)
                Text(viewModel.filterTitle.localizedValue)
            }
        )
        .confirmationDialog(
            DiscussionLocalization.Posts.Alert.makeSelection,
            isPresented: $showFilterSheet,
            titleVisibility: isPad ? .automatic : .visible,
            actions: {
                ForEach(viewModel.filterInfos) { info in
                    Button(
                        action: {
                            viewModel.filter(by: info)
                        },
                        label: {
                            Text(info.localizedValue)
                        }
                    )
                }
            }
        )
    }
    
    private var sortButton: some View {
        Button(
            action: {
                showSortSheet = true
            },
            label: {
                CoreAssets.sort.swiftUIImage.renderingMode(.template)
                    .foregroundColor(Theme.Colors.accentXColor)
                Text(viewModel.sortTitle.localizedValue)
            }
        )
        .confirmationDialog(
            DiscussionLocalization.Posts.Alert.makeSelection,
            isPresented: $showSortSheet,
            titleVisibility: isPad ? .automatic : .visible,
            actions: {
                ForEach(viewModel.sortInfos) { info in
                    Button(
                        action: {
                            viewModel.sort(by: info)
                        },
                        label: {
                            Text(info.localizedValue)
                        }
                    )
                }
            }
        )
    }
    
    @MainActor
    private func reloadPage(onSuccess: @escaping () -> Void) {
        Task {
            viewModel.resetPosts()
            _ = await viewModel.getPosts(
                pageNumber: 1,
                withProgress: false
            )
            onSuccess()
        }
    }
}

#if DEBUG
struct PostsView_Previews: PreviewProvider {
    static var previews: some View {
        let topics = Topics(coursewareTopics: [], nonCoursewareTopics: [])
        let router = DiscussionRouterMock()
        let vm = PostsViewModel(
            interactor: DiscussionInteractor.mock,
            router: router,
            config: ConfigMock()
        )
        
        PostsView(courseID: "course_id",
                  currentBlockID: "123",
                  topics: topics,
                  title: "Lesson question",
                  type: .allPosts,
                  viewModel: vm,
                  router: router)
        .preferredColorScheme(.light)
        .previewDisplayName("PostsView Light")
        .loadFonts()
        
        PostsView(courseID: "course_id",
                  currentBlockID: "123",
                  topics: topics,
                  title: "Lesson question",
                  type: .allPosts,
                  viewModel: vm,
                  router: router)
        .preferredColorScheme(.dark)
        .previewDisplayName("PostsView Dark")
        .loadFonts()
        
    }
}
#endif

public struct PostCell: View {
    
    private var post: DiscussionPost
    
    public init(post: DiscussionPost) {
        self.post = post
    }
    
    public var body: some View {
        Button(action: {
            post.action()
        }, label: {
            VStack(alignment: .leading, spacing: 8) {
                HStack(spacing: 4) {
                    post.type.getImage()
                        .foregroundColor(Theme.Colors.accentColor)
                    Text(post.type.localizedValue.capitalized)
                    Spacer()
                    if post.unreadCommentCount - 1 > 0 {
                        CoreAssets.unread.swiftUIImage
                        Text("\(post.unreadCommentCount - 1)")
                        Text(DiscussionLocalization.missedPostsCount(post.unreadCommentCount - 1))
                    }
                }.font(Theme.Fonts.labelSmall)
                    .foregroundColor(Theme.Colors.textSecondary)
                Text(post.title)
                    .multilineTextAlignment(.leading)
                    .font(Theme.Fonts.labelLarge)
                    .foregroundColor(Theme.Colors.textPrimary)
                Text("\(DiscussionLocalization.Post.lastPost) \(post.lastPostDateFormatted)")
                    .font(Theme.Fonts.labelSmall)
                    .foregroundColor(Theme.Colors.textSecondary)
                HStack {
                    CoreAssets.responses.swiftUIImage.renderingMode(.template)
                        .foregroundColor(Theme.Colors.accentXColor)
                    Text("\(post.replies - 1)")
                    Text(DiscussionLocalization.responsesCount(post.replies - 1))
                        .font(Theme.Fonts.labelLarge)
                }
                .foregroundColor(Theme.Colors.accentColor)
            }
        })
    }
}<|MERGE_RESOLUTION|>--- conflicted
+++ resolved
@@ -20,14 +20,10 @@
     private let currentBlockID: String
     private let courseID: String
     private var showTopMenu: Bool
-<<<<<<< HEAD
-
-=======
     private var isPad: Bool {
         UIDevice.current.userInterfaceIdiom == .pad
     }
     
->>>>>>> 513a8830
     public init(
         courseID: String,
         currentBlockID: String,
@@ -102,29 +98,6 @@
                                     .background(
                                         Theme.Colors.background
                                     )
-<<<<<<< HEAD
-                                Divider().offset(y: -8)
-                            }
-                            .frameLimit()
-                            RefreshableScrollViewCompat(action: {
-                                viewModel.resetPosts()
-                                _ = await viewModel.getPosts(
-                                    pageNumber: 1,
-                                    withProgress: false
-                                )
-                            }) {
-                                let posts = Array(viewModel.filteredPosts.enumerated())
-                                if posts.count >= 1 {
-                                    LazyVStack {
-                                        VStack {}.frame(height: 1)
-                                            .id(1)
-                                        HStack(alignment: .center) {
-                                            Text(title)
-                                                .font(Theme.Fonts.titleLarge)
-                                                .foregroundColor(Theme.Colors.textPrimary)
-                                            Spacer()
-                                            if !(viewModel.isBlackedOut ?? false) {
-=======
                                     .frameLimit(width: proxy.size.width)
                                     Divider().offset(y: -8)
                                 }
@@ -146,52 +119,31 @@
                                                     .font(Theme.Fonts.titleLarge)
                                                     .foregroundColor(Theme.Colors.textPrimary)
                                                 Spacer()
->>>>>>> 513a8830
-                                                Button(action: {
-                                                    router.createNewThread(
-                                                        courseID: courseID,
-                                                        selectedTopic: currentBlockID,
-                                                        onPostCreated: {
-                                                            reloadPage(onSuccess: {
-                                                                withAnimation {
-                                                                    scroll.scrollTo(1)
-                                                                }
+                                                if !(viewModel.isBlackedOut ?? false) {
+                                                    Button(action: {
+                                                        router.createNewThread(
+                                                            courseID: courseID,
+                                                            selectedTopic: currentBlockID,
+                                                            onPostCreated: {
+                                                                reloadPage(onSuccess: {
+                                                                    withAnimation {
+                                                                        scroll.scrollTo(1)
+                                                                    }
+                                                                })
                                                             })
-                                                        })
-                                                }, label: {
-                                                    VStack {
-                                                        CoreAssets.addComment.swiftUIImage
-                                                            .font(Theme.Fonts.labelLarge)
-                                                            .padding(6)
-<<<<<<< HEAD
-                                                    }
-                                                    .foregroundColor(Theme.Colors.white)
-                                                    .background(
-                                                        Circle()
-                                                            .foregroundColor(Theme.Colors.accentButtonColor)
-                                                    )
-                                                })
-                                            }
-                                        }
-                                        .padding(.horizontal, 24)
-                                        
-                                        ForEach(posts, id: \.offset) { index, post in
-                                            PostCell(post: post).padding(24)
-                                                .id(UUID())
-                                                .onAppear {
-                                                    Task {
-                                                        await viewModel.getPostsPagination(
-                                                            index: index
+                                                    }, label: {
+                                                        VStack {
+                                                            CoreAssets.addComment.swiftUIImage
+                                                                .font(Theme.Fonts.labelLarge)
+                                                                .padding(6)
+                                                        }
+                                                        .foregroundColor(Theme.Colors.white)
+                                                        .background(
+                                                            Circle()
+                                                                .foregroundColor(Theme.Colors.accentButtonColor)
                                                         )
-=======
->>>>>>> 513a8830
-                                                    }
-                                                    .foregroundColor(Theme.Colors.white)
-                                                    .background(
-                                                        Circle()
-                                                            .foregroundColor(Theme.Colors.accentButtonColor)
-                                                    )
-                                                })
+                                                    })
+                                                }
                                             }
                                             .padding(.horizontal, 24)
                                             
@@ -213,22 +165,6 @@
                                             }
                                             Spacer(minLength: 84)
                                         }
-<<<<<<< HEAD
-                                        Spacer(minLength: 84)
-                                    }
-                                } else {
-                                    if !viewModel.fetchInProgress {
-                                        VStack(spacing: 0) {
-                                            CoreAssets.discussionIcon.swiftUIImage
-                                                .renderingMode(.template)
-                                                .foregroundColor(Theme.Colors.textPrimary)
-                                            Text(DiscussionLocalization.Posts.NoDiscussion.title)
-                                                .font(Theme.Fonts.titleLarge)
-                                                .multilineTextAlignment(.center)
-                                                .frame(maxWidth: .infinity)
-                                                .padding(.top, 40)
-                                            if !(viewModel.isBlackedOut ?? false) {
-=======
                                         .frameLimit(width: proxy.size.width)
                                     } else {
                                         if !viewModel.fetchInProgress {
@@ -241,58 +177,32 @@
                                                     .multilineTextAlignment(.center)
                                                     .frame(maxWidth: .infinity)
                                                     .padding(.top, 40)
->>>>>>> 513a8830
-                                                Text(DiscussionLocalization.Posts.NoDiscussion.description)
-                                                    .font(Theme.Fonts.bodyLarge)
-                                                    .multilineTextAlignment(.center)
-                                                    .frame(maxWidth: .infinity)
-                                                    .padding(.top, 12)
-                                                StyledButton(
-<<<<<<< HEAD
-                                                    DiscussionLocalization.Posts.NoDiscussion.addPost,
-                                                    action: {
-                                                        router.createNewThread(
-                                                            courseID: courseID,
-                                                            selectedTopic: currentBlockID,
-                                                            onPostCreated: {
-                                                                reloadPage(
-                                                                    onSuccess: {
-                                                                        withAnimation {
-                                                                            scroll.scrollTo(1)
-                                                                        }
+                                                if !(viewModel.isBlackedOut ?? false) {
+                                                    Text(DiscussionLocalization.Posts.NoDiscussion.description)
+                                                        .font(Theme.Fonts.bodyLarge)
+                                                        .multilineTextAlignment(.center)
+                                                        .frame(maxWidth: .infinity)
+                                                        .padding(.top, 12)
+                                                    StyledButton(
+                                                        DiscussionLocalization.Posts.NoDiscussion.createbutton,
+                                                        action: {
+                                                            router.createNewThread(courseID: courseID,
+                                                                                   selectedTopic: currentBlockID,
+                                                                                   onPostCreated: {
+                                                                reloadPage(onSuccess: {
+                                                                    withAnimation {
+                                                                        scroll.scrollTo(1)
                                                                     }
-                                                                )
-                                                            }
-                                                        )
-                                                    },
-                                                    isTransparent: true
-                                                )
-                                                .frame(width: 215)
-                                                .padding(.top, 40)
-                                                .colorMultiply(Theme.Colors.accentColor)
-                                            }
-                                        }.padding(24)
-=======
-                                                    DiscussionLocalization.Posts.NoDiscussion.createbutton,
-                                                    action: {
-                                                        router.createNewThread(courseID: courseID,
-                                                                               selectedTopic: currentBlockID,
-                                                                               onPostCreated: {
-                                                            reloadPage(onSuccess: {
-                                                                withAnimation {
-                                                                    scroll.scrollTo(1)
-                                                                }
+                                                                })
                                                             })
-                                                        })
-                                                    },
-                                                    isTransparent: true)
-                                                .frame(width: 215)
-                                                .padding(.top, 40)
-                                                .colorMultiply(Theme.Colors.accentColor)
-                                                
+                                                        },
+                                                        isTransparent: true)
+                                                    .frame(width: 215)
+                                                    .padding(.top, 40)
+                                                    .colorMultiply(Theme.Colors.accentColor)
+                                                }
                                             }
                                             .padding(24)
->>>>>>> 513a8830
                                             .padding(.top, 100)
                                             .frameLimit(width: proxy.size.width)
                                         }
