--- conflicted
+++ resolved
@@ -22,10 +22,6 @@
     }
     
     public var body: some View {
-<<<<<<< HEAD
-        GeometryReader { proxy in
-            ZStack(alignment: .top) {
-=======
         ZStack(alignment: .top) {
             
             // MARK: - Page name
@@ -88,132 +84,67 @@
                 )
                 .padding(.horizontal, 24)
                 .padding(.bottom, 20)
->>>>>>> 5821f615
                 
-                // MARK: - Page name
-                VStack(alignment: .center) {
-                    NavigationBar(title: DiscussionLocalization.search,
-                                  leftButtonAction: { viewModel.router.backWithFade() })
-                    .padding(.bottom, -7)
-                    .frameLimit(width: proxy.size.width)
-                    HStack(spacing: 11) {
-                        Image(systemName: "magnifyingglass")
-                            .padding(.leading, 16)
-                            .padding(.top, -1)
-                            .foregroundColor(
-                                viewModel.isSearchActive
-                                ? Theme.Colors.accentColor
-                                : Theme.Colors.textPrimary
-                            )
+                ZStack {
+                    ScrollView {
+                        HStack {
+                            searchHeader(viewModel: viewModel)
+                                .padding(.horizontal, 24)
+                                .padding(.bottom, 20)
+                                .offset(y: animated ? 0 : 50)
+                                .opacity(animated ? 1 : 0)
+                            Spacer()
+                        }.padding(.leading, 10)
                         
-                        TextField(
-                            !viewModel.isSearchActive
-                            ? DiscussionLocalization.search
-                            : "",
-                            text: $viewModel.searchText,
-                            onEditingChanged: { editing in
-                                viewModel.isSearchActive = editing
-                            }
-                        ).focused($focused)
-                            .onAppear {
-                                self.focused = true
-                            }
-                            .foregroundColor(Theme.Colors.textPrimary)
-                        Spacer()
-                        if !viewModel.searchText.trimmingCharacters(in: .whitespaces).isEmpty {
-                            Button(action: { viewModel.searchText.removeAll() }, label: {
-                                CoreAssets.clearInput.swiftUIImage
-                                    .resizable()
-                                    .scaledToFit()
-                                    .frame(height: 24)
-                                    .padding(.horizontal)
-                            })
-                            .foregroundColor(Theme.Colors.styledButtonText)
-                        }
-                    }
-                    //                .padding(.top, -7)
-                    .frame(minHeight: 48)
-                    .background(
-                        Theme.Shapes.textInputShape
-                            .fill(viewModel.isSearchActive
-                                  ? Theme.Colors.textInputBackground
-                                  : Theme.Colors.textInputUnfocusedBackground)
-                    )
-                    .overlay(
-                        Theme.Shapes.textInputShape
-                            .stroke(lineWidth: 1)
-                            .fill(viewModel.isSearchActive
-                                  ? Theme.Colors.accentColor
-                                  : Theme.Colors.textInputUnfocusedStroke)
-                    )
-                    .frameLimit(width: proxy.size.width)
-                    .padding(.horizontal, 24)
-                    .padding(.bottom, 20)
-                    
-                    ZStack {
-                        ScrollView {
-                            Group {
-                                HStack {
-                                    searchHeader(viewModel: viewModel)
-                                        .padding(.horizontal, 24)
-                                        .padding(.bottom, 20)
-                                        .offset(y: animated ? 0 : 50)
-                                        .opacity(animated ? 1 : 0)
-                                    Spacer()
-                                }.padding(.leading, 10)
-                                
-                                LazyVStack {
-                                    let searchResults = Array(viewModel.searchResults.enumerated())
-                                    ForEach(searchResults, id: \.offset) { index, post in
-                                        PostCell(post: post)
-                                            .padding(24)
-                                            .onAppear {
-                                                Task.detached(priority: .high) {
-                                                    await viewModel.searchCourses(
-                                                        index: index,
-                                                        searchTerm: viewModel.searchText
-                                                    )
-                                                }
-                                            }
-                                        if viewModel.searchResults.last != post {
-                                            Divider().padding(.horizontal, 24)
+                        LazyVStack {
+                            let searchResults = Array(viewModel.searchResults.enumerated())
+                            ForEach(searchResults, id: \.offset) { index, post in
+                                PostCell(post: post)
+                                    .padding(24)
+                                    .onAppear {
+                                        Task.detached(priority: .high) {
+                                            await viewModel.searchCourses(
+                                                index: index,
+                                                searchTerm: viewModel.searchText
+                                            )
                                         }
                                     }
-                                    Spacer(minLength: 84)
-                                    
-                                    // MARK: - ProgressBar
-                                    if viewModel.fetchInProgress {
-                                        VStack(alignment: .center) {
-                                            ProgressBar(size: 40, lineWidth: 8)
-                                                .padding(.top, 20)
-                                        }.frame(maxWidth: .infinity,
-                                                maxHeight: .infinity)
-                                    }
+                                if viewModel.searchResults.last != post {
+                                    Divider().padding(.horizontal, 24)
                                 }
-                                .id(UUID())
-                                Spacer(minLength: 40)
                             }
-                            .frameLimit(width: proxy.size.width)
+                            Spacer(minLength: 84)
+                            
+                            // MARK: - ProgressBar
+                            if viewModel.fetchInProgress {
+                                VStack(alignment: .center) {
+                                    ProgressBar(size: 40, lineWidth: 8)
+                                        .padding(.top, 20)
+                                }.frame(maxWidth: .infinity,
+                                        maxHeight: .infinity)
+                            }
                         }
+                        .id(UUID())
+                        Spacer(minLength: 40)
+                    }.frameLimit()
+                }
+            }
+            // MARK: - Error Alert
+            if viewModel.showError {
+                VStack {
+                    Spacer()
+                    SnackBarView(message: viewModel.errorMessage)
+                }
+                .transition(.move(edge: .bottom))
+                .onAppear {
+                    doAfter(Theme.Timeout.snackbarMessageLongTimeout) {
+                        viewModel.errorMessage = nil
                     }
                 }
-                // MARK: - Error Alert
-                if viewModel.showError {
-                    VStack {
-                        Spacer()
-                        SnackBarView(message: viewModel.errorMessage)
-                    }
-                    .transition(.move(edge: .bottom))
-                    .onAppear {
-                        doAfter(Theme.Timeout.snackbarMessageLongTimeout) {
-                            viewModel.errorMessage = nil
-                        }
-                    }
-                }
             }
-            
-            .navigationBarBackButtonHidden(true)
-            .navigationBarHidden(true)
+        }
+        .navigationBarBackButtonHidden(true)
+        .navigationBarHidden(true)
             .onAppear {
                 DispatchQueue.main.asyncAfter(deadline: .now()) {
                     withAnimation(.easeIn(duration: 0.3)) {
@@ -223,7 +154,6 @@
             }
             .background(Theme.Colors.background.ignoresSafeArea())
             .addTapToEndEditing(isForced: true)
-        }
     }
     
     private func searchHeader(viewModel: DiscussionSearchTopicsViewModel<RunLoop>) -> some View {
