//
//  DiscussionSearchTopicsViewModel.swift
//  Discussion
//
//  Created by  Stepanok Ivan on 21.02.2023.
//

import Foundation
import SwiftUI
import Core
@preconcurrency import Combine

@MainActor
public final class DiscussionSearchTopicsViewModel<S: Scheduler>: ObservableObject {
    
    @Published private(set) var fetchInProgress = false
    @Published var isSearchActive = false
    @Published var searchResults: [DiscussionPost] = []
    @Published var showError: Bool = false
    @Published var searchText: String = ""
    
    private var prevQuery: String = ""
    private var courseID: String
    private var subscription = Set<AnyCancellable>()
    @Published private var threads: [UserThread] = []
    
    private var nextPage = 1
    private var totalPages = 1
    
    internal let postStateSubject = CurrentValueSubject<PostState?, Never>(nil)
    private var cancellable: AnyCancellable?
    
    var errorMessage: String? {
        didSet {
            withAnimation {
                showError = errorMessage != nil
            }
        }
    }
    
    let router: DiscussionRouter
    private let interactor: DiscussionInteractorProtocol
    private let storage: CoreStorage
    private let debounce: Debounce<S>
    
    public init(
        courseID: String,
        interactor: DiscussionInteractorProtocol,
        storage: CoreStorage,
        router: DiscussionRouter,
        debounce: Debounce<S>
    ) {
        self.courseID = courseID
        self.interactor = interactor
        self.storage = storage
        self.router = router
        self.debounce = debounce

        cancellable = postStateSubject
            .receive(on: RunLoop.main)
            .sink(receiveValue: { [weak self] state in
                guard let self, let state else { return }
                switch state {
                case let .followed(id, followed):
                    self.updatePostFollowedState(id: id, followed: followed)
                case let .replyAdded(id):
                    self.updatePostRepliesCountState(id: id)
                case let .readed(id):
                    self.updateUnreadCommentsCount(id: id)
                case let .liked(id, voted, voteCount):
                    self.updatePostLikedState(id: id, voted: voted, voteCount: voteCount)
                case let .reported(id, reported):
                    self.updatePostReportedState(id: id, reported: reported)
                }
            })
        
        $searchText
            .debounce(for: debounce.dueTime, scheduler: debounce.scheduler)
            .removeDuplicates()
            .sink { [weak self] str in
                guard let self else { return }
                let term = str
                    .trimmingCharacters(in: .whitespaces)
                Task.detached(priority: .high) {
                    if !term.isEmpty {
                        if await term == self.prevQuery {
                            return
                        }
                        await MainActor.run {
                            self.nextPage = 1
                        }
                        await self.search(page: self.nextPage, searchTerm: str)
                    } else {
                        await MainActor.run {
                            self.prevQuery = ""
                            self.searchResults.removeAll()
                        }
                    }
                }
            }
            .store(in: &subscription)
    }
    
    func searchCourses(index: Int, searchTerm: String) async {
        if !fetchInProgress {
            if totalPages > 1 {
                if index == searchResults.count - 3 {
                    if totalPages != 1 {
                        if nextPage <= totalPages {
                            await search(page: self.nextPage, searchTerm: searchTerm)
                        }
                    }
                }
            }
        }
    }
    
    private func search(page: Int, searchTerm: String) async {
        self.prevQuery = searchTerm
        fetchInProgress = true
        
        do {
            if !searchTerm.trimmingCharacters(in: .whitespaces).isEmpty {
                let results = try await interactor.searchThreads(
                    courseID: courseID,
                    searchText: searchTerm,
                    pageNumber: page
                ).threads
                
                if results.isEmpty {
                    searchResults.removeAll()
                    threads = []
                    fetchInProgress = false
                    return
                }
                
                if page == 1 {
                    threads = results
                } else {
                    threads += results
                }
                
                searchResults = generatePosts(threads: threads)
                
                if !searchResults.isEmpty {
                    self.nextPage += 1
                    totalPages = results[0].numPages
                }
            }
            
            fetchInProgress = false
        } catch let error {
            fetchInProgress = false
            if error.isInternetError {
                errorMessage = CoreLocalization.Error.slowOrNoInternetConnection
            } else {
                errorMessage = CoreLocalization.Error.unknownError
            }
        }
    }
    
    private func generatePosts(threads: [UserThread]) -> [DiscussionPost] {
        var result: [DiscussionPost] = []
        for thread in threads {
            result
                .append(
                    thread.discussionPost(
                        useRelativeDates: storage.useRelativeDates,
                        action: { [weak self] in
<<<<<<< HEAD
                guard let self else { return }
                    self.router.showThread(
                        thread: thread,
                        postStateSubject: self.postStateSubject,
                        isBlackedOut: false,
                        animated: true
                    )
            })
)
=======
                            guard let self else { return }
                            self.router.showThread(
                                thread: thread,
                                postStateSubject: self.postStateSubject,
                                isBlackedOut: false,
                                animated: true
                            )
                        })
                )
>>>>>>> e903d391
        }
        return result
    }
    
    private func updateUnreadCommentsCount(id: String) {
        guard let index = threads.firstIndex(where: { $0.id == id }) else { return }
        var thread = threads[index]
        thread.unreadCommentCount = 0
        threads[index] = thread
        searchResults = generatePosts(threads: threads)
    }
    
    private func updatePostFollowedState(id: String, followed: Bool) {
        guard let index = threads.firstIndex(where: { $0.id == id }) else { return }
        var thread = threads[index]
        thread.following = followed
        threads[index] = thread
        searchResults = generatePosts(threads: threads)
    }
    
    private func updatePostRepliesCountState(id: String) {
        guard let index = threads.firstIndex(where: { $0.id == id }) else { return }
        var thread = threads[index]
        thread.commentCount += 1
        thread.updatedAt = Date()
        threads[index] = thread
        searchResults = generatePosts(threads: threads)
    }
    
    private func updatePostLikedState(id: String, voted: Bool, voteCount: Int) {
        guard let index = threads.firstIndex(where: { $0.id == id }) else { return }
        var thread = threads[index]
        thread.voted = voted
        thread.voteCount = voteCount
        threads[index] = thread
        searchResults = generatePosts(threads: threads)
    }
    
    private func updatePostReportedState(id: String, reported: Bool) {
        guard let index = threads.firstIndex(where: { $0.id == id }) else { return }
        var thread = threads[index]
        thread.abuseFlagged = reported
        threads[index] = thread
        searchResults = generatePosts(threads: threads)
    }
}<|MERGE_RESOLUTION|>--- conflicted
+++ resolved
@@ -167,17 +167,6 @@
                     thread.discussionPost(
                         useRelativeDates: storage.useRelativeDates,
                         action: { [weak self] in
-<<<<<<< HEAD
-                guard let self else { return }
-                    self.router.showThread(
-                        thread: thread,
-                        postStateSubject: self.postStateSubject,
-                        isBlackedOut: false,
-                        animated: true
-                    )
-            })
-)
-=======
                             guard let self else { return }
                             self.router.showThread(
                                 thread: thread,
@@ -187,7 +176,6 @@
                             )
                         })
                 )
->>>>>>> e903d391
         }
         return result
     }
