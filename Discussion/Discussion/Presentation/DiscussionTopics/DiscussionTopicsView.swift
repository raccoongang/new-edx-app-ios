--- conflicted
+++ resolved
@@ -23,85 +23,14 @@
     }
     
     public var body: some View {
-<<<<<<< HEAD
-        ZStack(alignment: .center) {
-            VStack(alignment: .center) {
-                // MARK: - Search fake field
-                if viewModel.isBlackedOut {
-                    bannerDiscussionsDisabled
-                }
-
-                HStack(spacing: 11) {
-                    Image(systemName: "magnifyingglass")
-                        .foregroundColor(Theme.Colors.textSecondary)
-                        .padding(.leading, 16)
-                        .padding(.top, 1)
-                    Text(DiscussionLocalization.Topics.search)
-                        .foregroundColor(Theme.Colors.textSecondary)
-                        .font(Theme.Fonts.bodyMedium)
-                    Spacer()
-                }
-                .frame(maxWidth: 532)
-                .frame(minHeight: 48)
-                .background(
-                    Theme.Shapes.textInputShape
-                        .fill(Theme.Colors.textInputUnfocusedBackground)
-                )
-                .overlay(
-                    Theme.Shapes.textInputShape
-                        .stroke(lineWidth: 1)
-                        .fill(Theme.Colors.textInputUnfocusedStroke)
-                )
-                .onTapGesture {
-                    viewModel.router.showDiscussionsSearch(
-                        courseID: courseID,
-                        isBlackedOut: viewModel.isBlackedOut
-                    )
-                }
-                .padding(.horizontal, 24)
-                .padding(.bottom, 20)
-                .accessibilityElement(children: .ignore)
-                .accessibilityLabel(DiscussionLocalization.Topics.search)
-                
-                // MARK: - Page Body
-                VStack {
-                    ZStack(alignment: .top) {
-                        RefreshableScrollViewCompat(action: {
-                            await viewModel.getTopics(courseID: self.courseID, withProgress: false)
-                        }) {
-                            VStack {
-                                if let topics = viewModel.discussionTopics {
-                                    HStack {
-                                        Text(DiscussionLocalization.Topics.mainCategories)
-                                            .font(Theme.Fonts.titleMedium)
-                                            .foregroundColor(Theme.Colors.textSecondary)
-                                            .padding(.horizontal, 24)
-                                            .padding(.top, 40)
-                                        Spacer()
-                                    }
-                                    HStack(spacing: 8) {
-                                        if let allTopics = topics.first(where: {
-                                            $0.name == DiscussionLocalization.Topics.allPosts }) {
-                                            Button(action: {
-                                                allTopics.action()
-                                            }, label: {
-                                                VStack {
-                                                    Spacer(minLength: 0)
-                                                    CoreAssets.allPosts.swiftUIImage.renderingMode(.template)
-                                                        .foregroundColor(Theme.Colors.textPrimary)
-                                                    Text(allTopics.name)
-                                                        .font(Theme.Fonts.titleSmall)
-                                                        .foregroundColor(Theme.Colors.textPrimary)
-                                                    Spacer(minLength: 0)
-                                                }
-                                                .frame(maxWidth: .infinity)
-                                            }).cardStyle(bgColor: Theme.Colors.textInputUnfocusedBackground)
-                                                .padding(.trailing, -20)
-=======
         GeometryReader { proxy in
             ZStack(alignment: .center) {
                 VStack(alignment: .center) {
                     // MARK: - Search fake field
+                    if viewModel.isBlackedOut {
+                        bannerDiscussionsDisabled
+                    }
+
                     HStack(spacing: 11) {
                         Image(systemName: "magnifyingglass")
                             .foregroundColor(Theme.Colors.textSecondary)
@@ -123,7 +52,10 @@
                             .fill(Theme.Colors.textInputUnfocusedStroke)
                     )
                     .onTapGesture {
-                        viewModel.router.showDiscussionsSearch(courseID: courseID)
+                        viewModel.router.showDiscussionsSearch(
+                            courseID: courseID,
+                            isBlackedOut: viewModel.isBlackedOut
+                        )
                     }
                     .frameLimit(width: proxy.size.width)
                     .padding(.horizontal, 24)
@@ -146,7 +78,6 @@
                                                 .padding(.horizontal, 24)
                                                 .padding(.top, 10)
                                             Spacer()
->>>>>>> 513a8830
                                         }
                                         HStack(spacing: 8) {
                                             if let allTopics = topics.first(where: {
