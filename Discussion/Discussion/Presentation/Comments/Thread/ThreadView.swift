//
//  ThreadView.swift
//  Discussion
//
//  Created by  Stepanok Ivan on 18.10.2022.
//

import SwiftUI
import Core
import Theme

public struct ThreadView: View {
    
    private var title: String
    public let thread: UserThread
    private var onBackTapped: (() -> Void) = {}
    
    @ObservedObject private var viewModel: ThreadViewModel
    @Environment(\.colorScheme) var colorScheme
    @State private var isShowProgress: Bool = true
    @State private var commentText: String = ""
    @State private var commentSize: CGFloat = .init(64)
    
    public init(thread: UserThread,
                viewModel: ThreadViewModel) {
        self.thread = thread
        self.title = thread.title
        self.viewModel = viewModel
    }
    
    public var body: some View {
        GeometryReader { proxy in
            ZStack(alignment: .top) {
                
                // MARK: - Page Body
                ScrollViewReader { scroll in
                    VStack {
                        ZStack(alignment: .top) {
                            RefreshableScrollViewCompat(action: {
                                _ = await viewModel.getPosts(thread: thread, page: 1)
                            }) {
                                VStack {
                                    if let comments = viewModel.postComments {
                                        ParentCommentView(
                                            comments: comments,
                                            isThread: true,
                                            onAvatarTap: { username in
                                                viewModel.router.showUserDetails(username: username)
                                            },
                                            onLikeTap: {
                                                Task {
                                                    if await viewModel.vote(
                                                        id: comments.threadID,
                                                        isThread: true,
                                                        voted: comments.voted,
                                                        index: nil
                                                    ) {
                                                        viewModel.sendPostLikedState()
                                                    }
                                                }
                                            },
                                            onReportTap: {
                                                Task {
                                                    if await viewModel.flag(
                                                        id: comments.threadID,
                                                        isThread: true,
                                                        abuseFlagged: comments.abuseFlagged,
                                                        index: nil
                                                    ) {
                                                        viewModel.sendReportedState()
                                                    }
                                                }
                                            },
<<<<<<< HEAD
                                            onFollowTap: {
=======
                                            onCommentsTap: {
                                                viewModel.router.showComments(
                                                    commentID: comment.commentID,
                                                    parentComment: comment,
                                                    threadStateSubject: viewModel.threadStateSubject, 
                                                    animated: true
                                                )
                                            },
                                            onFetchMore: {
>>>>>>> 09c85bb0
                                                Task {
                                                    if await viewModel.followThread(
                                                        following: comments.followed,
                                                        threadID: comments.threadID
                                                    ) {
                                                        viewModel.sendPostFollowedState()
                                                    }
                                                }
                                            }
                                        )
                                        
                                        HStack {
                                            Text("\(viewModel.itemsCount)")
                                            Text(DiscussionLocalization.responsesCount(viewModel.itemsCount))
                                            Spacer()
                                        }
                                        .padding(.top, 40)
                                        .padding(.bottom, 14)
                                        .padding(.leading, 24)
                                        .font(Theme.Fonts.titleMedium)
                                        .foregroundColor(Theme.Colors.textPrimary)
                                        
                                        ForEach(Array(comments.comments.enumerated()), id: \.offset) { index, comment in
                                            CommentCell(
                                                comment: comment,
                                                addCommentAvailable: true,
                                                onAvatarTap: { username in
                                                    viewModel.router.showUserDetails(username: username)
                                                }, onLikeTap: {
                                                    Task {
                                                        await viewModel.vote(
                                                            id: comment.commentID,
                                                            isThread: false,
                                                            voted: comment.voted,
                                                            index: index
                                                        )
                                                    }
                                                },
                                                onReportTap: {
                                                    Task {
                                                        await viewModel.flag(
                                                            id: comment.commentID,
                                                            isThread: false,
                                                            abuseFlagged: comment.abuseFlagged,
                                                            index: index
                                                        )
                                                    }
                                                },
                                                onCommentsTap: {
                                                    viewModel.router.showComments(
                                                        commentID: comment.commentID,
                                                        parentComment: comment,
                                                        threadStateSubject: viewModel.threadStateSubject
                                                    )
                                                },
                                                onFetchMore: {
                                                    Task {
                                                        await viewModel.fetchMorePosts(thread: thread,
                                                                                       index: index)
                                                    }
                                                }
                                            )
                                            .id(index)
                                        }
                                        if viewModel.nextPage <= viewModel.totalPages {
                                            VStack(alignment: .center) {
                                                ProgressBar(size: 40, lineWidth: 8)
                                                    .padding(.top, 20)
                                            }
                                        }
                                        Spacer(minLength: 84)
                                    }
                                }
                                .onRightSwipeGesture {
                                    viewModel.router.back()
                                    onBackTapped()
                                    viewModel.sendUpdateUnreadState()
                                }
                                .frameLimit(width: proxy.size.width)
                            }
                            if !thread.closed {
                                FlexibleKeyboardInputView(
                                    hint: DiscussionLocalization.Thread.addResponse,
                                    sendText: { commentText in
                                        if let threadID = viewModel.postComments?.threadID {
                                            Task {
                                                await viewModel.postComment(
                                                    threadID: threadID,
                                                    rawBody: commentText,
                                                    parentID: viewModel.postComments?.parentID
                                                )
                                            }
                                        }
                                    }
                                ).ignoresSafeArea(.all, edges: .horizontal)
                            }
                        }
                        .onReceive(viewModel.addPostSubject, perform: { newComment in
                            guard let newComment else { return }
                            viewModel.sendPostRepliesCountState()
                            if viewModel.nextPage - 1 == viewModel.totalPages {
                                viewModel.addNewPost(newComment)
                                withAnimation {
                                    guard let count = viewModel.postComments?.comments.count else { return }
                                    scroll.scrollTo(count - 2, anchor: .top)
                                }
                            } else {
                                viewModel.alertMessage = DiscussionLocalization.Thread.Alert.commentAdded
                                viewModel.showAlert = true
                            }
                        })
                        .frame(maxWidth: .infinity, maxHeight: .infinity)
                    }.scrollAvoidKeyboard(dismissKeyboardByTap: true)
                }
                .padding(.top, 8)
                // MARK: - Error Alert
                if viewModel.showError {
                    VStack {
                        Spacer()
                        SnackBarView(message: viewModel.errorMessage)
                    }
                    .transition(.move(edge: .bottom))
                    .onAppear {
                        doAfter(Theme.Timeout.snackbarMessageLongTimeout) {
                            viewModel.errorMessage = nil
                        }
                    }
                }
                
                // MARK: - Alert
                if viewModel.showAlert {
                    VStack {
                        Text(viewModel.alertMessage ?? "")
                            .shadowCardStyle(
                                bgColor: Theme.Colors.accentColor,
                                textColor: Theme.Colors.white
                            )
                            .padding(.top, 80)
                        Spacer()
                        
                    }
                    .transition(.move(edge: .top))
                    .onAppear {
                        doAfter(Theme.Timeout.snackbarMessageLongTimeout) {
                            viewModel.alertMessage = nil
                        }
                    }
                }
            }
            .ignoresSafeArea(.all, edges: .horizontal)
            .navigationBarHidden(false)
            .navigationBarBackButtonHidden(false)
            .navigationTitle(title)
            .onFirstAppear {
                Task {
                    await viewModel.getPosts(thread: thread, page: 1)
                }
            }
            .onDisappear {
                onBackTapped()
                viewModel.sendUpdateUnreadState()
            }
            .edgesIgnoringSafeArea(.bottom)
            .background(
                Theme.Colors.background
                    .ignoresSafeArea()
            )
        }
    }
    
    private func reloadPage(onSuccess: @escaping () -> Void) {
        Task {
            if await viewModel.getPosts(thread: thread,
                                        page: viewModel.nextPage-1) { onSuccess() }
        }
    }
}

#if DEBUG
struct CommentsView_Previews: PreviewProvider {
    static var previews: some View {
        let userThread = UserThread(id: "",
                                    author: "Peter Parker",
                                    authorLabel: "Peter",
                                    createdAt: Date(),
                                    updatedAt: Date(),
                                    rawBody: "Hello world!",
                                    renderedBody: "Hello world!",
                                    voted: false,
                                    voteCount: 3,
                                    courseID: "",
                                    type: .discussion,
                                    title: "Demo title",
                                    pinned: false,
                                    closed: false,
                                    following: true,
                                    commentCount: 23,
                                    avatar: "",
                                    unreadCommentCount: 4,
                                    abuseFlagged: true,
                                    hasEndorsed: true,
                                    numPages: 3)
        let vm = ThreadViewModel(interactor: DiscussionInteractor.mock,
                                 router: DiscussionRouterMock(),
                                 config: ConfigMock(),
                                 postStateSubject: .init(nil))
        
        ThreadView(thread: userThread, viewModel: vm)
            .preferredColorScheme(.light)
            .previewDisplayName("ThreadView Light")
        
        ThreadView(thread: userThread, viewModel: vm)
            .preferredColorScheme(.dark)
            .previewDisplayName("ThreadView Dark")
        
    }
}
#endif<|MERGE_RESOLUTION|>--- conflicted
+++ resolved
@@ -29,51 +29,96 @@
     }
     
     public var body: some View {
-        GeometryReader { proxy in
-            ZStack(alignment: .top) {
-                
-                // MARK: - Page Body
-                ScrollViewReader { scroll in
-                    VStack {
-                        ZStack(alignment: .top) {
-                            RefreshableScrollViewCompat(action: {
-                                _ = await viewModel.getPosts(thread: thread, page: 1)
-                            }) {
-                                VStack {
-                                    if let comments = viewModel.postComments {
-                                        ParentCommentView(
-                                            comments: comments,
-                                            isThread: true,
+        ZStack(alignment: .top) {
+            
+            // MARK: - Page Body
+            ScrollViewReader { scroll in
+                VStack {
+                    ZStack(alignment: .top) {
+                        RefreshableScrollViewCompat(action: {
+                            _ = await viewModel.getPosts(thread: thread, page: 1)
+                        }) {
+                            VStack {
+                                if let comments = viewModel.postComments {
+                                    ParentCommentView(
+                                        comments: comments,
+                                        isThread: true,
+                                        onAvatarTap: { username in
+                                            viewModel.router.showUserDetails(username: username)
+                                        },
+                                        onLikeTap: {
+                                            Task {
+                                                if await viewModel.vote(
+                                                    id: comments.threadID,
+                                                    isThread: true,
+                                                    voted: comments.voted,
+                                                    index: nil
+                                                ) {
+                                                    viewModel.sendPostLikedState()
+                                                }
+                                            }
+                                        },
+                                        onReportTap: {
+                                            Task {
+                                                if await viewModel.flag(
+                                                    id: comments.threadID,
+                                                    isThread: true,
+                                                    abuseFlagged: comments.abuseFlagged,
+                                                    index: nil
+                                                ) {
+                                                    viewModel.sendReportedState()
+                                                }
+                                            }
+                                        },
+                                        onFollowTap: {
+                                            Task {
+                                                if await viewModel.followThread(
+                                                    following: comments.followed,
+                                                    threadID: comments.threadID
+                                                ) {
+                                                    viewModel.sendPostFollowedState()
+                                                }
+                                            }
+                                        }
+                                    )
+                                    
+                                    HStack {
+                                        Text("\(viewModel.itemsCount)")
+                                        Text(DiscussionLocalization.responsesCount(viewModel.itemsCount))
+                                        Spacer()
+                                    }
+                                    .padding(.top, 40)
+                                    .padding(.bottom, 14)
+                                    .padding(.leading, 24)
+                                    .font(Theme.Fonts.titleMedium)
+                                    .foregroundColor(Theme.Colors.textPrimary)
+                                    
+                                    ForEach(Array(comments.comments.enumerated()), id: \.offset) { index, comment in
+                                        CommentCell(
+                                            comment: comment,
+                                            addCommentAvailable: true,
                                             onAvatarTap: { username in
                                                 viewModel.router.showUserDetails(username: username)
-                                            },
-                                            onLikeTap: {
+                                            }, onLikeTap: {
                                                 Task {
-                                                    if await viewModel.vote(
-                                                        id: comments.threadID,
-                                                        isThread: true,
-                                                        voted: comments.voted,
-                                                        index: nil
-                                                    ) {
-                                                        viewModel.sendPostLikedState()
-                                                    }
+                                                    await viewModel.vote(
+                                                        id: comment.commentID,
+                                                        isThread: false,
+                                                        voted: comment.voted,
+                                                        index: index
+                                                    )
                                                 }
                                             },
                                             onReportTap: {
                                                 Task {
-                                                    if await viewModel.flag(
-                                                        id: comments.threadID,
-                                                        isThread: true,
-                                                        abuseFlagged: comments.abuseFlagged,
-                                                        index: nil
-                                                    ) {
-                                                        viewModel.sendReportedState()
-                                                    }
+                                                    await viewModel.flag(
+                                                        id: comment.commentID,
+                                                        isThread: false,
+                                                        abuseFlagged: comment.abuseFlagged,
+                                                        index: index
+                                                    )
                                                 }
                                             },
-<<<<<<< HEAD
-                                            onFollowTap: {
-=======
                                             onCommentsTap: {
                                                 viewModel.router.showComments(
                                                     commentID: comment.commentID,
@@ -83,175 +128,117 @@
                                                 )
                                             },
                                             onFetchMore: {
->>>>>>> 09c85bb0
                                                 Task {
-                                                    if await viewModel.followThread(
-                                                        following: comments.followed,
-                                                        threadID: comments.threadID
-                                                    ) {
-                                                        viewModel.sendPostFollowedState()
-                                                    }
+                                                    await viewModel.fetchMorePosts(thread: thread,
+                                                                                   index: index)
                                                 }
                                             }
                                         )
-                                        
-                                        HStack {
-                                            Text("\(viewModel.itemsCount)")
-                                            Text(DiscussionLocalization.responsesCount(viewModel.itemsCount))
-                                            Spacer()
+                                        .id(index)
+                                    }
+                                    if viewModel.nextPage <= viewModel.totalPages {
+                                        VStack(alignment: .center) {
+                                            ProgressBar(size: 40, lineWidth: 8)
+                                                .padding(.top, 20)
                                         }
-                                        .padding(.top, 40)
-                                        .padding(.bottom, 14)
-                                        .padding(.leading, 24)
-                                        .font(Theme.Fonts.titleMedium)
-                                        .foregroundColor(Theme.Colors.textPrimary)
-                                        
-                                        ForEach(Array(comments.comments.enumerated()), id: \.offset) { index, comment in
-                                            CommentCell(
-                                                comment: comment,
-                                                addCommentAvailable: true,
-                                                onAvatarTap: { username in
-                                                    viewModel.router.showUserDetails(username: username)
-                                                }, onLikeTap: {
-                                                    Task {
-                                                        await viewModel.vote(
-                                                            id: comment.commentID,
-                                                            isThread: false,
-                                                            voted: comment.voted,
-                                                            index: index
-                                                        )
-                                                    }
-                                                },
-                                                onReportTap: {
-                                                    Task {
-                                                        await viewModel.flag(
-                                                            id: comment.commentID,
-                                                            isThread: false,
-                                                            abuseFlagged: comment.abuseFlagged,
-                                                            index: index
-                                                        )
-                                                    }
-                                                },
-                                                onCommentsTap: {
-                                                    viewModel.router.showComments(
-                                                        commentID: comment.commentID,
-                                                        parentComment: comment,
-                                                        threadStateSubject: viewModel.threadStateSubject
-                                                    )
-                                                },
-                                                onFetchMore: {
-                                                    Task {
-                                                        await viewModel.fetchMorePosts(thread: thread,
-                                                                                       index: index)
-                                                    }
-                                                }
-                                            )
-                                            .id(index)
-                                        }
-                                        if viewModel.nextPage <= viewModel.totalPages {
-                                            VStack(alignment: .center) {
-                                                ProgressBar(size: 40, lineWidth: 8)
-                                                    .padding(.top, 20)
-                                            }
-                                        }
-                                        Spacer(minLength: 84)
-                                    }
+                                    }
+                                    Spacer(minLength: 84)
                                 }
-                                .onRightSwipeGesture {
-                                    viewModel.router.back()
-                                    onBackTapped()
-                                    viewModel.sendUpdateUnreadState()
-                                }
-                                .frameLimit(width: proxy.size.width)
                             }
-                            if !thread.closed {
-                                FlexibleKeyboardInputView(
-                                    hint: DiscussionLocalization.Thread.addResponse,
-                                    sendText: { commentText in
-                                        if let threadID = viewModel.postComments?.threadID {
-                                            Task {
-                                                await viewModel.postComment(
-                                                    threadID: threadID,
-                                                    rawBody: commentText,
-                                                    parentID: viewModel.postComments?.parentID
-                                                )
-                                            }
-                                        }
-                                    }
-                                ).ignoresSafeArea(.all, edges: .horizontal)
+                            .frameLimit()
+                            .onRightSwipeGesture {
+                                viewModel.router.back()
+                                onBackTapped()
+                                viewModel.sendUpdateUnreadState()
                             }
                         }
-                        .onReceive(viewModel.addPostSubject, perform: { newComment in
-                            guard let newComment else { return }
-                            viewModel.sendPostRepliesCountState()
-                            if viewModel.nextPage - 1 == viewModel.totalPages {
-                                viewModel.addNewPost(newComment)
-                                withAnimation {
-                                    guard let count = viewModel.postComments?.comments.count else { return }
-                                    scroll.scrollTo(count - 2, anchor: .top)
+                        if !thread.closed {
+                            FlexibleKeyboardInputView(
+                                hint: DiscussionLocalization.Thread.addResponse,
+                                sendText: { commentText in
+                                    if let threadID = viewModel.postComments?.threadID {
+                                        Task {
+                                            await viewModel.postComment(
+                                                threadID: threadID,
+                                                rawBody: commentText,
+                                                parentID: viewModel.postComments?.parentID
+                                            )
+                                        }
+                                    }
                                 }
-                            } else {
-                                viewModel.alertMessage = DiscussionLocalization.Thread.Alert.commentAdded
-                                viewModel.showAlert = true
-                            }
-                        })
-                        .frame(maxWidth: .infinity, maxHeight: .infinity)
-                    }.scrollAvoidKeyboard(dismissKeyboardByTap: true)
-                }
-                .padding(.top, 8)
-                // MARK: - Error Alert
-                if viewModel.showError {
-                    VStack {
-                        Spacer()
-                        SnackBarView(message: viewModel.errorMessage)
-                    }
-                    .transition(.move(edge: .bottom))
-                    .onAppear {
-                        doAfter(Theme.Timeout.snackbarMessageLongTimeout) {
-                            viewModel.errorMessage = nil
+                            ).ignoresSafeArea(.all, edges: .horizontal)
                         }
                     }
-                }
-                
-                // MARK: - Alert
-                if viewModel.showAlert {
-                    VStack {
-                        Text(viewModel.alertMessage ?? "")
-                            .shadowCardStyle(
-                                bgColor: Theme.Colors.accentColor,
-                                textColor: Theme.Colors.white
-                            )
-                            .padding(.top, 80)
-                        Spacer()
-                        
+                    .onReceive(viewModel.addPostSubject, perform: { newComment in
+                        guard let newComment else { return }
+                        viewModel.sendPostRepliesCountState()
+                        if viewModel.nextPage - 1 == viewModel.totalPages {
+                            viewModel.addNewPost(newComment)
+                            withAnimation {
+                                guard let count = viewModel.postComments?.comments.count else { return }
+                                scroll.scrollTo(count - 2, anchor: .top)
+                            }
+                        } else {
+                            viewModel.alertMessage = DiscussionLocalization.Thread.Alert.commentAdded
+                            viewModel.showAlert = true
+                        }
+                    })
+                    .frame(maxWidth: .infinity, maxHeight: .infinity)
+                }.scrollAvoidKeyboard(dismissKeyboardByTap: true)
+            }
+            .padding(.top, 8)
+            // MARK: - Error Alert
+            if viewModel.showError {
+                VStack {
+                    Spacer()
+                    SnackBarView(message: viewModel.errorMessage)
+                }
+                .transition(.move(edge: .bottom))
+                .onAppear {
+                    doAfter(Theme.Timeout.snackbarMessageLongTimeout) {
+                        viewModel.errorMessage = nil
                     }
-                    .transition(.move(edge: .top))
-                    .onAppear {
-                        doAfter(Theme.Timeout.snackbarMessageLongTimeout) {
-                            viewModel.alertMessage = nil
-                        }
+                }
+            }
+            
+            // MARK: - Alert
+            if viewModel.showAlert {
+                VStack {
+                    Text(viewModel.alertMessage ?? "")
+                        .shadowCardStyle(
+                            bgColor: Theme.Colors.accentColor,
+                            textColor: Theme.Colors.white
+                        )
+                        .padding(.top, 80)
+                    Spacer()
+                    
+                }
+                .transition(.move(edge: .top))
+                .onAppear {
+                    doAfter(Theme.Timeout.snackbarMessageLongTimeout) {
+                        viewModel.alertMessage = nil
                     }
                 }
             }
-            .ignoresSafeArea(.all, edges: .horizontal)
-            .navigationBarHidden(false)
-            .navigationBarBackButtonHidden(false)
-            .navigationTitle(title)
-            .onFirstAppear {
-                Task {
-                    await viewModel.getPosts(thread: thread, page: 1)
-                }
-            }
-            .onDisappear {
-                onBackTapped()
-                viewModel.sendUpdateUnreadState()
-            }
-            .edgesIgnoringSafeArea(.bottom)
-            .background(
-                Theme.Colors.background
-                    .ignoresSafeArea()
-            )
-        }
+        }
+        .ignoresSafeArea(.all, edges: .horizontal)
+        .navigationBarHidden(false)
+        .navigationBarBackButtonHidden(false)
+        .navigationTitle(title)
+        .onFirstAppear {
+            Task {
+                await viewModel.getPosts(thread: thread, page: 1)
+            }
+        }
+        .onDisappear {
+            onBackTapped()
+            viewModel.sendUpdateUnreadState()
+        }
+        .edgesIgnoringSafeArea(.bottom)
+        .background(
+            Theme.Colors.background
+                .ignoresSafeArea()
+        )
     }
     
     private func reloadPage(onSuccess: @escaping () -> Void) {
