// Generated using Sourcery 2.1.2 — https://github.com/krzysztofzablocki/Sourcery
// DO NOT EDIT


// Generated with SwiftyMocky 4.2.0
// Required Sourcery: 1.8.0


import SwiftyMocky
import XCTest
import Core
import Discussion
import Foundation
import SwiftUI
import Combine
import OEXFoundation


// MARK: - AuthInteractorProtocol

open class AuthInteractorProtocolMock: AuthInteractorProtocol, Mock {
    public init(sequencing sequencingPolicy: SequencingPolicy = .lastWrittenResolvedFirst, stubbing stubbingPolicy: StubbingPolicy = .wrap, file: StaticString = #file, line: UInt = #line) {
        SwiftyMockyTestObserver.setup()
        self.sequencingPolicy = sequencingPolicy
        self.stubbingPolicy = stubbingPolicy
        self.file = file
        self.line = line
    }

    var matcher: Matcher = Matcher.default
    var stubbingPolicy: StubbingPolicy = .wrap
    var sequencingPolicy: SequencingPolicy = .lastWrittenResolvedFirst

    private var queue = DispatchQueue(label: "com.swiftymocky.invocations", qos: .userInteractive)
    private var invocations: [MethodType] = []
    private var methodReturnValues: [Given] = []
    private var methodPerformValues: [Perform] = []
    private var file: StaticString?
    private var line: UInt?

    public typealias PropertyStub = Given
    public typealias MethodStub = Given
    public typealias SubscriptStub = Given

    /// Convenience method - call setupMock() to extend debug information when failure occurs
    public func setupMock(file: StaticString = #file, line: UInt = #line) {
        self.file = file
        self.line = line
    }

    /// Clear mock internals. You can specify what to reset (invocations aka verify, givens or performs) or leave it empty to clear all mock internals
    public func resetMock(_ scopes: MockScope...) {
        let scopes: [MockScope] = scopes.isEmpty ? [.invocation, .given, .perform] : scopes
        if scopes.contains(.invocation) { invocations = [] }
        if scopes.contains(.given) { methodReturnValues = [] }
        if scopes.contains(.perform) { methodPerformValues = [] }
    }





    @discardableResult
	open func login(username: String, password: String) throws -> User {
        addInvocation(.m_login__username_usernamepassword_password(Parameter<String>.value(`username`), Parameter<String>.value(`password`)))
		let perform = methodPerformValue(.m_login__username_usernamepassword_password(Parameter<String>.value(`username`), Parameter<String>.value(`password`))) as? (String, String) -> Void
		perform?(`username`, `password`)
		var __value: User
		do {
		    __value = try methodReturnValue(.m_login__username_usernamepassword_password(Parameter<String>.value(`username`), Parameter<String>.value(`password`))).casted()
		} catch MockError.notStubed {
			onFatalFailure("Stub return value not specified for login(username: String, password: String). Use given")
			Failure("Stub return value not specified for login(username: String, password: String). Use given")
		} catch {
		    throw error
		}
		return __value
    }

    @discardableResult
	open func login(externalToken: String, backend: String) throws -> User {
        addInvocation(.m_login__externalToken_externalTokenbackend_backend(Parameter<String>.value(`externalToken`), Parameter<String>.value(`backend`)))
		let perform = methodPerformValue(.m_login__externalToken_externalTokenbackend_backend(Parameter<String>.value(`externalToken`), Parameter<String>.value(`backend`))) as? (String, String) -> Void
		perform?(`externalToken`, `backend`)
		var __value: User
		do {
		    __value = try methodReturnValue(.m_login__externalToken_externalTokenbackend_backend(Parameter<String>.value(`externalToken`), Parameter<String>.value(`backend`))).casted()
		} catch MockError.notStubed {
			onFatalFailure("Stub return value not specified for login(externalToken: String, backend: String). Use given")
			Failure("Stub return value not specified for login(externalToken: String, backend: String). Use given")
		} catch {
		    throw error
		}
		return __value
    }

    open func login(ssoToken: String) throws -> User {
        addInvocation(.m_login__ssoToken_ssoToken(Parameter<String>.value(`ssoToken`)))
		let perform = methodPerformValue(.m_login__ssoToken_ssoToken(Parameter<String>.value(`ssoToken`))) as? (String) -> Void
		perform?(`ssoToken`)
		var __value: User
		do {
		    __value = try methodReturnValue(.m_login__ssoToken_ssoToken(Parameter<String>.value(`ssoToken`))).casted()
		} catch MockError.notStubed {
			onFatalFailure("Stub return value not specified for login(ssoToken: String). Use given")
			Failure("Stub return value not specified for login(ssoToken: String). Use given")
		} catch {
		    throw error
		}
		return __value
    }

    open func resetPassword(email: String) throws -> ResetPassword {
        addInvocation(.m_resetPassword__email_email(Parameter<String>.value(`email`)))
		let perform = methodPerformValue(.m_resetPassword__email_email(Parameter<String>.value(`email`))) as? (String) -> Void
		perform?(`email`)
		var __value: ResetPassword
		do {
		    __value = try methodReturnValue(.m_resetPassword__email_email(Parameter<String>.value(`email`))).casted()
		} catch MockError.notStubed {
			onFatalFailure("Stub return value not specified for resetPassword(email: String). Use given")
			Failure("Stub return value not specified for resetPassword(email: String). Use given")
		} catch {
		    throw error
		}
		return __value
    }

    open func getCookies(force: Bool) throws {
        addInvocation(.m_getCookies__force_force(Parameter<Bool>.value(`force`)))
		let perform = methodPerformValue(.m_getCookies__force_force(Parameter<Bool>.value(`force`))) as? (Bool) -> Void
		perform?(`force`)
		do {
		    _ = try methodReturnValue(.m_getCookies__force_force(Parameter<Bool>.value(`force`))).casted() as Void
		} catch MockError.notStubed {
			// do nothing
		} catch {
		    throw error
		}
    }

    open func getRegistrationFields() throws -> [PickerFields] {
        addInvocation(.m_getRegistrationFields)
		let perform = methodPerformValue(.m_getRegistrationFields) as? () -> Void
		perform?()
		var __value: [PickerFields]
		do {
		    __value = try methodReturnValue(.m_getRegistrationFields).casted()
		} catch MockError.notStubed {
			onFatalFailure("Stub return value not specified for getRegistrationFields(). Use given")
			Failure("Stub return value not specified for getRegistrationFields(). Use given")
		} catch {
		    throw error
		}
		return __value
    }

    open func registerUser(fields: [String: String], isSocial: Bool) throws -> User {
        addInvocation(.m_registerUser__fields_fieldsisSocial_isSocial(Parameter<[String: String]>.value(`fields`), Parameter<Bool>.value(`isSocial`)))
		let perform = methodPerformValue(.m_registerUser__fields_fieldsisSocial_isSocial(Parameter<[String: String]>.value(`fields`), Parameter<Bool>.value(`isSocial`))) as? ([String: String], Bool) -> Void
		perform?(`fields`, `isSocial`)
		var __value: User
		do {
		    __value = try methodReturnValue(.m_registerUser__fields_fieldsisSocial_isSocial(Parameter<[String: String]>.value(`fields`), Parameter<Bool>.value(`isSocial`))).casted()
		} catch MockError.notStubed {
			onFatalFailure("Stub return value not specified for registerUser(fields: [String: String], isSocial: Bool). Use given")
			Failure("Stub return value not specified for registerUser(fields: [String: String], isSocial: Bool). Use given")
		} catch {
		    throw error
		}
		return __value
    }

    open func validateRegistrationFields(fields: [String: String]) throws -> [String: String] {
        addInvocation(.m_validateRegistrationFields__fields_fields(Parameter<[String: String]>.value(`fields`)))
		let perform = methodPerformValue(.m_validateRegistrationFields__fields_fields(Parameter<[String: String]>.value(`fields`))) as? ([String: String]) -> Void
		perform?(`fields`)
		var __value: [String: String]
		do {
		    __value = try methodReturnValue(.m_validateRegistrationFields__fields_fields(Parameter<[String: String]>.value(`fields`))).casted()
		} catch MockError.notStubed {
			onFatalFailure("Stub return value not specified for validateRegistrationFields(fields: [String: String]). Use given")
			Failure("Stub return value not specified for validateRegistrationFields(fields: [String: String]). Use given")
		} catch {
		    throw error
		}
		return __value
    }


    fileprivate enum MethodType {
        case m_login__username_usernamepassword_password(Parameter<String>, Parameter<String>)
        case m_login__externalToken_externalTokenbackend_backend(Parameter<String>, Parameter<String>)
        case m_login__ssoToken_ssoToken(Parameter<String>)
        case m_resetPassword__email_email(Parameter<String>)
        case m_getCookies__force_force(Parameter<Bool>)
        case m_getRegistrationFields
        case m_registerUser__fields_fieldsisSocial_isSocial(Parameter<[String: String]>, Parameter<Bool>)
        case m_validateRegistrationFields__fields_fields(Parameter<[String: String]>)

        static func compareParameters(lhs: MethodType, rhs: MethodType, matcher: Matcher) -> Matcher.ComparisonResult {
            switch (lhs, rhs) {
            case (.m_login__username_usernamepassword_password(let lhsUsername, let lhsPassword), .m_login__username_usernamepassword_password(let rhsUsername, let rhsPassword)):
				var results: [Matcher.ParameterComparisonResult] = []
				results.append(Matcher.ParameterComparisonResult(Parameter.compare(lhs: lhsUsername, rhs: rhsUsername, with: matcher), lhsUsername, rhsUsername, "username"))
				results.append(Matcher.ParameterComparisonResult(Parameter.compare(lhs: lhsPassword, rhs: rhsPassword, with: matcher), lhsPassword, rhsPassword, "password"))
				return Matcher.ComparisonResult(results)

            case (.m_login__externalToken_externalTokenbackend_backend(let lhsExternaltoken, let lhsBackend), .m_login__externalToken_externalTokenbackend_backend(let rhsExternaltoken, let rhsBackend)):
				var results: [Matcher.ParameterComparisonResult] = []
				results.append(Matcher.ParameterComparisonResult(Parameter.compare(lhs: lhsExternaltoken, rhs: rhsExternaltoken, with: matcher), lhsExternaltoken, rhsExternaltoken, "externalToken"))
				results.append(Matcher.ParameterComparisonResult(Parameter.compare(lhs: lhsBackend, rhs: rhsBackend, with: matcher), lhsBackend, rhsBackend, "backend"))
				return Matcher.ComparisonResult(results)

            case (.m_login__ssoToken_ssoToken(let lhsSsotoken), .m_login__ssoToken_ssoToken(let rhsSsotoken)):
				var results: [Matcher.ParameterComparisonResult] = []
				results.append(Matcher.ParameterComparisonResult(Parameter.compare(lhs: lhsSsotoken, rhs: rhsSsotoken, with: matcher), lhsSsotoken, rhsSsotoken, "ssoToken"))
				return Matcher.ComparisonResult(results)

            case (.m_resetPassword__email_email(let lhsEmail), .m_resetPassword__email_email(let rhsEmail)):
				var results: [Matcher.ParameterComparisonResult] = []
				results.append(Matcher.ParameterComparisonResult(Parameter.compare(lhs: lhsEmail, rhs: rhsEmail, with: matcher), lhsEmail, rhsEmail, "email"))
				return Matcher.ComparisonResult(results)

            case (.m_getCookies__force_force(let lhsForce), .m_getCookies__force_force(let rhsForce)):
				var results: [Matcher.ParameterComparisonResult] = []
				results.append(Matcher.ParameterComparisonResult(Parameter.compare(lhs: lhsForce, rhs: rhsForce, with: matcher), lhsForce, rhsForce, "force"))
				return Matcher.ComparisonResult(results)

            case (.m_getRegistrationFields, .m_getRegistrationFields): return .match

            case (.m_registerUser__fields_fieldsisSocial_isSocial(let lhsFields, let lhsIssocial), .m_registerUser__fields_fieldsisSocial_isSocial(let rhsFields, let rhsIssocial)):
				var results: [Matcher.ParameterComparisonResult] = []
				results.append(Matcher.ParameterComparisonResult(Parameter.compare(lhs: lhsFields, rhs: rhsFields, with: matcher), lhsFields, rhsFields, "fields"))
				results.append(Matcher.ParameterComparisonResult(Parameter.compare(lhs: lhsIssocial, rhs: rhsIssocial, with: matcher), lhsIssocial, rhsIssocial, "isSocial"))
				return Matcher.ComparisonResult(results)

            case (.m_validateRegistrationFields__fields_fields(let lhsFields), .m_validateRegistrationFields__fields_fields(let rhsFields)):
				var results: [Matcher.ParameterComparisonResult] = []
				results.append(Matcher.ParameterComparisonResult(Parameter.compare(lhs: lhsFields, rhs: rhsFields, with: matcher), lhsFields, rhsFields, "fields"))
				return Matcher.ComparisonResult(results)
            default: return .none
            }
        }

        func intValue() -> Int {
            switch self {
            case let .m_login__username_usernamepassword_password(p0, p1): return p0.intValue + p1.intValue
            case let .m_login__externalToken_externalTokenbackend_backend(p0, p1): return p0.intValue + p1.intValue
            case let .m_login__ssoToken_ssoToken(p0): return p0.intValue
            case let .m_resetPassword__email_email(p0): return p0.intValue
            case let .m_getCookies__force_force(p0): return p0.intValue
            case .m_getRegistrationFields: return 0
            case let .m_registerUser__fields_fieldsisSocial_isSocial(p0, p1): return p0.intValue + p1.intValue
            case let .m_validateRegistrationFields__fields_fields(p0): return p0.intValue
            }
        }
        func assertionName() -> String {
            switch self {
            case .m_login__username_usernamepassword_password: return ".login(username:password:)"
            case .m_login__externalToken_externalTokenbackend_backend: return ".login(externalToken:backend:)"
            case .m_login__ssoToken_ssoToken: return ".login(ssoToken:)"
            case .m_resetPassword__email_email: return ".resetPassword(email:)"
            case .m_getCookies__force_force: return ".getCookies(force:)"
            case .m_getRegistrationFields: return ".getRegistrationFields()"
            case .m_registerUser__fields_fieldsisSocial_isSocial: return ".registerUser(fields:isSocial:)"
            case .m_validateRegistrationFields__fields_fields: return ".validateRegistrationFields(fields:)"
            }
        }
    }

    open class Given: StubbedMethod {
        fileprivate var method: MethodType

        private init(method: MethodType, products: [StubProduct]) {
            self.method = method
            super.init(products)
        }


        @discardableResult
		public static func login(username: Parameter<String>, password: Parameter<String>, willReturn: User...) -> MethodStub {
            return Given(method: .m_login__username_usernamepassword_password(`username`, `password`), products: willReturn.map({ StubProduct.return($0 as Any) }))
        }
        @discardableResult
		public static func login(externalToken: Parameter<String>, backend: Parameter<String>, willReturn: User...) -> MethodStub {
            return Given(method: .m_login__externalToken_externalTokenbackend_backend(`externalToken`, `backend`), products: willReturn.map({ StubProduct.return($0 as Any) }))
        }
        public static func login(ssoToken: Parameter<String>, willReturn: User...) -> MethodStub {
            return Given(method: .m_login__ssoToken_ssoToken(`ssoToken`), products: willReturn.map({ StubProduct.return($0 as Any) }))
        }
        public static func resetPassword(email: Parameter<String>, willReturn: ResetPassword...) -> MethodStub {
            return Given(method: .m_resetPassword__email_email(`email`), products: willReturn.map({ StubProduct.return($0 as Any) }))
        }
        public static func getRegistrationFields(willReturn: [PickerFields]...) -> MethodStub {
            return Given(method: .m_getRegistrationFields, products: willReturn.map({ StubProduct.return($0 as Any) }))
        }
        public static func registerUser(fields: Parameter<[String: String]>, isSocial: Parameter<Bool>, willReturn: User...) -> MethodStub {
            return Given(method: .m_registerUser__fields_fieldsisSocial_isSocial(`fields`, `isSocial`), products: willReturn.map({ StubProduct.return($0 as Any) }))
        }
        public static func validateRegistrationFields(fields: Parameter<[String: String]>, willReturn: [String: String]...) -> MethodStub {
            return Given(method: .m_validateRegistrationFields__fields_fields(`fields`), products: willReturn.map({ StubProduct.return($0 as Any) }))
        }
        @discardableResult
		public static func login(username: Parameter<String>, password: Parameter<String>, willThrow: Error...) -> MethodStub {
            return Given(method: .m_login__username_usernamepassword_password(`username`, `password`), products: willThrow.map({ StubProduct.throw($0) }))
        }
        @discardableResult
		public static func login(username: Parameter<String>, password: Parameter<String>, willProduce: (StubberThrows<User>) -> Void) -> MethodStub {
            let willThrow: [Error] = []
			let given: Given = { return Given(method: .m_login__username_usernamepassword_password(`username`, `password`), products: willThrow.map({ StubProduct.throw($0) })) }()
			let stubber = given.stubThrows(for: (User).self)
			willProduce(stubber)
			return given
        }
        @discardableResult
		public static func login(externalToken: Parameter<String>, backend: Parameter<String>, willThrow: Error...) -> MethodStub {
            return Given(method: .m_login__externalToken_externalTokenbackend_backend(`externalToken`, `backend`), products: willThrow.map({ StubProduct.throw($0) }))
        }
        @discardableResult
		public static func login(externalToken: Parameter<String>, backend: Parameter<String>, willProduce: (StubberThrows<User>) -> Void) -> MethodStub {
            let willThrow: [Error] = []
			let given: Given = { return Given(method: .m_login__externalToken_externalTokenbackend_backend(`externalToken`, `backend`), products: willThrow.map({ StubProduct.throw($0) })) }()
			let stubber = given.stubThrows(for: (User).self)
			willProduce(stubber)
			return given
        }
        public static func login(ssoToken: Parameter<String>, willThrow: Error...) -> MethodStub {
            return Given(method: .m_login__ssoToken_ssoToken(`ssoToken`), products: willThrow.map({ StubProduct.throw($0) }))
        }
        public static func login(ssoToken: Parameter<String>, willProduce: (StubberThrows<User>) -> Void) -> MethodStub {
            let willThrow: [Error] = []
			let given: Given = { return Given(method: .m_login__ssoToken_ssoToken(`ssoToken`), products: willThrow.map({ StubProduct.throw($0) })) }()
			let stubber = given.stubThrows(for: (User).self)
			willProduce(stubber)
			return given
        }
        public static func resetPassword(email: Parameter<String>, willThrow: Error...) -> MethodStub {
            return Given(method: .m_resetPassword__email_email(`email`), products: willThrow.map({ StubProduct.throw($0) }))
        }
        public static func resetPassword(email: Parameter<String>, willProduce: (StubberThrows<ResetPassword>) -> Void) -> MethodStub {
            let willThrow: [Error] = []
			let given: Given = { return Given(method: .m_resetPassword__email_email(`email`), products: willThrow.map({ StubProduct.throw($0) })) }()
			let stubber = given.stubThrows(for: (ResetPassword).self)
			willProduce(stubber)
			return given
        }
        public static func getCookies(force: Parameter<Bool>, willThrow: Error...) -> MethodStub {
            return Given(method: .m_getCookies__force_force(`force`), products: willThrow.map({ StubProduct.throw($0) }))
        }
        public static func getCookies(force: Parameter<Bool>, willProduce: (StubberThrows<Void>) -> Void) -> MethodStub {
            let willThrow: [Error] = []
			let given: Given = { return Given(method: .m_getCookies__force_force(`force`), products: willThrow.map({ StubProduct.throw($0) })) }()
			let stubber = given.stubThrows(for: (Void).self)
			willProduce(stubber)
			return given
        }
        public static func getRegistrationFields(willThrow: Error...) -> MethodStub {
            return Given(method: .m_getRegistrationFields, products: willThrow.map({ StubProduct.throw($0) }))
        }
        public static func getRegistrationFields(willProduce: (StubberThrows<[PickerFields]>) -> Void) -> MethodStub {
            let willThrow: [Error] = []
			let given: Given = { return Given(method: .m_getRegistrationFields, products: willThrow.map({ StubProduct.throw($0) })) }()
			let stubber = given.stubThrows(for: ([PickerFields]).self)
			willProduce(stubber)
			return given
        }
        public static func registerUser(fields: Parameter<[String: String]>, isSocial: Parameter<Bool>, willThrow: Error...) -> MethodStub {
            return Given(method: .m_registerUser__fields_fieldsisSocial_isSocial(`fields`, `isSocial`), products: willThrow.map({ StubProduct.throw($0) }))
        }
        public static func registerUser(fields: Parameter<[String: String]>, isSocial: Parameter<Bool>, willProduce: (StubberThrows<User>) -> Void) -> MethodStub {
            let willThrow: [Error] = []
			let given: Given = { return Given(method: .m_registerUser__fields_fieldsisSocial_isSocial(`fields`, `isSocial`), products: willThrow.map({ StubProduct.throw($0) })) }()
			let stubber = given.stubThrows(for: (User).self)
			willProduce(stubber)
			return given
        }
        public static func validateRegistrationFields(fields: Parameter<[String: String]>, willThrow: Error...) -> MethodStub {
            return Given(method: .m_validateRegistrationFields__fields_fields(`fields`), products: willThrow.map({ StubProduct.throw($0) }))
        }
        public static func validateRegistrationFields(fields: Parameter<[String: String]>, willProduce: (StubberThrows<[String: String]>) -> Void) -> MethodStub {
            let willThrow: [Error] = []
			let given: Given = { return Given(method: .m_validateRegistrationFields__fields_fields(`fields`), products: willThrow.map({ StubProduct.throw($0) })) }()
			let stubber = given.stubThrows(for: ([String: String]).self)
			willProduce(stubber)
			return given
        }
    }

    public struct Verify {
        fileprivate var method: MethodType

        @discardableResult
		public static func login(username: Parameter<String>, password: Parameter<String>) -> Verify { return Verify(method: .m_login__username_usernamepassword_password(`username`, `password`))}
        @discardableResult
		public static func login(externalToken: Parameter<String>, backend: Parameter<String>) -> Verify { return Verify(method: .m_login__externalToken_externalTokenbackend_backend(`externalToken`, `backend`))}
        public static func login(ssoToken: Parameter<String>) -> Verify { return Verify(method: .m_login__ssoToken_ssoToken(`ssoToken`))}
        public static func resetPassword(email: Parameter<String>) -> Verify { return Verify(method: .m_resetPassword__email_email(`email`))}
        public static func getCookies(force: Parameter<Bool>) -> Verify { return Verify(method: .m_getCookies__force_force(`force`))}
        public static func getRegistrationFields() -> Verify { return Verify(method: .m_getRegistrationFields)}
        public static func registerUser(fields: Parameter<[String: String]>, isSocial: Parameter<Bool>) -> Verify { return Verify(method: .m_registerUser__fields_fieldsisSocial_isSocial(`fields`, `isSocial`))}
        public static func validateRegistrationFields(fields: Parameter<[String: String]>) -> Verify { return Verify(method: .m_validateRegistrationFields__fields_fields(`fields`))}
    }

    public struct Perform {
        fileprivate var method: MethodType
        var performs: Any

        @discardableResult
		public static func login(username: Parameter<String>, password: Parameter<String>, perform: @escaping (String, String) -> Void) -> Perform {
            return Perform(method: .m_login__username_usernamepassword_password(`username`, `password`), performs: perform)
        }
        @discardableResult
		public static func login(externalToken: Parameter<String>, backend: Parameter<String>, perform: @escaping (String, String) -> Void) -> Perform {
            return Perform(method: .m_login__externalToken_externalTokenbackend_backend(`externalToken`, `backend`), performs: perform)
        }
        public static func login(ssoToken: Parameter<String>, perform: @escaping (String) -> Void) -> Perform {
            return Perform(method: .m_login__ssoToken_ssoToken(`ssoToken`), performs: perform)
        }
        public static func resetPassword(email: Parameter<String>, perform: @escaping (String) -> Void) -> Perform {
            return Perform(method: .m_resetPassword__email_email(`email`), performs: perform)
        }
        public static func getCookies(force: Parameter<Bool>, perform: @escaping (Bool) -> Void) -> Perform {
            return Perform(method: .m_getCookies__force_force(`force`), performs: perform)
        }
        public static func getRegistrationFields(perform: @escaping () -> Void) -> Perform {
            return Perform(method: .m_getRegistrationFields, performs: perform)
        }
        public static func registerUser(fields: Parameter<[String: String]>, isSocial: Parameter<Bool>, perform: @escaping ([String: String], Bool) -> Void) -> Perform {
            return Perform(method: .m_registerUser__fields_fieldsisSocial_isSocial(`fields`, `isSocial`), performs: perform)
        }
        public static func validateRegistrationFields(fields: Parameter<[String: String]>, perform: @escaping ([String: String]) -> Void) -> Perform {
            return Perform(method: .m_validateRegistrationFields__fields_fields(`fields`), performs: perform)
        }
    }

    public func given(_ method: Given) {
        methodReturnValues.append(method)
    }

    public func perform(_ method: Perform) {
        methodPerformValues.append(method)
        methodPerformValues.sort { $0.method.intValue() < $1.method.intValue() }
    }

    public func verify(_ method: Verify, count: Count = Count.moreOrEqual(to: 1), file: StaticString = #file, line: UInt = #line) {
        let fullMatches = matchingCalls(method, file: file, line: line)
        let success = count.matches(fullMatches)
        let assertionName = method.method.assertionName()
        let feedback: String = {
            guard !success else { return "" }
            return Utils.closestCallsMessage(
                for: self.invocations.map { invocation in
                    matcher.set(file: file, line: line)
                    defer { matcher.clearFileAndLine() }
                    return MethodType.compareParameters(lhs: invocation, rhs: method.method, matcher: matcher)
                },
                name: assertionName
            )
        }()
        MockyAssert(success, "Expected: \(count) invocations of `\(assertionName)`, but was: \(fullMatches).\(feedback)", file: file, line: line)
    }

    private func addInvocation(_ call: MethodType) {
        self.queue.sync { invocations.append(call) }
    }
    private func methodReturnValue(_ method: MethodType) throws -> StubProduct {
        matcher.set(file: self.file, line: self.line)
        defer { matcher.clearFileAndLine() }
        let candidates = sequencingPolicy.sorted(methodReturnValues, by: { $0.method.intValue() > $1.method.intValue() })
        let matched = candidates.first(where: { $0.isValid && MethodType.compareParameters(lhs: $0.method, rhs: method, matcher: matcher).isFullMatch })
        guard let product = matched?.getProduct(policy: self.stubbingPolicy) else { throw MockError.notStubed }
        return product
    }
    private func methodPerformValue(_ method: MethodType) -> Any? {
        matcher.set(file: self.file, line: self.line)
        defer { matcher.clearFileAndLine() }
        let matched = methodPerformValues.reversed().first { MethodType.compareParameters(lhs: $0.method, rhs: method, matcher: matcher).isFullMatch }
        return matched?.performs
    }
    private func matchingCalls(_ method: MethodType, file: StaticString?, line: UInt?) -> [MethodType] {
        matcher.set(file: file ?? self.file, line: line ?? self.line)
        defer { matcher.clearFileAndLine() }
        return invocations.filter { MethodType.compareParameters(lhs: $0, rhs: method, matcher: matcher).isFullMatch }
    }
    private func matchingCalls(_ method: Verify, file: StaticString?, line: UInt?) -> Int {
        return matchingCalls(method.method, file: file, line: line).count
    }
    private func givenGetterValue<T>(_ method: MethodType, _ message: String) -> T {
        do {
            return try methodReturnValue(method).casted()
        } catch {
            onFatalFailure(message)
            Failure(message)
        }
    }
    private func optionalGivenGetterValue<T>(_ method: MethodType, _ message: String) -> T? {
        do {
            return try methodReturnValue(method).casted()
        } catch {
            return nil
        }
    }
    private func onFatalFailure(_ message: String) {
        guard let file = self.file, let line = self.line else { return } // Let if fail if cannot handle gratefully
        SwiftyMockyTestObserver.handleFatalError(message: message, file: file, line: line)
    }
}

// MARK: - BaseRouter
@MainActor
open class BaseRouterMock: BaseRouter, Mock {
    public init(sequencing sequencingPolicy: SequencingPolicy = .lastWrittenResolvedFirst, stubbing stubbingPolicy: StubbingPolicy = .wrap, file: StaticString = #file, line: UInt = #line) {
        SwiftyMockyTestObserver.setup()
        self.sequencingPolicy = sequencingPolicy
        self.stubbingPolicy = stubbingPolicy
        self.file = file
        self.line = line
    }

    var matcher: Matcher = Matcher.default
    var stubbingPolicy: StubbingPolicy = .wrap
    var sequencingPolicy: SequencingPolicy = .lastWrittenResolvedFirst

    private var queue = DispatchQueue(label: "com.swiftymocky.invocations", qos: .userInteractive)
    private var invocations: [MethodType] = []
    private var methodReturnValues: [Given] = []
    private var methodPerformValues: [Perform] = []
    private var file: StaticString?
    private var line: UInt?

    public typealias PropertyStub = Given
    public typealias MethodStub = Given
    public typealias SubscriptStub = Given

    /// Convenience method - call setupMock() to extend debug information when failure occurs
    public func setupMock(file: StaticString = #file, line: UInt = #line) {
        self.file = file
        self.line = line
    }

    /// Clear mock internals. You can specify what to reset (invocations aka verify, givens or performs) or leave it empty to clear all mock internals
    public func resetMock(_ scopes: MockScope...) {
        let scopes: [MockScope] = scopes.isEmpty ? [.invocation, .given, .perform] : scopes
        if scopes.contains(.invocation) { invocations = [] }
        if scopes.contains(.given) { methodReturnValues = [] }
        if scopes.contains(.perform) { methodPerformValues = [] }
    }





    open func backToRoot(animated: Bool) {
        addInvocation(.m_backToRoot__animated_animated(Parameter<Bool>.value(`animated`)))
		let perform = methodPerformValue(.m_backToRoot__animated_animated(Parameter<Bool>.value(`animated`))) as? (Bool) -> Void
		perform?(`animated`)
    }

    open func back(animated: Bool) {
        addInvocation(.m_back__animated_animated(Parameter<Bool>.value(`animated`)))
		let perform = methodPerformValue(.m_back__animated_animated(Parameter<Bool>.value(`animated`))) as? (Bool) -> Void
		perform?(`animated`)
    }

    open func backWithFade() {
        addInvocation(.m_backWithFade)
		let perform = methodPerformValue(.m_backWithFade) as? () -> Void
		perform?()
    }

    open func dismiss(animated: Bool) {
        addInvocation(.m_dismiss__animated_animated(Parameter<Bool>.value(`animated`)))
		let perform = methodPerformValue(.m_dismiss__animated_animated(Parameter<Bool>.value(`animated`))) as? (Bool) -> Void
		perform?(`animated`)
    }

    open func removeLastView(controllers: Int) {
        addInvocation(.m_removeLastView__controllers_controllers(Parameter<Int>.value(`controllers`)))
		let perform = methodPerformValue(.m_removeLastView__controllers_controllers(Parameter<Int>.value(`controllers`))) as? (Int) -> Void
		perform?(`controllers`)
    }

    open func showMainOrWhatsNewScreen(sourceScreen: LogistrationSourceScreen, postLoginData: PostLoginData?) {
        addInvocation(.m_showMainOrWhatsNewScreen__sourceScreen_sourceScreenpostLoginData_postLoginData(Parameter<LogistrationSourceScreen>.value(`sourceScreen`), Parameter<PostLoginData?>.value(`postLoginData`)))
		let perform = methodPerformValue(.m_showMainOrWhatsNewScreen__sourceScreen_sourceScreenpostLoginData_postLoginData(Parameter<LogistrationSourceScreen>.value(`sourceScreen`), Parameter<PostLoginData?>.value(`postLoginData`))) as? (LogistrationSourceScreen, PostLoginData?) -> Void
		perform?(`sourceScreen`, `postLoginData`)
    }

    open func showStartupScreen() {
        addInvocation(.m_showStartupScreen)
		let perform = methodPerformValue(.m_showStartupScreen) as? () -> Void
		perform?()
    }

    open func showLoginScreen(sourceScreen: LogistrationSourceScreen) {
        addInvocation(.m_showLoginScreen__sourceScreen_sourceScreen(Parameter<LogistrationSourceScreen>.value(`sourceScreen`)))
		let perform = methodPerformValue(.m_showLoginScreen__sourceScreen_sourceScreen(Parameter<LogistrationSourceScreen>.value(`sourceScreen`))) as? (LogistrationSourceScreen) -> Void
		perform?(`sourceScreen`)
    }

    open func showRegisterScreen(sourceScreen: LogistrationSourceScreen) {
        addInvocation(.m_showRegisterScreen__sourceScreen_sourceScreen(Parameter<LogistrationSourceScreen>.value(`sourceScreen`)))
		let perform = methodPerformValue(.m_showRegisterScreen__sourceScreen_sourceScreen(Parameter<LogistrationSourceScreen>.value(`sourceScreen`))) as? (LogistrationSourceScreen) -> Void
		perform?(`sourceScreen`)
    }

    open func showForgotPasswordScreen() {
        addInvocation(.m_showForgotPasswordScreen)
		let perform = methodPerformValue(.m_showForgotPasswordScreen) as? () -> Void
		perform?()
    }

    open func showDiscoveryScreen(searchQuery: String?, sourceScreen: LogistrationSourceScreen) {
        addInvocation(.m_showDiscoveryScreen__searchQuery_searchQuerysourceScreen_sourceScreen(Parameter<String?>.value(`searchQuery`), Parameter<LogistrationSourceScreen>.value(`sourceScreen`)))
		let perform = methodPerformValue(.m_showDiscoveryScreen__searchQuery_searchQuerysourceScreen_sourceScreen(Parameter<String?>.value(`searchQuery`), Parameter<LogistrationSourceScreen>.value(`sourceScreen`))) as? (String?, LogistrationSourceScreen) -> Void
		perform?(`searchQuery`, `sourceScreen`)
    }

    open func showWebBrowser(title: String, url: URL) {
        addInvocation(.m_showWebBrowser__title_titleurl_url(Parameter<String>.value(`title`), Parameter<URL>.value(`url`)))
		let perform = methodPerformValue(.m_showWebBrowser__title_titleurl_url(Parameter<String>.value(`title`), Parameter<URL>.value(`url`))) as? (String, URL) -> Void
		perform?(`title`, `url`)
    }

    open func showSSOWebBrowser(title: String) {
        addInvocation(.m_showSSOWebBrowser__title_title(Parameter<String>.value(`title`)))
		let perform = methodPerformValue(.m_showSSOWebBrowser__title_title(Parameter<String>.value(`title`))) as? (String) -> Void
		perform?(`title`)
    }

    open func presentAlert(alertTitle: String, alertMessage: String, positiveAction: String, onCloseTapped: @escaping () -> Void, okTapped: @escaping () -> Void, type: AlertViewType) {
        addInvocation(.m_presentAlert__alertTitle_alertTitlealertMessage_alertMessagepositiveAction_positiveActiononCloseTapped_onCloseTappedokTapped_okTappedtype_type(Parameter<String>.value(`alertTitle`), Parameter<String>.value(`alertMessage`), Parameter<String>.value(`positiveAction`), Parameter<() -> Void>.value(`onCloseTapped`), Parameter<() -> Void>.value(`okTapped`), Parameter<AlertViewType>.value(`type`)))
		let perform = methodPerformValue(.m_presentAlert__alertTitle_alertTitlealertMessage_alertMessagepositiveAction_positiveActiononCloseTapped_onCloseTappedokTapped_okTappedtype_type(Parameter<String>.value(`alertTitle`), Parameter<String>.value(`alertMessage`), Parameter<String>.value(`positiveAction`), Parameter<() -> Void>.value(`onCloseTapped`), Parameter<() -> Void>.value(`okTapped`), Parameter<AlertViewType>.value(`type`))) as? (String, String, String, @escaping () -> Void, @escaping () -> Void, AlertViewType) -> Void
		perform?(`alertTitle`, `alertMessage`, `positiveAction`, `onCloseTapped`, `okTapped`, `type`)
    }

    open func presentAlert(alertTitle: String, alertMessage: String, nextSectionName: String?, action: String, image: SwiftUI.Image, onCloseTapped: @escaping () -> Void, okTapped: @escaping () -> Void, nextSectionTapped: @escaping () -> Void) {
        addInvocation(.m_presentAlert__alertTitle_alertTitlealertMessage_alertMessagenextSectionName_nextSectionNameaction_actionimage_imageonCloseTapped_onCloseTappedokTapped_okTappednextSectionTapped_nextSectionTapped(Parameter<String>.value(`alertTitle`), Parameter<String>.value(`alertMessage`), Parameter<String?>.value(`nextSectionName`), Parameter<String>.value(`action`), Parameter<SwiftUI.Image>.value(`image`), Parameter<() -> Void>.value(`onCloseTapped`), Parameter<() -> Void>.value(`okTapped`), Parameter<() -> Void>.value(`nextSectionTapped`)))
		let perform = methodPerformValue(.m_presentAlert__alertTitle_alertTitlealertMessage_alertMessagenextSectionName_nextSectionNameaction_actionimage_imageonCloseTapped_onCloseTappedokTapped_okTappednextSectionTapped_nextSectionTapped(Parameter<String>.value(`alertTitle`), Parameter<String>.value(`alertMessage`), Parameter<String?>.value(`nextSectionName`), Parameter<String>.value(`action`), Parameter<SwiftUI.Image>.value(`image`), Parameter<() -> Void>.value(`onCloseTapped`), Parameter<() -> Void>.value(`okTapped`), Parameter<() -> Void>.value(`nextSectionTapped`))) as? (String, String, String?, String, SwiftUI.Image, @escaping () -> Void, @escaping () -> Void, @escaping () -> Void) -> Void
		perform?(`alertTitle`, `alertMessage`, `nextSectionName`, `action`, `image`, `onCloseTapped`, `okTapped`, `nextSectionTapped`)
    }

    open func presentView(transitionStyle: UIModalTransitionStyle, view: any View, completion: (() -> Void)?) {
        addInvocation(.m_presentView__transitionStyle_transitionStyleview_viewcompletion_completion(Parameter<UIModalTransitionStyle>.value(`transitionStyle`), Parameter<any View>.value(`view`), Parameter<(() -> Void)?>.value(`completion`)))
		let perform = methodPerformValue(.m_presentView__transitionStyle_transitionStyleview_viewcompletion_completion(Parameter<UIModalTransitionStyle>.value(`transitionStyle`), Parameter<any View>.value(`view`), Parameter<(() -> Void)?>.value(`completion`))) as? (UIModalTransitionStyle, any View, (() -> Void)?) -> Void
		perform?(`transitionStyle`, `view`, `completion`)
    }

    open func presentView(transitionStyle: UIModalTransitionStyle, animated: Bool, content: () -> any View) {
        addInvocation(.m_presentView__transitionStyle_transitionStyleanimated_animatedcontent_content(Parameter<UIModalTransitionStyle>.value(`transitionStyle`), Parameter<Bool>.value(`animated`), Parameter<() -> any View>.any))
		let perform = methodPerformValue(.m_presentView__transitionStyle_transitionStyleanimated_animatedcontent_content(Parameter<UIModalTransitionStyle>.value(`transitionStyle`), Parameter<Bool>.value(`animated`), Parameter<() -> any View>.any)) as? (UIModalTransitionStyle, Bool, () -> any View) -> Void
		perform?(`transitionStyle`, `animated`, `content`)
    }


    fileprivate enum MethodType {
        case m_backToRoot__animated_animated(Parameter<Bool>)
        case m_back__animated_animated(Parameter<Bool>)
        case m_backWithFade
        case m_dismiss__animated_animated(Parameter<Bool>)
        case m_removeLastView__controllers_controllers(Parameter<Int>)
        case m_showMainOrWhatsNewScreen__sourceScreen_sourceScreenpostLoginData_postLoginData(Parameter<LogistrationSourceScreen>, Parameter<PostLoginData?>)
        case m_showStartupScreen
        case m_showLoginScreen__sourceScreen_sourceScreen(Parameter<LogistrationSourceScreen>)
        case m_showRegisterScreen__sourceScreen_sourceScreen(Parameter<LogistrationSourceScreen>)
        case m_showForgotPasswordScreen
        case m_showDiscoveryScreen__searchQuery_searchQuerysourceScreen_sourceScreen(Parameter<String?>, Parameter<LogistrationSourceScreen>)
        case m_showWebBrowser__title_titleurl_url(Parameter<String>, Parameter<URL>)
        case m_showSSOWebBrowser__title_title(Parameter<String>)
        case m_presentAlert__alertTitle_alertTitlealertMessage_alertMessagepositiveAction_positiveActiononCloseTapped_onCloseTappedokTapped_okTappedtype_type(Parameter<String>, Parameter<String>, Parameter<String>, Parameter<() -> Void>, Parameter<() -> Void>, Parameter<AlertViewType>)
        case m_presentAlert__alertTitle_alertTitlealertMessage_alertMessagenextSectionName_nextSectionNameaction_actionimage_imageonCloseTapped_onCloseTappedokTapped_okTappednextSectionTapped_nextSectionTapped(Parameter<String>, Parameter<String>, Parameter<String?>, Parameter<String>, Parameter<SwiftUI.Image>, Parameter<() -> Void>, Parameter<() -> Void>, Parameter<() -> Void>)
        case m_presentView__transitionStyle_transitionStyleview_viewcompletion_completion(Parameter<UIModalTransitionStyle>, Parameter<any View>, Parameter<(() -> Void)?>)
        case m_presentView__transitionStyle_transitionStyleanimated_animatedcontent_content(Parameter<UIModalTransitionStyle>, Parameter<Bool>, Parameter<() -> any View>)

        static func compareParameters(lhs: MethodType, rhs: MethodType, matcher: Matcher) -> Matcher.ComparisonResult {
            switch (lhs, rhs) {
            case (.m_backToRoot__animated_animated(let lhsAnimated), .m_backToRoot__animated_animated(let rhsAnimated)):
				var results: [Matcher.ParameterComparisonResult] = []
				results.append(Matcher.ParameterComparisonResult(Parameter.compare(lhs: lhsAnimated, rhs: rhsAnimated, with: matcher), lhsAnimated, rhsAnimated, "animated"))
				return Matcher.ComparisonResult(results)

            case (.m_back__animated_animated(let lhsAnimated), .m_back__animated_animated(let rhsAnimated)):
				var results: [Matcher.ParameterComparisonResult] = []
				results.append(Matcher.ParameterComparisonResult(Parameter.compare(lhs: lhsAnimated, rhs: rhsAnimated, with: matcher), lhsAnimated, rhsAnimated, "animated"))
				return Matcher.ComparisonResult(results)

            case (.m_backWithFade, .m_backWithFade): return .match

            case (.m_dismiss__animated_animated(let lhsAnimated), .m_dismiss__animated_animated(let rhsAnimated)):
				var results: [Matcher.ParameterComparisonResult] = []
				results.append(Matcher.ParameterComparisonResult(Parameter.compare(lhs: lhsAnimated, rhs: rhsAnimated, with: matcher), lhsAnimated, rhsAnimated, "animated"))
				return Matcher.ComparisonResult(results)

            case (.m_removeLastView__controllers_controllers(let lhsControllers), .m_removeLastView__controllers_controllers(let rhsControllers)):
				var results: [Matcher.ParameterComparisonResult] = []
				results.append(Matcher.ParameterComparisonResult(Parameter.compare(lhs: lhsControllers, rhs: rhsControllers, with: matcher), lhsControllers, rhsControllers, "controllers"))
				return Matcher.ComparisonResult(results)

            case (.m_showMainOrWhatsNewScreen__sourceScreen_sourceScreenpostLoginData_postLoginData(let lhsSourcescreen, let lhsPostlogindata), .m_showMainOrWhatsNewScreen__sourceScreen_sourceScreenpostLoginData_postLoginData(let rhsSourcescreen, let rhsPostlogindata)):
				var results: [Matcher.ParameterComparisonResult] = []
				results.append(Matcher.ParameterComparisonResult(Parameter.compare(lhs: lhsSourcescreen, rhs: rhsSourcescreen, with: matcher), lhsSourcescreen, rhsSourcescreen, "sourceScreen"))
				results.append(Matcher.ParameterComparisonResult(Parameter.compare(lhs: lhsPostlogindata, rhs: rhsPostlogindata, with: matcher), lhsPostlogindata, rhsPostlogindata, "postLoginData"))
				return Matcher.ComparisonResult(results)

            case (.m_showStartupScreen, .m_showStartupScreen): return .match

            case (.m_showLoginScreen__sourceScreen_sourceScreen(let lhsSourcescreen), .m_showLoginScreen__sourceScreen_sourceScreen(let rhsSourcescreen)):
				var results: [Matcher.ParameterComparisonResult] = []
				results.append(Matcher.ParameterComparisonResult(Parameter.compare(lhs: lhsSourcescreen, rhs: rhsSourcescreen, with: matcher), lhsSourcescreen, rhsSourcescreen, "sourceScreen"))
				return Matcher.ComparisonResult(results)

            case (.m_showRegisterScreen__sourceScreen_sourceScreen(let lhsSourcescreen), .m_showRegisterScreen__sourceScreen_sourceScreen(let rhsSourcescreen)):
				var results: [Matcher.ParameterComparisonResult] = []
				results.append(Matcher.ParameterComparisonResult(Parameter.compare(lhs: lhsSourcescreen, rhs: rhsSourcescreen, with: matcher), lhsSourcescreen, rhsSourcescreen, "sourceScreen"))
				return Matcher.ComparisonResult(results)

            case (.m_showForgotPasswordScreen, .m_showForgotPasswordScreen): return .match

            case (.m_showDiscoveryScreen__searchQuery_searchQuerysourceScreen_sourceScreen(let lhsSearchquery, let lhsSourcescreen), .m_showDiscoveryScreen__searchQuery_searchQuerysourceScreen_sourceScreen(let rhsSearchquery, let rhsSourcescreen)):
				var results: [Matcher.ParameterComparisonResult] = []
				results.append(Matcher.ParameterComparisonResult(Parameter.compare(lhs: lhsSearchquery, rhs: rhsSearchquery, with: matcher), lhsSearchquery, rhsSearchquery, "searchQuery"))
				results.append(Matcher.ParameterComparisonResult(Parameter.compare(lhs: lhsSourcescreen, rhs: rhsSourcescreen, with: matcher), lhsSourcescreen, rhsSourcescreen, "sourceScreen"))
				return Matcher.ComparisonResult(results)

            case (.m_showWebBrowser__title_titleurl_url(let lhsTitle, let lhsUrl), .m_showWebBrowser__title_titleurl_url(let rhsTitle, let rhsUrl)):
				var results: [Matcher.ParameterComparisonResult] = []
				results.append(Matcher.ParameterComparisonResult(Parameter.compare(lhs: lhsTitle, rhs: rhsTitle, with: matcher), lhsTitle, rhsTitle, "title"))
				results.append(Matcher.ParameterComparisonResult(Parameter.compare(lhs: lhsUrl, rhs: rhsUrl, with: matcher), lhsUrl, rhsUrl, "url"))
				return Matcher.ComparisonResult(results)

            case (.m_showSSOWebBrowser__title_title(let lhsTitle), .m_showSSOWebBrowser__title_title(let rhsTitle)):
				var results: [Matcher.ParameterComparisonResult] = []
				results.append(Matcher.ParameterComparisonResult(Parameter.compare(lhs: lhsTitle, rhs: rhsTitle, with: matcher), lhsTitle, rhsTitle, "title"))
				return Matcher.ComparisonResult(results)

            case (.m_presentAlert__alertTitle_alertTitlealertMessage_alertMessagepositiveAction_positiveActiononCloseTapped_onCloseTappedokTapped_okTappedtype_type(let lhsAlerttitle, let lhsAlertmessage, let lhsPositiveaction, let lhsOnclosetapped, let lhsOktapped, let lhsType), .m_presentAlert__alertTitle_alertTitlealertMessage_alertMessagepositiveAction_positiveActiononCloseTapped_onCloseTappedokTapped_okTappedtype_type(let rhsAlerttitle, let rhsAlertmessage, let rhsPositiveaction, let rhsOnclosetapped, let rhsOktapped, let rhsType)):
				var results: [Matcher.ParameterComparisonResult] = []
				results.append(Matcher.ParameterComparisonResult(Parameter.compare(lhs: lhsAlerttitle, rhs: rhsAlerttitle, with: matcher), lhsAlerttitle, rhsAlerttitle, "alertTitle"))
				results.append(Matcher.ParameterComparisonResult(Parameter.compare(lhs: lhsAlertmessage, rhs: rhsAlertmessage, with: matcher), lhsAlertmessage, rhsAlertmessage, "alertMessage"))
				results.append(Matcher.ParameterComparisonResult(Parameter.compare(lhs: lhsPositiveaction, rhs: rhsPositiveaction, with: matcher), lhsPositiveaction, rhsPositiveaction, "positiveAction"))
				results.append(Matcher.ParameterComparisonResult(Parameter.compare(lhs: lhsOnclosetapped, rhs: rhsOnclosetapped, with: matcher), lhsOnclosetapped, rhsOnclosetapped, "onCloseTapped"))
				results.append(Matcher.ParameterComparisonResult(Parameter.compare(lhs: lhsOktapped, rhs: rhsOktapped, with: matcher), lhsOktapped, rhsOktapped, "okTapped"))
				results.append(Matcher.ParameterComparisonResult(Parameter.compare(lhs: lhsType, rhs: rhsType, with: matcher), lhsType, rhsType, "type"))
				return Matcher.ComparisonResult(results)

            case (.m_presentAlert__alertTitle_alertTitlealertMessage_alertMessagenextSectionName_nextSectionNameaction_actionimage_imageonCloseTapped_onCloseTappedokTapped_okTappednextSectionTapped_nextSectionTapped(let lhsAlerttitle, let lhsAlertmessage, let lhsNextsectionname, let lhsAction, let lhsImage, let lhsOnclosetapped, let lhsOktapped, let lhsNextsectiontapped), .m_presentAlert__alertTitle_alertTitlealertMessage_alertMessagenextSectionName_nextSectionNameaction_actionimage_imageonCloseTapped_onCloseTappedokTapped_okTappednextSectionTapped_nextSectionTapped(let rhsAlerttitle, let rhsAlertmessage, let rhsNextsectionname, let rhsAction, let rhsImage, let rhsOnclosetapped, let rhsOktapped, let rhsNextsectiontapped)):
				var results: [Matcher.ParameterComparisonResult] = []
				results.append(Matcher.ParameterComparisonResult(Parameter.compare(lhs: lhsAlerttitle, rhs: rhsAlerttitle, with: matcher), lhsAlerttitle, rhsAlerttitle, "alertTitle"))
				results.append(Matcher.ParameterComparisonResult(Parameter.compare(lhs: lhsAlertmessage, rhs: rhsAlertmessage, with: matcher), lhsAlertmessage, rhsAlertmessage, "alertMessage"))
				results.append(Matcher.ParameterComparisonResult(Parameter.compare(lhs: lhsNextsectionname, rhs: rhsNextsectionname, with: matcher), lhsNextsectionname, rhsNextsectionname, "nextSectionName"))
				results.append(Matcher.ParameterComparisonResult(Parameter.compare(lhs: lhsAction, rhs: rhsAction, with: matcher), lhsAction, rhsAction, "action"))
				results.append(Matcher.ParameterComparisonResult(Parameter.compare(lhs: lhsImage, rhs: rhsImage, with: matcher), lhsImage, rhsImage, "image"))
				results.append(Matcher.ParameterComparisonResult(Parameter.compare(lhs: lhsOnclosetapped, rhs: rhsOnclosetapped, with: matcher), lhsOnclosetapped, rhsOnclosetapped, "onCloseTapped"))
				results.append(Matcher.ParameterComparisonResult(Parameter.compare(lhs: lhsOktapped, rhs: rhsOktapped, with: matcher), lhsOktapped, rhsOktapped, "okTapped"))
				results.append(Matcher.ParameterComparisonResult(Parameter.compare(lhs: lhsNextsectiontapped, rhs: rhsNextsectiontapped, with: matcher), lhsNextsectiontapped, rhsNextsectiontapped, "nextSectionTapped"))
				return Matcher.ComparisonResult(results)

            case (.m_presentView__transitionStyle_transitionStyleview_viewcompletion_completion(let lhsTransitionstyle, let lhsView, let lhsCompletion), .m_presentView__transitionStyle_transitionStyleview_viewcompletion_completion(let rhsTransitionstyle, let rhsView, let rhsCompletion)):
				var results: [Matcher.ParameterComparisonResult] = []
				results.append(Matcher.ParameterComparisonResult(Parameter.compare(lhs: lhsTransitionstyle, rhs: rhsTransitionstyle, with: matcher), lhsTransitionstyle, rhsTransitionstyle, "transitionStyle"))
				results.append(Matcher.ParameterComparisonResult(Parameter.compare(lhs: lhsView, rhs: rhsView, with: matcher), lhsView, rhsView, "view"))
				results.append(Matcher.ParameterComparisonResult(Parameter.compare(lhs: lhsCompletion, rhs: rhsCompletion, with: matcher), lhsCompletion, rhsCompletion, "completion"))
				return Matcher.ComparisonResult(results)

            case (.m_presentView__transitionStyle_transitionStyleanimated_animatedcontent_content(let lhsTransitionstyle, let lhsAnimated, let lhsContent), .m_presentView__transitionStyle_transitionStyleanimated_animatedcontent_content(let rhsTransitionstyle, let rhsAnimated, let rhsContent)):
				var results: [Matcher.ParameterComparisonResult] = []
				results.append(Matcher.ParameterComparisonResult(Parameter.compare(lhs: lhsTransitionstyle, rhs: rhsTransitionstyle, with: matcher), lhsTransitionstyle, rhsTransitionstyle, "transitionStyle"))
				results.append(Matcher.ParameterComparisonResult(Parameter.compare(lhs: lhsAnimated, rhs: rhsAnimated, with: matcher), lhsAnimated, rhsAnimated, "animated"))
				results.append(Matcher.ParameterComparisonResult(Parameter.compare(lhs: lhsContent, rhs: rhsContent, with: matcher), lhsContent, rhsContent, "content"))
				return Matcher.ComparisonResult(results)
            default: return .none
            }
        }

        func intValue() -> Int {
            switch self {
            case let .m_backToRoot__animated_animated(p0): return p0.intValue
            case let .m_back__animated_animated(p0): return p0.intValue
            case .m_backWithFade: return 0
            case let .m_dismiss__animated_animated(p0): return p0.intValue
            case let .m_removeLastView__controllers_controllers(p0): return p0.intValue
            case let .m_showMainOrWhatsNewScreen__sourceScreen_sourceScreenpostLoginData_postLoginData(p0, p1): return p0.intValue + p1.intValue
            case .m_showStartupScreen: return 0
            case let .m_showLoginScreen__sourceScreen_sourceScreen(p0): return p0.intValue
            case let .m_showRegisterScreen__sourceScreen_sourceScreen(p0): return p0.intValue
            case .m_showForgotPasswordScreen: return 0
            case let .m_showDiscoveryScreen__searchQuery_searchQuerysourceScreen_sourceScreen(p0, p1): return p0.intValue + p1.intValue
            case let .m_showWebBrowser__title_titleurl_url(p0, p1): return p0.intValue + p1.intValue
            case let .m_showSSOWebBrowser__title_title(p0): return p0.intValue
            case let .m_presentAlert__alertTitle_alertTitlealertMessage_alertMessagepositiveAction_positiveActiononCloseTapped_onCloseTappedokTapped_okTappedtype_type(p0, p1, p2, p3, p4, p5): return p0.intValue + p1.intValue + p2.intValue + p3.intValue + p4.intValue + p5.intValue
            case let .m_presentAlert__alertTitle_alertTitlealertMessage_alertMessagenextSectionName_nextSectionNameaction_actionimage_imageonCloseTapped_onCloseTappedokTapped_okTappednextSectionTapped_nextSectionTapped(p0, p1, p2, p3, p4, p5, p6, p7): return p0.intValue + p1.intValue + p2.intValue + p3.intValue + p4.intValue + p5.intValue + p6.intValue + p7.intValue
            case let .m_presentView__transitionStyle_transitionStyleview_viewcompletion_completion(p0, p1, p2): return p0.intValue + p1.intValue + p2.intValue
            case let .m_presentView__transitionStyle_transitionStyleanimated_animatedcontent_content(p0, p1, p2): return p0.intValue + p1.intValue + p2.intValue
            }
        }
        func assertionName() -> String {
            switch self {
            case .m_backToRoot__animated_animated: return ".backToRoot(animated:)"
            case .m_back__animated_animated: return ".back(animated:)"
            case .m_backWithFade: return ".backWithFade()"
            case .m_dismiss__animated_animated: return ".dismiss(animated:)"
            case .m_removeLastView__controllers_controllers: return ".removeLastView(controllers:)"
            case .m_showMainOrWhatsNewScreen__sourceScreen_sourceScreenpostLoginData_postLoginData: return ".showMainOrWhatsNewScreen(sourceScreen:postLoginData:)"
            case .m_showStartupScreen: return ".showStartupScreen()"
            case .m_showLoginScreen__sourceScreen_sourceScreen: return ".showLoginScreen(sourceScreen:)"
            case .m_showRegisterScreen__sourceScreen_sourceScreen: return ".showRegisterScreen(sourceScreen:)"
            case .m_showForgotPasswordScreen: return ".showForgotPasswordScreen()"
            case .m_showDiscoveryScreen__searchQuery_searchQuerysourceScreen_sourceScreen: return ".showDiscoveryScreen(searchQuery:sourceScreen:)"
            case .m_showWebBrowser__title_titleurl_url: return ".showWebBrowser(title:url:)"
            case .m_showSSOWebBrowser__title_title: return ".showSSOWebBrowser(title:)"
            case .m_presentAlert__alertTitle_alertTitlealertMessage_alertMessagepositiveAction_positiveActiononCloseTapped_onCloseTappedokTapped_okTappedtype_type: return ".presentAlert(alertTitle:alertMessage:positiveAction:onCloseTapped:okTapped:type:)"
            case .m_presentAlert__alertTitle_alertTitlealertMessage_alertMessagenextSectionName_nextSectionNameaction_actionimage_imageonCloseTapped_onCloseTappedokTapped_okTappednextSectionTapped_nextSectionTapped: return ".presentAlert(alertTitle:alertMessage:nextSectionName:action:image:onCloseTapped:okTapped:nextSectionTapped:)"
            case .m_presentView__transitionStyle_transitionStyleview_viewcompletion_completion: return ".presentView(transitionStyle:view:completion:)"
            case .m_presentView__transitionStyle_transitionStyleanimated_animatedcontent_content: return ".presentView(transitionStyle:animated:content:)"
            }
        }
    }

    open class Given: StubbedMethod {
        fileprivate var method: MethodType

        private init(method: MethodType, products: [StubProduct]) {
            self.method = method
            super.init(products)
        }


    }

    public struct Verify {
        fileprivate var method: MethodType

        public static func backToRoot(animated: Parameter<Bool>) -> Verify { return Verify(method: .m_backToRoot__animated_animated(`animated`))}
        public static func back(animated: Parameter<Bool>) -> Verify { return Verify(method: .m_back__animated_animated(`animated`))}
        public static func backWithFade() -> Verify { return Verify(method: .m_backWithFade)}
        public static func dismiss(animated: Parameter<Bool>) -> Verify { return Verify(method: .m_dismiss__animated_animated(`animated`))}
        public static func removeLastView(controllers: Parameter<Int>) -> Verify { return Verify(method: .m_removeLastView__controllers_controllers(`controllers`))}
        public static func showMainOrWhatsNewScreen(sourceScreen: Parameter<LogistrationSourceScreen>, postLoginData: Parameter<PostLoginData?>) -> Verify { return Verify(method: .m_showMainOrWhatsNewScreen__sourceScreen_sourceScreenpostLoginData_postLoginData(`sourceScreen`, `postLoginData`))}
        public static func showStartupScreen() -> Verify { return Verify(method: .m_showStartupScreen)}
        public static func showLoginScreen(sourceScreen: Parameter<LogistrationSourceScreen>) -> Verify { return Verify(method: .m_showLoginScreen__sourceScreen_sourceScreen(`sourceScreen`))}
        public static func showRegisterScreen(sourceScreen: Parameter<LogistrationSourceScreen>) -> Verify { return Verify(method: .m_showRegisterScreen__sourceScreen_sourceScreen(`sourceScreen`))}
        public static func showForgotPasswordScreen() -> Verify { return Verify(method: .m_showForgotPasswordScreen)}
        public static func showDiscoveryScreen(searchQuery: Parameter<String?>, sourceScreen: Parameter<LogistrationSourceScreen>) -> Verify { return Verify(method: .m_showDiscoveryScreen__searchQuery_searchQuerysourceScreen_sourceScreen(`searchQuery`, `sourceScreen`))}
        public static func showWebBrowser(title: Parameter<String>, url: Parameter<URL>) -> Verify { return Verify(method: .m_showWebBrowser__title_titleurl_url(`title`, `url`))}
        public static func showSSOWebBrowser(title: Parameter<String>) -> Verify { return Verify(method: .m_showSSOWebBrowser__title_title(`title`))}
        public static func presentAlert(alertTitle: Parameter<String>, alertMessage: Parameter<String>, positiveAction: Parameter<String>, onCloseTapped: Parameter<() -> Void>, okTapped: Parameter<() -> Void>, type: Parameter<AlertViewType>) -> Verify { return Verify(method: .m_presentAlert__alertTitle_alertTitlealertMessage_alertMessagepositiveAction_positiveActiononCloseTapped_onCloseTappedokTapped_okTappedtype_type(`alertTitle`, `alertMessage`, `positiveAction`, `onCloseTapped`, `okTapped`, `type`))}
        public static func presentAlert(alertTitle: Parameter<String>, alertMessage: Parameter<String>, nextSectionName: Parameter<String?>, action: Parameter<String>, image: Parameter<SwiftUI.Image>, onCloseTapped: Parameter<() -> Void>, okTapped: Parameter<() -> Void>, nextSectionTapped: Parameter<() -> Void>) -> Verify { return Verify(method: .m_presentAlert__alertTitle_alertTitlealertMessage_alertMessagenextSectionName_nextSectionNameaction_actionimage_imageonCloseTapped_onCloseTappedokTapped_okTappednextSectionTapped_nextSectionTapped(`alertTitle`, `alertMessage`, `nextSectionName`, `action`, `image`, `onCloseTapped`, `okTapped`, `nextSectionTapped`))}
        public static func presentView(transitionStyle: Parameter<UIModalTransitionStyle>, view: Parameter<any View>, completion: Parameter<(() -> Void)?>) -> Verify { return Verify(method: .m_presentView__transitionStyle_transitionStyleview_viewcompletion_completion(`transitionStyle`, `view`, `completion`))}
        public static func presentView(transitionStyle: Parameter<UIModalTransitionStyle>, animated: Parameter<Bool>, content: Parameter<() -> any View>) -> Verify { return Verify(method: .m_presentView__transitionStyle_transitionStyleanimated_animatedcontent_content(`transitionStyle`, `animated`, `content`))}
    }

    public struct Perform {
        fileprivate var method: MethodType
        var performs: Any

        public static func backToRoot(animated: Parameter<Bool>, perform: @escaping (Bool) -> Void) -> Perform {
            return Perform(method: .m_backToRoot__animated_animated(`animated`), performs: perform)
        }
        public static func back(animated: Parameter<Bool>, perform: @escaping (Bool) -> Void) -> Perform {
            return Perform(method: .m_back__animated_animated(`animated`), performs: perform)
        }
        public static func backWithFade(perform: @escaping () -> Void) -> Perform {
            return Perform(method: .m_backWithFade, performs: perform)
        }
        public static func dismiss(animated: Parameter<Bool>, perform: @escaping (Bool) -> Void) -> Perform {
            return Perform(method: .m_dismiss__animated_animated(`animated`), performs: perform)
        }
        public static func removeLastView(controllers: Parameter<Int>, perform: @escaping (Int) -> Void) -> Perform {
            return Perform(method: .m_removeLastView__controllers_controllers(`controllers`), performs: perform)
        }
        public static func showMainOrWhatsNewScreen(sourceScreen: Parameter<LogistrationSourceScreen>, postLoginData: Parameter<PostLoginData?>, perform: @escaping (LogistrationSourceScreen, PostLoginData?) -> Void) -> Perform {
            return Perform(method: .m_showMainOrWhatsNewScreen__sourceScreen_sourceScreenpostLoginData_postLoginData(`sourceScreen`, `postLoginData`), performs: perform)
        }
        public static func showStartupScreen(perform: @escaping () -> Void) -> Perform {
            return Perform(method: .m_showStartupScreen, performs: perform)
        }
        public static func showLoginScreen(sourceScreen: Parameter<LogistrationSourceScreen>, perform: @escaping (LogistrationSourceScreen) -> Void) -> Perform {
            return Perform(method: .m_showLoginScreen__sourceScreen_sourceScreen(`sourceScreen`), performs: perform)
        }
        public static func showRegisterScreen(sourceScreen: Parameter<LogistrationSourceScreen>, perform: @escaping (LogistrationSourceScreen) -> Void) -> Perform {
            return Perform(method: .m_showRegisterScreen__sourceScreen_sourceScreen(`sourceScreen`), performs: perform)
        }
        public static func showForgotPasswordScreen(perform: @escaping () -> Void) -> Perform {
            return Perform(method: .m_showForgotPasswordScreen, performs: perform)
        }
        public static func showDiscoveryScreen(searchQuery: Parameter<String?>, sourceScreen: Parameter<LogistrationSourceScreen>, perform: @escaping (String?, LogistrationSourceScreen) -> Void) -> Perform {
            return Perform(method: .m_showDiscoveryScreen__searchQuery_searchQuerysourceScreen_sourceScreen(`searchQuery`, `sourceScreen`), performs: perform)
        }
        public static func showWebBrowser(title: Parameter<String>, url: Parameter<URL>, perform: @escaping (String, URL) -> Void) -> Perform {
            return Perform(method: .m_showWebBrowser__title_titleurl_url(`title`, `url`), performs: perform)
        }
        public static func showSSOWebBrowser(title: Parameter<String>, perform: @escaping (String) -> Void) -> Perform {
            return Perform(method: .m_showSSOWebBrowser__title_title(`title`), performs: perform)
        }
        public static func presentAlert(alertTitle: Parameter<String>, alertMessage: Parameter<String>, positiveAction: Parameter<String>, onCloseTapped: Parameter<() -> Void>, okTapped: Parameter<() -> Void>, type: Parameter<AlertViewType>, perform: @escaping (String, String, String, @escaping () -> Void, @escaping () -> Void, AlertViewType) -> Void) -> Perform {
            return Perform(method: .m_presentAlert__alertTitle_alertTitlealertMessage_alertMessagepositiveAction_positiveActiononCloseTapped_onCloseTappedokTapped_okTappedtype_type(`alertTitle`, `alertMessage`, `positiveAction`, `onCloseTapped`, `okTapped`, `type`), performs: perform)
        }
        public static func presentAlert(alertTitle: Parameter<String>, alertMessage: Parameter<String>, nextSectionName: Parameter<String?>, action: Parameter<String>, image: Parameter<SwiftUI.Image>, onCloseTapped: Parameter<() -> Void>, okTapped: Parameter<() -> Void>, nextSectionTapped: Parameter<() -> Void>, perform: @escaping (String, String, String?, String, SwiftUI.Image, @escaping () -> Void, @escaping () -> Void, @escaping () -> Void) -> Void) -> Perform {
            return Perform(method: .m_presentAlert__alertTitle_alertTitlealertMessage_alertMessagenextSectionName_nextSectionNameaction_actionimage_imageonCloseTapped_onCloseTappedokTapped_okTappednextSectionTapped_nextSectionTapped(`alertTitle`, `alertMessage`, `nextSectionName`, `action`, `image`, `onCloseTapped`, `okTapped`, `nextSectionTapped`), performs: perform)
        }
        public static func presentView(transitionStyle: Parameter<UIModalTransitionStyle>, view: Parameter<any View>, completion: Parameter<(() -> Void)?>, perform: @escaping (UIModalTransitionStyle, any View, (() -> Void)?) -> Void) -> Perform {
            return Perform(method: .m_presentView__transitionStyle_transitionStyleview_viewcompletion_completion(`transitionStyle`, `view`, `completion`), performs: perform)
        }
        public static func presentView(transitionStyle: Parameter<UIModalTransitionStyle>, animated: Parameter<Bool>, content: Parameter<() -> any View>, perform: @escaping (UIModalTransitionStyle, Bool, () -> any View) -> Void) -> Perform {
            return Perform(method: .m_presentView__transitionStyle_transitionStyleanimated_animatedcontent_content(`transitionStyle`, `animated`, `content`), performs: perform)
        }
    }

    public func given(_ method: Given) {
        methodReturnValues.append(method)
    }

    public func perform(_ method: Perform) {
        methodPerformValues.append(method)
        methodPerformValues.sort { $0.method.intValue() < $1.method.intValue() }
    }

    public func verify(_ method: Verify, count: Count = Count.moreOrEqual(to: 1), file: StaticString = #file, line: UInt = #line) {
        let fullMatches = matchingCalls(method, file: file, line: line)
        let success = count.matches(fullMatches)
        let assertionName = method.method.assertionName()
        let feedback: String = {
            guard !success else { return "" }
            return Utils.closestCallsMessage(
                for: self.invocations.map { invocation in
                    matcher.set(file: file, line: line)
                    defer { matcher.clearFileAndLine() }
                    return MethodType.compareParameters(lhs: invocation, rhs: method.method, matcher: matcher)
                },
                name: assertionName
            )
        }()
        MockyAssert(success, "Expected: \(count) invocations of `\(assertionName)`, but was: \(fullMatches).\(feedback)", file: file, line: line)
    }

    private func addInvocation(_ call: MethodType) {
        self.queue.sync { invocations.append(call) }
    }
    private func methodReturnValue(_ method: MethodType) throws -> StubProduct {
        matcher.set(file: self.file, line: self.line)
        defer { matcher.clearFileAndLine() }
        let candidates = sequencingPolicy.sorted(methodReturnValues, by: { $0.method.intValue() > $1.method.intValue() })
        let matched = candidates.first(where: { $0.isValid && MethodType.compareParameters(lhs: $0.method, rhs: method, matcher: matcher).isFullMatch })
        guard let product = matched?.getProduct(policy: self.stubbingPolicy) else { throw MockError.notStubed }
        return product
    }
    private func methodPerformValue(_ method: MethodType) -> Any? {
        matcher.set(file: self.file, line: self.line)
        defer { matcher.clearFileAndLine() }
        let matched = methodPerformValues.reversed().first { MethodType.compareParameters(lhs: $0.method, rhs: method, matcher: matcher).isFullMatch }
        return matched?.performs
    }
    private func matchingCalls(_ method: MethodType, file: StaticString?, line: UInt?) -> [MethodType] {
        matcher.set(file: file ?? self.file, line: line ?? self.line)
        defer { matcher.clearFileAndLine() }
        return invocations.filter { MethodType.compareParameters(lhs: $0, rhs: method, matcher: matcher).isFullMatch }
    }
    private func matchingCalls(_ method: Verify, file: StaticString?, line: UInt?) -> Int {
        return matchingCalls(method.method, file: file, line: line).count
    }
    private func givenGetterValue<T>(_ method: MethodType, _ message: String) -> T {
        do {
            return try methodReturnValue(method).casted()
        } catch {
            onFatalFailure(message)
            Failure(message)
        }
    }
    private func optionalGivenGetterValue<T>(_ method: MethodType, _ message: String) -> T? {
        do {
            return try methodReturnValue(method).casted()
        } catch {
            return nil
        }
    }
    private func onFatalFailure(_ message: String) {
        guard let file = self.file, let line = self.line else { return } // Let if fail if cannot handle gratefully
        SwiftyMockyTestObserver.handleFatalError(message: message, file: file, line: line)
    }
}

// MARK: - CalendarManagerProtocol
@MainActor
open class CalendarManagerProtocolMock: CalendarManagerProtocol, Mock {
    public init(sequencing sequencingPolicy: SequencingPolicy = .lastWrittenResolvedFirst, stubbing stubbingPolicy: StubbingPolicy = .wrap, file: StaticString = #file, line: UInt = #line) {
        SwiftyMockyTestObserver.setup()
        self.sequencingPolicy = sequencingPolicy
        self.stubbingPolicy = stubbingPolicy
        self.file = file
        self.line = line
    }

    var matcher: Matcher = Matcher.default
    var stubbingPolicy: StubbingPolicy = .wrap
    var sequencingPolicy: SequencingPolicy = .lastWrittenResolvedFirst

    private var queue = DispatchQueue(label: "com.swiftymocky.invocations", qos: .userInteractive)
    private var invocations: [MethodType] = []
    private var methodReturnValues: [Given] = []
    private var methodPerformValues: [Perform] = []
    private var file: StaticString?
    private var line: UInt?

    public typealias PropertyStub = Given
    public typealias MethodStub = Given
    public typealias SubscriptStub = Given

    /// Convenience method - call setupMock() to extend debug information when failure occurs
    public func setupMock(file: StaticString = #file, line: UInt = #line) {
        self.file = file
        self.line = line
    }

    /// Clear mock internals. You can specify what to reset (invocations aka verify, givens or performs) or leave it empty to clear all mock internals
    public func resetMock(_ scopes: MockScope...) {
        let scopes: [MockScope] = scopes.isEmpty ? [.invocation, .given, .perform] : scopes
        if scopes.contains(.invocation) { invocations = [] }
        if scopes.contains(.given) { methodReturnValues = [] }
        if scopes.contains(.perform) { methodPerformValues = [] }
    }





    open func createCalendarIfNeeded() {
        addInvocation(.m_createCalendarIfNeeded)
		let perform = methodPerformValue(.m_createCalendarIfNeeded) as? () -> Void
		perform?()
    }

    open func filterCoursesBySelected(fetchedCourses: [CourseForSync]) -> [CourseForSync] {
        addInvocation(.m_filterCoursesBySelected__fetchedCourses_fetchedCourses(Parameter<[CourseForSync]>.value(`fetchedCourses`)))
		let perform = methodPerformValue(.m_filterCoursesBySelected__fetchedCourses_fetchedCourses(Parameter<[CourseForSync]>.value(`fetchedCourses`))) as? ([CourseForSync]) -> Void
		perform?(`fetchedCourses`)
		var __value: [CourseForSync]
		do {
		    __value = try methodReturnValue(.m_filterCoursesBySelected__fetchedCourses_fetchedCourses(Parameter<[CourseForSync]>.value(`fetchedCourses`))).casted()
		} catch {
			onFatalFailure("Stub return value not specified for filterCoursesBySelected(fetchedCourses: [CourseForSync]). Use given")
			Failure("Stub return value not specified for filterCoursesBySelected(fetchedCourses: [CourseForSync]). Use given")
		}
		return __value
    }

    open func removeOldCalendar() {
        addInvocation(.m_removeOldCalendar)
		let perform = methodPerformValue(.m_removeOldCalendar) as? () -> Void
		perform?()
    }

    open func removeOutdatedEvents(courseID: String) {
        addInvocation(.m_removeOutdatedEvents__courseID_courseID(Parameter<String>.value(`courseID`)))
		let perform = methodPerformValue(.m_removeOutdatedEvents__courseID_courseID(Parameter<String>.value(`courseID`))) as? (String) -> Void
		perform?(`courseID`)
    }

    open func syncCourse(courseID: String, courseName: String, dates: CourseDates) {
        addInvocation(.m_syncCourse__courseID_courseIDcourseName_courseNamedates_dates(Parameter<String>.value(`courseID`), Parameter<String>.value(`courseName`), Parameter<CourseDates>.value(`dates`)))
		let perform = methodPerformValue(.m_syncCourse__courseID_courseIDcourseName_courseNamedates_dates(Parameter<String>.value(`courseID`), Parameter<String>.value(`courseName`), Parameter<CourseDates>.value(`dates`))) as? (String, String, CourseDates) -> Void
		perform?(`courseID`, `courseName`, `dates`)
    }

    open func requestAccess() -> Bool {
        addInvocation(.m_requestAccess)
		let perform = methodPerformValue(.m_requestAccess) as? () -> Void
		perform?()
		var __value: Bool
		do {
		    __value = try methodReturnValue(.m_requestAccess).casted()
		} catch {
			onFatalFailure("Stub return value not specified for requestAccess(). Use given")
			Failure("Stub return value not specified for requestAccess(). Use given")
		}
		return __value
    }

    open func courseStatus(courseID: String) -> SyncStatus {
        addInvocation(.m_courseStatus__courseID_courseID(Parameter<String>.value(`courseID`)))
		let perform = methodPerformValue(.m_courseStatus__courseID_courseID(Parameter<String>.value(`courseID`))) as? (String) -> Void
		perform?(`courseID`)
		var __value: SyncStatus
		do {
		    __value = try methodReturnValue(.m_courseStatus__courseID_courseID(Parameter<String>.value(`courseID`))).casted()
		} catch {
			onFatalFailure("Stub return value not specified for courseStatus(courseID: String). Use given")
			Failure("Stub return value not specified for courseStatus(courseID: String). Use given")
		}
		return __value
    }

    open func clearAllData(removeCalendar: Bool) {
        addInvocation(.m_clearAllData__removeCalendar_removeCalendar(Parameter<Bool>.value(`removeCalendar`)))
		let perform = methodPerformValue(.m_clearAllData__removeCalendar_removeCalendar(Parameter<Bool>.value(`removeCalendar`))) as? (Bool) -> Void
		perform?(`removeCalendar`)
    }

    open func isDatesChanged(courseID: String, checksum: String) -> Bool {
        addInvocation(.m_isDatesChanged__courseID_courseIDchecksum_checksum(Parameter<String>.value(`courseID`), Parameter<String>.value(`checksum`)))
		let perform = methodPerformValue(.m_isDatesChanged__courseID_courseIDchecksum_checksum(Parameter<String>.value(`courseID`), Parameter<String>.value(`checksum`))) as? (String, String) -> Void
		perform?(`courseID`, `checksum`)
		var __value: Bool
		do {
		    __value = try methodReturnValue(.m_isDatesChanged__courseID_courseIDchecksum_checksum(Parameter<String>.value(`courseID`), Parameter<String>.value(`checksum`))).casted()
		} catch {
			onFatalFailure("Stub return value not specified for isDatesChanged(courseID: String, checksum: String). Use given")
			Failure("Stub return value not specified for isDatesChanged(courseID: String, checksum: String). Use given")
		}
		return __value
    }


    fileprivate enum MethodType {
        case m_createCalendarIfNeeded
        case m_filterCoursesBySelected__fetchedCourses_fetchedCourses(Parameter<[CourseForSync]>)
        case m_removeOldCalendar
        case m_removeOutdatedEvents__courseID_courseID(Parameter<String>)
        case m_syncCourse__courseID_courseIDcourseName_courseNamedates_dates(Parameter<String>, Parameter<String>, Parameter<CourseDates>)
        case m_requestAccess
        case m_courseStatus__courseID_courseID(Parameter<String>)
        case m_clearAllData__removeCalendar_removeCalendar(Parameter<Bool>)
        case m_isDatesChanged__courseID_courseIDchecksum_checksum(Parameter<String>, Parameter<String>)

        static func compareParameters(lhs: MethodType, rhs: MethodType, matcher: Matcher) -> Matcher.ComparisonResult {
            switch (lhs, rhs) {
            case (.m_createCalendarIfNeeded, .m_createCalendarIfNeeded): return .match

            case (.m_filterCoursesBySelected__fetchedCourses_fetchedCourses(let lhsFetchedcourses), .m_filterCoursesBySelected__fetchedCourses_fetchedCourses(let rhsFetchedcourses)):
				var results: [Matcher.ParameterComparisonResult] = []
				results.append(Matcher.ParameterComparisonResult(Parameter.compare(lhs: lhsFetchedcourses, rhs: rhsFetchedcourses, with: matcher), lhsFetchedcourses, rhsFetchedcourses, "fetchedCourses"))
				return Matcher.ComparisonResult(results)

            case (.m_removeOldCalendar, .m_removeOldCalendar): return .match

            case (.m_removeOutdatedEvents__courseID_courseID(let lhsCourseid), .m_removeOutdatedEvents__courseID_courseID(let rhsCourseid)):
				var results: [Matcher.ParameterComparisonResult] = []
				results.append(Matcher.ParameterComparisonResult(Parameter.compare(lhs: lhsCourseid, rhs: rhsCourseid, with: matcher), lhsCourseid, rhsCourseid, "courseID"))
				return Matcher.ComparisonResult(results)

            case (.m_syncCourse__courseID_courseIDcourseName_courseNamedates_dates(let lhsCourseid, let lhsCoursename, let lhsDates), .m_syncCourse__courseID_courseIDcourseName_courseNamedates_dates(let rhsCourseid, let rhsCoursename, let rhsDates)):
				var results: [Matcher.ParameterComparisonResult] = []
				results.append(Matcher.ParameterComparisonResult(Parameter.compare(lhs: lhsCourseid, rhs: rhsCourseid, with: matcher), lhsCourseid, rhsCourseid, "courseID"))
				results.append(Matcher.ParameterComparisonResult(Parameter.compare(lhs: lhsCoursename, rhs: rhsCoursename, with: matcher), lhsCoursename, rhsCoursename, "courseName"))
				results.append(Matcher.ParameterComparisonResult(Parameter.compare(lhs: lhsDates, rhs: rhsDates, with: matcher), lhsDates, rhsDates, "dates"))
				return Matcher.ComparisonResult(results)

            case (.m_requestAccess, .m_requestAccess): return .match

            case (.m_courseStatus__courseID_courseID(let lhsCourseid), .m_courseStatus__courseID_courseID(let rhsCourseid)):
				var results: [Matcher.ParameterComparisonResult] = []
				results.append(Matcher.ParameterComparisonResult(Parameter.compare(lhs: lhsCourseid, rhs: rhsCourseid, with: matcher), lhsCourseid, rhsCourseid, "courseID"))
				return Matcher.ComparisonResult(results)

            case (.m_clearAllData__removeCalendar_removeCalendar(let lhsRemovecalendar), .m_clearAllData__removeCalendar_removeCalendar(let rhsRemovecalendar)):
				var results: [Matcher.ParameterComparisonResult] = []
				results.append(Matcher.ParameterComparisonResult(Parameter.compare(lhs: lhsRemovecalendar, rhs: rhsRemovecalendar, with: matcher), lhsRemovecalendar, rhsRemovecalendar, "removeCalendar"))
				return Matcher.ComparisonResult(results)

            case (.m_isDatesChanged__courseID_courseIDchecksum_checksum(let lhsCourseid, let lhsChecksum), .m_isDatesChanged__courseID_courseIDchecksum_checksum(let rhsCourseid, let rhsChecksum)):
				var results: [Matcher.ParameterComparisonResult] = []
				results.append(Matcher.ParameterComparisonResult(Parameter.compare(lhs: lhsCourseid, rhs: rhsCourseid, with: matcher), lhsCourseid, rhsCourseid, "courseID"))
				results.append(Matcher.ParameterComparisonResult(Parameter.compare(lhs: lhsChecksum, rhs: rhsChecksum, with: matcher), lhsChecksum, rhsChecksum, "checksum"))
				return Matcher.ComparisonResult(results)
            default: return .none
            }
        }

        func intValue() -> Int {
            switch self {
            case .m_createCalendarIfNeeded: return 0
            case let .m_filterCoursesBySelected__fetchedCourses_fetchedCourses(p0): return p0.intValue
            case .m_removeOldCalendar: return 0
            case let .m_removeOutdatedEvents__courseID_courseID(p0): return p0.intValue
            case let .m_syncCourse__courseID_courseIDcourseName_courseNamedates_dates(p0, p1, p2): return p0.intValue + p1.intValue + p2.intValue
            case .m_requestAccess: return 0
            case let .m_courseStatus__courseID_courseID(p0): return p0.intValue
            case let .m_clearAllData__removeCalendar_removeCalendar(p0): return p0.intValue
            case let .m_isDatesChanged__courseID_courseIDchecksum_checksum(p0, p1): return p0.intValue + p1.intValue
            }
        }
        func assertionName() -> String {
            switch self {
            case .m_createCalendarIfNeeded: return ".createCalendarIfNeeded()"
            case .m_filterCoursesBySelected__fetchedCourses_fetchedCourses: return ".filterCoursesBySelected(fetchedCourses:)"
            case .m_removeOldCalendar: return ".removeOldCalendar()"
            case .m_removeOutdatedEvents__courseID_courseID: return ".removeOutdatedEvents(courseID:)"
            case .m_syncCourse__courseID_courseIDcourseName_courseNamedates_dates: return ".syncCourse(courseID:courseName:dates:)"
            case .m_requestAccess: return ".requestAccess()"
            case .m_courseStatus__courseID_courseID: return ".courseStatus(courseID:)"
            case .m_clearAllData__removeCalendar_removeCalendar: return ".clearAllData(removeCalendar:)"
            case .m_isDatesChanged__courseID_courseIDchecksum_checksum: return ".isDatesChanged(courseID:checksum:)"
            }
        }
    }

    open class Given: StubbedMethod {
        fileprivate var method: MethodType

        private init(method: MethodType, products: [StubProduct]) {
            self.method = method
            super.init(products)
        }


        public static func filterCoursesBySelected(fetchedCourses: Parameter<[CourseForSync]>, willReturn: [CourseForSync]...) -> MethodStub {
            return Given(method: .m_filterCoursesBySelected__fetchedCourses_fetchedCourses(`fetchedCourses`), products: willReturn.map({ StubProduct.return($0 as Any) }))
        }
        public static func requestAccess(willReturn: Bool...) -> MethodStub {
            return Given(method: .m_requestAccess, products: willReturn.map({ StubProduct.return($0 as Any) }))
        }
        public static func courseStatus(courseID: Parameter<String>, willReturn: SyncStatus...) -> MethodStub {
            return Given(method: .m_courseStatus__courseID_courseID(`courseID`), products: willReturn.map({ StubProduct.return($0 as Any) }))
        }
        public static func isDatesChanged(courseID: Parameter<String>, checksum: Parameter<String>, willReturn: Bool...) -> MethodStub {
            return Given(method: .m_isDatesChanged__courseID_courseIDchecksum_checksum(`courseID`, `checksum`), products: willReturn.map({ StubProduct.return($0 as Any) }))
        }
        public static func filterCoursesBySelected(fetchedCourses: Parameter<[CourseForSync]>, willProduce: (Stubber<[CourseForSync]>) -> Void) -> MethodStub {
            let willReturn: [[CourseForSync]] = []
			let given: Given = { return Given(method: .m_filterCoursesBySelected__fetchedCourses_fetchedCourses(`fetchedCourses`), products: willReturn.map({ StubProduct.return($0 as Any) })) }()
			let stubber = given.stub(for: ([CourseForSync]).self)
			willProduce(stubber)
			return given
        }
        public static func requestAccess(willProduce: (Stubber<Bool>) -> Void) -> MethodStub {
            let willReturn: [Bool] = []
			let given: Given = { return Given(method: .m_requestAccess, products: willReturn.map({ StubProduct.return($0 as Any) })) }()
			let stubber = given.stub(for: (Bool).self)
			willProduce(stubber)
			return given
        }
        public static func courseStatus(courseID: Parameter<String>, willProduce: (Stubber<SyncStatus>) -> Void) -> MethodStub {
            let willReturn: [SyncStatus] = []
			let given: Given = { return Given(method: .m_courseStatus__courseID_courseID(`courseID`), products: willReturn.map({ StubProduct.return($0 as Any) })) }()
			let stubber = given.stub(for: (SyncStatus).self)
			willProduce(stubber)
			return given
        }
        public static func isDatesChanged(courseID: Parameter<String>, checksum: Parameter<String>, willProduce: (Stubber<Bool>) -> Void) -> MethodStub {
            let willReturn: [Bool] = []
			let given: Given = { return Given(method: .m_isDatesChanged__courseID_courseIDchecksum_checksum(`courseID`, `checksum`), products: willReturn.map({ StubProduct.return($0 as Any) })) }()
			let stubber = given.stub(for: (Bool).self)
			willProduce(stubber)
			return given
        }
    }

    public struct Verify {
        fileprivate var method: MethodType

        public static func createCalendarIfNeeded() -> Verify { return Verify(method: .m_createCalendarIfNeeded)}
        public static func filterCoursesBySelected(fetchedCourses: Parameter<[CourseForSync]>) -> Verify { return Verify(method: .m_filterCoursesBySelected__fetchedCourses_fetchedCourses(`fetchedCourses`))}
        public static func removeOldCalendar() -> Verify { return Verify(method: .m_removeOldCalendar)}
        public static func removeOutdatedEvents(courseID: Parameter<String>) -> Verify { return Verify(method: .m_removeOutdatedEvents__courseID_courseID(`courseID`))}
        public static func syncCourse(courseID: Parameter<String>, courseName: Parameter<String>, dates: Parameter<CourseDates>) -> Verify { return Verify(method: .m_syncCourse__courseID_courseIDcourseName_courseNamedates_dates(`courseID`, `courseName`, `dates`))}
        public static func requestAccess() -> Verify { return Verify(method: .m_requestAccess)}
        public static func courseStatus(courseID: Parameter<String>) -> Verify { return Verify(method: .m_courseStatus__courseID_courseID(`courseID`))}
        public static func clearAllData(removeCalendar: Parameter<Bool>) -> Verify { return Verify(method: .m_clearAllData__removeCalendar_removeCalendar(`removeCalendar`))}
        public static func isDatesChanged(courseID: Parameter<String>, checksum: Parameter<String>) -> Verify { return Verify(method: .m_isDatesChanged__courseID_courseIDchecksum_checksum(`courseID`, `checksum`))}
    }

    public struct Perform {
        fileprivate var method: MethodType
        var performs: Any

        public static func createCalendarIfNeeded(perform: @escaping () -> Void) -> Perform {
            return Perform(method: .m_createCalendarIfNeeded, performs: perform)
        }
        public static func filterCoursesBySelected(fetchedCourses: Parameter<[CourseForSync]>, perform: @escaping ([CourseForSync]) -> Void) -> Perform {
            return Perform(method: .m_filterCoursesBySelected__fetchedCourses_fetchedCourses(`fetchedCourses`), performs: perform)
        }
        public static func removeOldCalendar(perform: @escaping () -> Void) -> Perform {
            return Perform(method: .m_removeOldCalendar, performs: perform)
        }
        public static func removeOutdatedEvents(courseID: Parameter<String>, perform: @escaping (String) -> Void) -> Perform {
            return Perform(method: .m_removeOutdatedEvents__courseID_courseID(`courseID`), performs: perform)
        }
        public static func syncCourse(courseID: Parameter<String>, courseName: Parameter<String>, dates: Parameter<CourseDates>, perform: @escaping (String, String, CourseDates) -> Void) -> Perform {
            return Perform(method: .m_syncCourse__courseID_courseIDcourseName_courseNamedates_dates(`courseID`, `courseName`, `dates`), performs: perform)
        }
        public static func requestAccess(perform: @escaping () -> Void) -> Perform {
            return Perform(method: .m_requestAccess, performs: perform)
        }
        public static func courseStatus(courseID: Parameter<String>, perform: @escaping (String) -> Void) -> Perform {
            return Perform(method: .m_courseStatus__courseID_courseID(`courseID`), performs: perform)
        }
        public static func clearAllData(removeCalendar: Parameter<Bool>, perform: @escaping (Bool) -> Void) -> Perform {
            return Perform(method: .m_clearAllData__removeCalendar_removeCalendar(`removeCalendar`), performs: perform)
        }
        public static func isDatesChanged(courseID: Parameter<String>, checksum: Parameter<String>, perform: @escaping (String, String) -> Void) -> Perform {
            return Perform(method: .m_isDatesChanged__courseID_courseIDchecksum_checksum(`courseID`, `checksum`), performs: perform)
        }
    }

    public func given(_ method: Given) {
        methodReturnValues.append(method)
    }

    public func perform(_ method: Perform) {
        methodPerformValues.append(method)
        methodPerformValues.sort { $0.method.intValue() < $1.method.intValue() }
    }

    public func verify(_ method: Verify, count: Count = Count.moreOrEqual(to: 1), file: StaticString = #file, line: UInt = #line) {
        let fullMatches = matchingCalls(method, file: file, line: line)
        let success = count.matches(fullMatches)
        let assertionName = method.method.assertionName()
        let feedback: String = {
            guard !success else { return "" }
            return Utils.closestCallsMessage(
                for: self.invocations.map { invocation in
                    matcher.set(file: file, line: line)
                    defer { matcher.clearFileAndLine() }
                    return MethodType.compareParameters(lhs: invocation, rhs: method.method, matcher: matcher)
                },
                name: assertionName
            )
        }()
        MockyAssert(success, "Expected: \(count) invocations of `\(assertionName)`, but was: \(fullMatches).\(feedback)", file: file, line: line)
    }

    private func addInvocation(_ call: MethodType) {
        self.queue.sync { invocations.append(call) }
    }
    private func methodReturnValue(_ method: MethodType) throws -> StubProduct {
        matcher.set(file: self.file, line: self.line)
        defer { matcher.clearFileAndLine() }
        let candidates = sequencingPolicy.sorted(methodReturnValues, by: { $0.method.intValue() > $1.method.intValue() })
        let matched = candidates.first(where: { $0.isValid && MethodType.compareParameters(lhs: $0.method, rhs: method, matcher: matcher).isFullMatch })
        guard let product = matched?.getProduct(policy: self.stubbingPolicy) else { throw MockError.notStubed }
        return product
    }
    private func methodPerformValue(_ method: MethodType) -> Any? {
        matcher.set(file: self.file, line: self.line)
        defer { matcher.clearFileAndLine() }
        let matched = methodPerformValues.reversed().first { MethodType.compareParameters(lhs: $0.method, rhs: method, matcher: matcher).isFullMatch }
        return matched?.performs
    }
    private func matchingCalls(_ method: MethodType, file: StaticString?, line: UInt?) -> [MethodType] {
        matcher.set(file: file ?? self.file, line: line ?? self.line)
        defer { matcher.clearFileAndLine() }
        return invocations.filter { MethodType.compareParameters(lhs: $0, rhs: method, matcher: matcher).isFullMatch }
    }
    private func matchingCalls(_ method: Verify, file: StaticString?, line: UInt?) -> Int {
        return matchingCalls(method.method, file: file, line: line).count
    }
    private func givenGetterValue<T>(_ method: MethodType, _ message: String) -> T {
        do {
            return try methodReturnValue(method).casted()
        } catch {
            onFatalFailure(message)
            Failure(message)
        }
    }
    private func optionalGivenGetterValue<T>(_ method: MethodType, _ message: String) -> T? {
        do {
            return try methodReturnValue(method).casted()
        } catch {
            return nil
        }
    }
    private func onFatalFailure(_ message: String) {
        guard let file = self.file, let line = self.line else { return } // Let if fail if cannot handle gratefully
        SwiftyMockyTestObserver.handleFatalError(message: message, file: file, line: line)
    }
}

// MARK: - ConfigProtocol

open class ConfigProtocolMock: ConfigProtocol, Mock {
    public init(sequencing sequencingPolicy: SequencingPolicy = .lastWrittenResolvedFirst, stubbing stubbingPolicy: StubbingPolicy = .wrap, file: StaticString = #file, line: UInt = #line) {
        SwiftyMockyTestObserver.setup()
        self.sequencingPolicy = sequencingPolicy
        self.stubbingPolicy = stubbingPolicy
        self.file = file
        self.line = line
    }

    var matcher: Matcher = Matcher.default
    var stubbingPolicy: StubbingPolicy = .wrap
    var sequencingPolicy: SequencingPolicy = .lastWrittenResolvedFirst

    private var queue = DispatchQueue(label: "com.swiftymocky.invocations", qos: .userInteractive)
    private var invocations: [MethodType] = []
    private var methodReturnValues: [Given] = []
    private var methodPerformValues: [Perform] = []
    private var file: StaticString?
    private var line: UInt?

    public typealias PropertyStub = Given
    public typealias MethodStub = Given
    public typealias SubscriptStub = Given

    /// Convenience method - call setupMock() to extend debug information when failure occurs
    public func setupMock(file: StaticString = #file, line: UInt = #line) {
        self.file = file
        self.line = line
    }

    /// Clear mock internals. You can specify what to reset (invocations aka verify, givens or performs) or leave it empty to clear all mock internals
    public func resetMock(_ scopes: MockScope...) {
        let scopes: [MockScope] = scopes.isEmpty ? [.invocation, .given, .perform] : scopes
        if scopes.contains(.invocation) { invocations = [] }
        if scopes.contains(.given) { methodReturnValues = [] }
        if scopes.contains(.perform) { methodPerformValues = [] }
    }

    public var baseURL: URL {
		get {	invocations.append(.p_baseURL_get); return __p_baseURL ?? givenGetterValue(.p_baseURL_get, "ConfigProtocolMock - stub value for baseURL was not defined") }
	}
	private var __p_baseURL: (URL)?

    public var baseSSOURL: URL {
		get {	invocations.append(.p_baseSSOURL_get); return __p_baseSSOURL ?? givenGetterValue(.p_baseSSOURL_get, "ConfigProtocolMock - stub value for baseSSOURL was not defined") }
	}
	private var __p_baseSSOURL: (URL)?

    public var ssoFinishedURL: URL {
		get {	invocations.append(.p_ssoFinishedURL_get); return __p_ssoFinishedURL ?? givenGetterValue(.p_ssoFinishedURL_get, "ConfigProtocolMock - stub value for ssoFinishedURL was not defined") }
	}
	private var __p_ssoFinishedURL: (URL)?

    public var ssoButtonTitle: [String: Any] {
		get {	invocations.append(.p_ssoButtonTitle_get); return __p_ssoButtonTitle ?? givenGetterValue(.p_ssoButtonTitle_get, "ConfigProtocolMock - stub value for ssoButtonTitle was not defined") }
	}
	private var __p_ssoButtonTitle: ([String: Any])?

    public var oAuthClientId: String {
		get {	invocations.append(.p_oAuthClientId_get); return __p_oAuthClientId ?? givenGetterValue(.p_oAuthClientId_get, "ConfigProtocolMock - stub value for oAuthClientId was not defined") }
	}
	private var __p_oAuthClientId: (String)?

    public var tokenType: TokenType {
		get {	invocations.append(.p_tokenType_get); return __p_tokenType ?? givenGetterValue(.p_tokenType_get, "ConfigProtocolMock - stub value for tokenType was not defined") }
	}
	private var __p_tokenType: (TokenType)?

    public var feedbackEmail: String {
		get {	invocations.append(.p_feedbackEmail_get); return __p_feedbackEmail ?? givenGetterValue(.p_feedbackEmail_get, "ConfigProtocolMock - stub value for feedbackEmail was not defined") }
	}
	private var __p_feedbackEmail: (String)?

    public var appStoreLink: String {
		get {	invocations.append(.p_appStoreLink_get); return __p_appStoreLink ?? givenGetterValue(.p_appStoreLink_get, "ConfigProtocolMock - stub value for appStoreLink was not defined") }
	}
	private var __p_appStoreLink: (String)?

    public var faq: URL? {
		get {	invocations.append(.p_faq_get); return __p_faq ?? optionalGivenGetterValue(.p_faq_get, "ConfigProtocolMock - stub value for faq was not defined") }
	}
	private var __p_faq: (URL)?

    public var platformName: String {
		get {	invocations.append(.p_platformName_get); return __p_platformName ?? givenGetterValue(.p_platformName_get, "ConfigProtocolMock - stub value for platformName was not defined") }
	}
	private var __p_platformName: (String)?

    public var agreement: AgreementConfig {
		get {	invocations.append(.p_agreement_get); return __p_agreement ?? givenGetterValue(.p_agreement_get, "ConfigProtocolMock - stub value for agreement was not defined") }
	}
	private var __p_agreement: (AgreementConfig)?

    public var firebase: FirebaseConfig {
		get {	invocations.append(.p_firebase_get); return __p_firebase ?? givenGetterValue(.p_firebase_get, "ConfigProtocolMock - stub value for firebase was not defined") }
	}
	private var __p_firebase: (FirebaseConfig)?

    public var facebook: FacebookConfig {
		get {	invocations.append(.p_facebook_get); return __p_facebook ?? givenGetterValue(.p_facebook_get, "ConfigProtocolMock - stub value for facebook was not defined") }
	}
	private var __p_facebook: (FacebookConfig)?

    public var microsoft: MicrosoftConfig {
		get {	invocations.append(.p_microsoft_get); return __p_microsoft ?? givenGetterValue(.p_microsoft_get, "ConfigProtocolMock - stub value for microsoft was not defined") }
	}
	private var __p_microsoft: (MicrosoftConfig)?

    public var google: GoogleConfig {
		get {	invocations.append(.p_google_get); return __p_google ?? givenGetterValue(.p_google_get, "ConfigProtocolMock - stub value for google was not defined") }
	}
	private var __p_google: (GoogleConfig)?

    public var appleSignIn: AppleSignInConfig {
		get {	invocations.append(.p_appleSignIn_get); return __p_appleSignIn ?? givenGetterValue(.p_appleSignIn_get, "ConfigProtocolMock - stub value for appleSignIn was not defined") }
	}
	private var __p_appleSignIn: (AppleSignInConfig)?

    public var features: FeaturesConfig {
		get {	invocations.append(.p_features_get); return __p_features ?? givenGetterValue(.p_features_get, "ConfigProtocolMock - stub value for features was not defined") }
	}
	private var __p_features: (FeaturesConfig)?

    public var theme: ThemeConfig {
		get {	invocations.append(.p_theme_get); return __p_theme ?? givenGetterValue(.p_theme_get, "ConfigProtocolMock - stub value for theme was not defined") }
	}
	private var __p_theme: (ThemeConfig)?

    public var uiComponents: UIComponentsConfig {
		get {	invocations.append(.p_uiComponents_get); return __p_uiComponents ?? givenGetterValue(.p_uiComponents_get, "ConfigProtocolMock - stub value for uiComponents was not defined") }
	}
	private var __p_uiComponents: (UIComponentsConfig)?

    public var discovery: DiscoveryConfig {
		get {	invocations.append(.p_discovery_get); return __p_discovery ?? givenGetterValue(.p_discovery_get, "ConfigProtocolMock - stub value for discovery was not defined") }
	}
	private var __p_discovery: (DiscoveryConfig)?

    public var dashboard: DashboardConfig {
		get {	invocations.append(.p_dashboard_get); return __p_dashboard ?? givenGetterValue(.p_dashboard_get, "ConfigProtocolMock - stub value for dashboard was not defined") }
	}
	private var __p_dashboard: (DashboardConfig)?

    public var braze: BrazeConfig {
		get {	invocations.append(.p_braze_get); return __p_braze ?? givenGetterValue(.p_braze_get, "ConfigProtocolMock - stub value for braze was not defined") }
	}
	private var __p_braze: (BrazeConfig)?

    public var branch: BranchConfig {
		get {	invocations.append(.p_branch_get); return __p_branch ?? givenGetterValue(.p_branch_get, "ConfigProtocolMock - stub value for branch was not defined") }
	}
	private var __p_branch: (BranchConfig)?

    public var program: DiscoveryConfig {
		get {	invocations.append(.p_program_get); return __p_program ?? givenGetterValue(.p_program_get, "ConfigProtocolMock - stub value for program was not defined") }
	}
	private var __p_program: (DiscoveryConfig)?

    public var URIScheme: String {
		get {	invocations.append(.p_URIScheme_get); return __p_URIScheme ?? givenGetterValue(.p_URIScheme_get, "ConfigProtocolMock - stub value for URIScheme was not defined") }
	}
	private var __p_URIScheme: (String)?






    fileprivate enum MethodType {
        case p_baseURL_get
        case p_baseSSOURL_get
        case p_ssoFinishedURL_get
        case p_ssoButtonTitle_get
        case p_oAuthClientId_get
        case p_tokenType_get
        case p_feedbackEmail_get
        case p_appStoreLink_get
        case p_faq_get
        case p_platformName_get
        case p_agreement_get
        case p_firebase_get
        case p_facebook_get
        case p_microsoft_get
        case p_google_get
        case p_appleSignIn_get
        case p_features_get
        case p_theme_get
        case p_uiComponents_get
        case p_discovery_get
        case p_dashboard_get
        case p_braze_get
        case p_branch_get
        case p_program_get
        case p_URIScheme_get

        static func compareParameters(lhs: MethodType, rhs: MethodType, matcher: Matcher) -> Matcher.ComparisonResult {
            switch (lhs, rhs) {            case (.p_baseURL_get,.p_baseURL_get): return Matcher.ComparisonResult.match
            case (.p_baseSSOURL_get,.p_baseSSOURL_get): return Matcher.ComparisonResult.match
            case (.p_ssoFinishedURL_get,.p_ssoFinishedURL_get): return Matcher.ComparisonResult.match
            case (.p_ssoButtonTitle_get,.p_ssoButtonTitle_get): return Matcher.ComparisonResult.match
            case (.p_oAuthClientId_get,.p_oAuthClientId_get): return Matcher.ComparisonResult.match
            case (.p_tokenType_get,.p_tokenType_get): return Matcher.ComparisonResult.match
            case (.p_feedbackEmail_get,.p_feedbackEmail_get): return Matcher.ComparisonResult.match
            case (.p_appStoreLink_get,.p_appStoreLink_get): return Matcher.ComparisonResult.match
            case (.p_faq_get,.p_faq_get): return Matcher.ComparisonResult.match
            case (.p_platformName_get,.p_platformName_get): return Matcher.ComparisonResult.match
            case (.p_agreement_get,.p_agreement_get): return Matcher.ComparisonResult.match
            case (.p_firebase_get,.p_firebase_get): return Matcher.ComparisonResult.match
            case (.p_facebook_get,.p_facebook_get): return Matcher.ComparisonResult.match
            case (.p_microsoft_get,.p_microsoft_get): return Matcher.ComparisonResult.match
            case (.p_google_get,.p_google_get): return Matcher.ComparisonResult.match
            case (.p_appleSignIn_get,.p_appleSignIn_get): return Matcher.ComparisonResult.match
            case (.p_features_get,.p_features_get): return Matcher.ComparisonResult.match
            case (.p_theme_get,.p_theme_get): return Matcher.ComparisonResult.match
            case (.p_uiComponents_get,.p_uiComponents_get): return Matcher.ComparisonResult.match
            case (.p_discovery_get,.p_discovery_get): return Matcher.ComparisonResult.match
            case (.p_dashboard_get,.p_dashboard_get): return Matcher.ComparisonResult.match
            case (.p_braze_get,.p_braze_get): return Matcher.ComparisonResult.match
            case (.p_branch_get,.p_branch_get): return Matcher.ComparisonResult.match
            case (.p_program_get,.p_program_get): return Matcher.ComparisonResult.match
            case (.p_URIScheme_get,.p_URIScheme_get): return Matcher.ComparisonResult.match
            default: return .none
            }
        }

        func intValue() -> Int {
            switch self {
            case .p_baseURL_get: return 0
            case .p_baseSSOURL_get: return 0
            case .p_ssoFinishedURL_get: return 0
            case .p_ssoButtonTitle_get: return 0
            case .p_oAuthClientId_get: return 0
            case .p_tokenType_get: return 0
            case .p_feedbackEmail_get: return 0
            case .p_appStoreLink_get: return 0
            case .p_faq_get: return 0
            case .p_platformName_get: return 0
            case .p_agreement_get: return 0
            case .p_firebase_get: return 0
            case .p_facebook_get: return 0
            case .p_microsoft_get: return 0
            case .p_google_get: return 0
            case .p_appleSignIn_get: return 0
            case .p_features_get: return 0
            case .p_theme_get: return 0
            case .p_uiComponents_get: return 0
            case .p_discovery_get: return 0
            case .p_dashboard_get: return 0
            case .p_braze_get: return 0
            case .p_branch_get: return 0
            case .p_program_get: return 0
            case .p_URIScheme_get: return 0
            }
        }
        func assertionName() -> String {
            switch self {
            case .p_baseURL_get: return "[get] .baseURL"
            case .p_baseSSOURL_get: return "[get] .baseSSOURL"
            case .p_ssoFinishedURL_get: return "[get] .ssoFinishedURL"
            case .p_ssoButtonTitle_get: return "[get] .ssoButtonTitle"
            case .p_oAuthClientId_get: return "[get] .oAuthClientId"
            case .p_tokenType_get: return "[get] .tokenType"
            case .p_feedbackEmail_get: return "[get] .feedbackEmail"
            case .p_appStoreLink_get: return "[get] .appStoreLink"
            case .p_faq_get: return "[get] .faq"
            case .p_platformName_get: return "[get] .platformName"
            case .p_agreement_get: return "[get] .agreement"
            case .p_firebase_get: return "[get] .firebase"
            case .p_facebook_get: return "[get] .facebook"
            case .p_microsoft_get: return "[get] .microsoft"
            case .p_google_get: return "[get] .google"
            case .p_appleSignIn_get: return "[get] .appleSignIn"
            case .p_features_get: return "[get] .features"
            case .p_theme_get: return "[get] .theme"
            case .p_uiComponents_get: return "[get] .uiComponents"
            case .p_discovery_get: return "[get] .discovery"
            case .p_dashboard_get: return "[get] .dashboard"
            case .p_braze_get: return "[get] .braze"
            case .p_branch_get: return "[get] .branch"
            case .p_program_get: return "[get] .program"
            case .p_URIScheme_get: return "[get] .URIScheme"
            }
        }
    }

    open class Given: StubbedMethod {
        fileprivate var method: MethodType

        private init(method: MethodType, products: [StubProduct]) {
            self.method = method
            super.init(products)
        }

        public static func baseURL(getter defaultValue: URL...) -> PropertyStub {
            return Given(method: .p_baseURL_get, products: defaultValue.map({ StubProduct.return($0 as Any) }))
        }
        public static func baseSSOURL(getter defaultValue: URL...) -> PropertyStub {
            return Given(method: .p_baseSSOURL_get, products: defaultValue.map({ StubProduct.return($0 as Any) }))
        }
        public static func ssoFinishedURL(getter defaultValue: URL...) -> PropertyStub {
            return Given(method: .p_ssoFinishedURL_get, products: defaultValue.map({ StubProduct.return($0 as Any) }))
        }
        public static func ssoButtonTitle(getter defaultValue: [String: Any]...) -> PropertyStub {
            return Given(method: .p_ssoButtonTitle_get, products: defaultValue.map({ StubProduct.return($0 as Any) }))
        }
        public static func oAuthClientId(getter defaultValue: String...) -> PropertyStub {
            return Given(method: .p_oAuthClientId_get, products: defaultValue.map({ StubProduct.return($0 as Any) }))
        }
        public static func tokenType(getter defaultValue: TokenType...) -> PropertyStub {
            return Given(method: .p_tokenType_get, products: defaultValue.map({ StubProduct.return($0 as Any) }))
        }
        public static func feedbackEmail(getter defaultValue: String...) -> PropertyStub {
            return Given(method: .p_feedbackEmail_get, products: defaultValue.map({ StubProduct.return($0 as Any) }))
        }
        public static func appStoreLink(getter defaultValue: String...) -> PropertyStub {
            return Given(method: .p_appStoreLink_get, products: defaultValue.map({ StubProduct.return($0 as Any) }))
        }
        public static func faq(getter defaultValue: URL?...) -> PropertyStub {
            return Given(method: .p_faq_get, products: defaultValue.map({ StubProduct.return($0 as Any) }))
        }
        public static func platformName(getter defaultValue: String...) -> PropertyStub {
            return Given(method: .p_platformName_get, products: defaultValue.map({ StubProduct.return($0 as Any) }))
        }
        public static func agreement(getter defaultValue: AgreementConfig...) -> PropertyStub {
            return Given(method: .p_agreement_get, products: defaultValue.map({ StubProduct.return($0 as Any) }))
        }
        public static func firebase(getter defaultValue: FirebaseConfig...) -> PropertyStub {
            return Given(method: .p_firebase_get, products: defaultValue.map({ StubProduct.return($0 as Any) }))
        }
        public static func facebook(getter defaultValue: FacebookConfig...) -> PropertyStub {
            return Given(method: .p_facebook_get, products: defaultValue.map({ StubProduct.return($0 as Any) }))
        }
        public static func microsoft(getter defaultValue: MicrosoftConfig...) -> PropertyStub {
            return Given(method: .p_microsoft_get, products: defaultValue.map({ StubProduct.return($0 as Any) }))
        }
        public static func google(getter defaultValue: GoogleConfig...) -> PropertyStub {
            return Given(method: .p_google_get, products: defaultValue.map({ StubProduct.return($0 as Any) }))
        }
        public static func appleSignIn(getter defaultValue: AppleSignInConfig...) -> PropertyStub {
            return Given(method: .p_appleSignIn_get, products: defaultValue.map({ StubProduct.return($0 as Any) }))
        }
        public static func features(getter defaultValue: FeaturesConfig...) -> PropertyStub {
            return Given(method: .p_features_get, products: defaultValue.map({ StubProduct.return($0 as Any) }))
        }
        public static func theme(getter defaultValue: ThemeConfig...) -> PropertyStub {
            return Given(method: .p_theme_get, products: defaultValue.map({ StubProduct.return($0 as Any) }))
        }
        public static func uiComponents(getter defaultValue: UIComponentsConfig...) -> PropertyStub {
            return Given(method: .p_uiComponents_get, products: defaultValue.map({ StubProduct.return($0 as Any) }))
        }
        public static func discovery(getter defaultValue: DiscoveryConfig...) -> PropertyStub {
            return Given(method: .p_discovery_get, products: defaultValue.map({ StubProduct.return($0 as Any) }))
        }
        public static func dashboard(getter defaultValue: DashboardConfig...) -> PropertyStub {
            return Given(method: .p_dashboard_get, products: defaultValue.map({ StubProduct.return($0 as Any) }))
        }
        public static func braze(getter defaultValue: BrazeConfig...) -> PropertyStub {
            return Given(method: .p_braze_get, products: defaultValue.map({ StubProduct.return($0 as Any) }))
        }
        public static func branch(getter defaultValue: BranchConfig...) -> PropertyStub {
            return Given(method: .p_branch_get, products: defaultValue.map({ StubProduct.return($0 as Any) }))
        }
        public static func program(getter defaultValue: DiscoveryConfig...) -> PropertyStub {
            return Given(method: .p_program_get, products: defaultValue.map({ StubProduct.return($0 as Any) }))
        }
        public static func URIScheme(getter defaultValue: String...) -> PropertyStub {
            return Given(method: .p_URIScheme_get, products: defaultValue.map({ StubProduct.return($0 as Any) }))
        }

    }

    public struct Verify {
        fileprivate var method: MethodType

        public static var baseURL: Verify { return Verify(method: .p_baseURL_get) }
        public static var baseSSOURL: Verify { return Verify(method: .p_baseSSOURL_get) }
        public static var ssoFinishedURL: Verify { return Verify(method: .p_ssoFinishedURL_get) }
        public static var ssoButtonTitle: Verify { return Verify(method: .p_ssoButtonTitle_get) }
        public static var oAuthClientId: Verify { return Verify(method: .p_oAuthClientId_get) }
        public static var tokenType: Verify { return Verify(method: .p_tokenType_get) }
        public static var feedbackEmail: Verify { return Verify(method: .p_feedbackEmail_get) }
        public static var appStoreLink: Verify { return Verify(method: .p_appStoreLink_get) }
        public static var faq: Verify { return Verify(method: .p_faq_get) }
        public static var platformName: Verify { return Verify(method: .p_platformName_get) }
        public static var agreement: Verify { return Verify(method: .p_agreement_get) }
        public static var firebase: Verify { return Verify(method: .p_firebase_get) }
        public static var facebook: Verify { return Verify(method: .p_facebook_get) }
        public static var microsoft: Verify { return Verify(method: .p_microsoft_get) }
        public static var google: Verify { return Verify(method: .p_google_get) }
        public static var appleSignIn: Verify { return Verify(method: .p_appleSignIn_get) }
        public static var features: Verify { return Verify(method: .p_features_get) }
        public static var theme: Verify { return Verify(method: .p_theme_get) }
        public static var uiComponents: Verify { return Verify(method: .p_uiComponents_get) }
        public static var discovery: Verify { return Verify(method: .p_discovery_get) }
        public static var dashboard: Verify { return Verify(method: .p_dashboard_get) }
        public static var braze: Verify { return Verify(method: .p_braze_get) }
        public static var branch: Verify { return Verify(method: .p_branch_get) }
        public static var program: Verify { return Verify(method: .p_program_get) }
        public static var URIScheme: Verify { return Verify(method: .p_URIScheme_get) }
    }

    public struct Perform {
        fileprivate var method: MethodType
        var performs: Any

    }

    public func given(_ method: Given) {
        methodReturnValues.append(method)
    }

    public func perform(_ method: Perform) {
        methodPerformValues.append(method)
        methodPerformValues.sort { $0.method.intValue() < $1.method.intValue() }
    }

    public func verify(_ method: Verify, count: Count = Count.moreOrEqual(to: 1), file: StaticString = #file, line: UInt = #line) {
        let fullMatches = matchingCalls(method, file: file, line: line)
        let success = count.matches(fullMatches)
        let assertionName = method.method.assertionName()
        let feedback: String = {
            guard !success else { return "" }
            return Utils.closestCallsMessage(
                for: self.invocations.map { invocation in
                    matcher.set(file: file, line: line)
                    defer { matcher.clearFileAndLine() }
                    return MethodType.compareParameters(lhs: invocation, rhs: method.method, matcher: matcher)
                },
                name: assertionName
            )
        }()
        MockyAssert(success, "Expected: \(count) invocations of `\(assertionName)`, but was: \(fullMatches).\(feedback)", file: file, line: line)
    }

    private func addInvocation(_ call: MethodType) {
        self.queue.sync { invocations.append(call) }
    }
    private func methodReturnValue(_ method: MethodType) throws -> StubProduct {
        matcher.set(file: self.file, line: self.line)
        defer { matcher.clearFileAndLine() }
        let candidates = sequencingPolicy.sorted(methodReturnValues, by: { $0.method.intValue() > $1.method.intValue() })
        let matched = candidates.first(where: { $0.isValid && MethodType.compareParameters(lhs: $0.method, rhs: method, matcher: matcher).isFullMatch })
        guard let product = matched?.getProduct(policy: self.stubbingPolicy) else { throw MockError.notStubed }
        return product
    }
    private func methodPerformValue(_ method: MethodType) -> Any? {
        matcher.set(file: self.file, line: self.line)
        defer { matcher.clearFileAndLine() }
        let matched = methodPerformValues.reversed().first { MethodType.compareParameters(lhs: $0.method, rhs: method, matcher: matcher).isFullMatch }
        return matched?.performs
    }
    private func matchingCalls(_ method: MethodType, file: StaticString?, line: UInt?) -> [MethodType] {
        matcher.set(file: file ?? self.file, line: line ?? self.line)
        defer { matcher.clearFileAndLine() }
        return invocations.filter { MethodType.compareParameters(lhs: $0, rhs: method, matcher: matcher).isFullMatch }
    }
    private func matchingCalls(_ method: Verify, file: StaticString?, line: UInt?) -> Int {
        return matchingCalls(method.method, file: file, line: line).count
    }
    private func givenGetterValue<T>(_ method: MethodType, _ message: String) -> T {
        do {
            return try methodReturnValue(method).casted()
        } catch {
            onFatalFailure(message)
            Failure(message)
        }
    }
    private func optionalGivenGetterValue<T>(_ method: MethodType, _ message: String) -> T? {
        do {
            return try methodReturnValue(method).casted()
        } catch {
            return nil
        }
    }
    private func onFatalFailure(_ message: String) {
        guard let file = self.file, let line = self.line else { return } // Let if fail if cannot handle gratefully
        SwiftyMockyTestObserver.handleFatalError(message: message, file: file, line: line)
    }
}

// MARK: - ConnectivityProtocol
@MainActor
open class ConnectivityProtocolMock: ConnectivityProtocol, Mock {
    public init(sequencing sequencingPolicy: SequencingPolicy = .lastWrittenResolvedFirst, stubbing stubbingPolicy: StubbingPolicy = .wrap, file: StaticString = #file, line: UInt = #line) {
        SwiftyMockyTestObserver.setup()
        self.sequencingPolicy = sequencingPolicy
        self.stubbingPolicy = stubbingPolicy
        self.file = file
        self.line = line
    }

    var matcher: Matcher = Matcher.default
    var stubbingPolicy: StubbingPolicy = .wrap
    var sequencingPolicy: SequencingPolicy = .lastWrittenResolvedFirst

    private var queue = DispatchQueue(label: "com.swiftymocky.invocations", qos: .userInteractive)
    private var invocations: [MethodType] = []
    private var methodReturnValues: [Given] = []
    private var methodPerformValues: [Perform] = []
    private var file: StaticString?
    private var line: UInt?

    public typealias PropertyStub = Given
    public typealias MethodStub = Given
    public typealias SubscriptStub = Given

    /// Convenience method - call setupMock() to extend debug information when failure occurs
    public func setupMock(file: StaticString = #file, line: UInt = #line) {
        self.file = file
        self.line = line
    }

    /// Clear mock internals. You can specify what to reset (invocations aka verify, givens or performs) or leave it empty to clear all mock internals
    public func resetMock(_ scopes: MockScope...) {
        let scopes: [MockScope] = scopes.isEmpty ? [.invocation, .given, .perform] : scopes
        if scopes.contains(.invocation) { invocations = [] }
        if scopes.contains(.given) { methodReturnValues = [] }
        if scopes.contains(.perform) { methodPerformValues = [] }
    }

    public var isInternetAvaliable: Bool {
		get {	invocations.append(.p_isInternetAvaliable_get); return __p_isInternetAvaliable ?? givenGetterValue(.p_isInternetAvaliable_get, "ConnectivityProtocolMock - stub value for isInternetAvaliable was not defined") }
	}
	private var __p_isInternetAvaliable: (Bool)?

    public var isMobileData: Bool {
		get {	invocations.append(.p_isMobileData_get); return __p_isMobileData ?? givenGetterValue(.p_isMobileData_get, "ConnectivityProtocolMock - stub value for isMobileData was not defined") }
	}
	private var __p_isMobileData: (Bool)?

    public var internetReachableSubject: CurrentValueSubject<InternetState?, Never> {
		get {	invocations.append(.p_internetReachableSubject_get); return __p_internetReachableSubject ?? givenGetterValue(.p_internetReachableSubject_get, "ConnectivityProtocolMock - stub value for internetReachableSubject was not defined") }
	}
	private var __p_internetReachableSubject: (CurrentValueSubject<InternetState?, Never>)?






    fileprivate enum MethodType {
        case p_isInternetAvaliable_get
        case p_isMobileData_get
        case p_internetReachableSubject_get

        static func compareParameters(lhs: MethodType, rhs: MethodType, matcher: Matcher) -> Matcher.ComparisonResult {
            switch (lhs, rhs) {            case (.p_isInternetAvaliable_get,.p_isInternetAvaliable_get): return Matcher.ComparisonResult.match
            case (.p_isMobileData_get,.p_isMobileData_get): return Matcher.ComparisonResult.match
            case (.p_internetReachableSubject_get,.p_internetReachableSubject_get): return Matcher.ComparisonResult.match
            default: return .none
            }
        }

        func intValue() -> Int {
            switch self {
            case .p_isInternetAvaliable_get: return 0
            case .p_isMobileData_get: return 0
            case .p_internetReachableSubject_get: return 0
            }
        }
        func assertionName() -> String {
            switch self {
            case .p_isInternetAvaliable_get: return "[get] .isInternetAvaliable"
            case .p_isMobileData_get: return "[get] .isMobileData"
            case .p_internetReachableSubject_get: return "[get] .internetReachableSubject"
            }
        }
    }

    open class Given: StubbedMethod {
        fileprivate var method: MethodType

        private init(method: MethodType, products: [StubProduct]) {
            self.method = method
            super.init(products)
        }

        public static func isInternetAvaliable(getter defaultValue: Bool...) -> PropertyStub {
            return Given(method: .p_isInternetAvaliable_get, products: defaultValue.map({ StubProduct.return($0 as Any) }))
        }
        public static func isMobileData(getter defaultValue: Bool...) -> PropertyStub {
            return Given(method: .p_isMobileData_get, products: defaultValue.map({ StubProduct.return($0 as Any) }))
        }
        public static func internetReachableSubject(getter defaultValue: CurrentValueSubject<InternetState?, Never>...) -> PropertyStub {
            return Given(method: .p_internetReachableSubject_get, products: defaultValue.map({ StubProduct.return($0 as Any) }))
        }

    }

    public struct Verify {
        fileprivate var method: MethodType

        public static var isInternetAvaliable: Verify { return Verify(method: .p_isInternetAvaliable_get) }
        public static var isMobileData: Verify { return Verify(method: .p_isMobileData_get) }
        public static var internetReachableSubject: Verify { return Verify(method: .p_internetReachableSubject_get) }
    }

    public struct Perform {
        fileprivate var method: MethodType
        var performs: Any

    }

    public func given(_ method: Given) {
        methodReturnValues.append(method)
    }

    public func perform(_ method: Perform) {
        methodPerformValues.append(method)
        methodPerformValues.sort { $0.method.intValue() < $1.method.intValue() }
    }

    public func verify(_ method: Verify, count: Count = Count.moreOrEqual(to: 1), file: StaticString = #file, line: UInt = #line) {
        let fullMatches = matchingCalls(method, file: file, line: line)
        let success = count.matches(fullMatches)
        let assertionName = method.method.assertionName()
        let feedback: String = {
            guard !success else { return "" }
            return Utils.closestCallsMessage(
                for: self.invocations.map { invocation in
                    matcher.set(file: file, line: line)
                    defer { matcher.clearFileAndLine() }
                    return MethodType.compareParameters(lhs: invocation, rhs: method.method, matcher: matcher)
                },
                name: assertionName
            )
        }()
        MockyAssert(success, "Expected: \(count) invocations of `\(assertionName)`, but was: \(fullMatches).\(feedback)", file: file, line: line)
    }

    private func addInvocation(_ call: MethodType) {
        self.queue.sync { invocations.append(call) }
    }
    private func methodReturnValue(_ method: MethodType) throws -> StubProduct {
        matcher.set(file: self.file, line: self.line)
        defer { matcher.clearFileAndLine() }
        let candidates = sequencingPolicy.sorted(methodReturnValues, by: { $0.method.intValue() > $1.method.intValue() })
        let matched = candidates.first(where: { $0.isValid && MethodType.compareParameters(lhs: $0.method, rhs: method, matcher: matcher).isFullMatch })
        guard let product = matched?.getProduct(policy: self.stubbingPolicy) else { throw MockError.notStubed }
        return product
    }
    private func methodPerformValue(_ method: MethodType) -> Any? {
        matcher.set(file: self.file, line: self.line)
        defer { matcher.clearFileAndLine() }
        let matched = methodPerformValues.reversed().first { MethodType.compareParameters(lhs: $0.method, rhs: method, matcher: matcher).isFullMatch }
        return matched?.performs
    }
    private func matchingCalls(_ method: MethodType, file: StaticString?, line: UInt?) -> [MethodType] {
        matcher.set(file: file ?? self.file, line: line ?? self.line)
        defer { matcher.clearFileAndLine() }
        return invocations.filter { MethodType.compareParameters(lhs: $0, rhs: method, matcher: matcher).isFullMatch }
    }
    private func matchingCalls(_ method: Verify, file: StaticString?, line: UInt?) -> Int {
        return matchingCalls(method.method, file: file, line: line).count
    }
    private func givenGetterValue<T>(_ method: MethodType, _ message: String) -> T {
        do {
            return try methodReturnValue(method).casted()
        } catch {
            onFatalFailure(message)
            Failure(message)
        }
    }
    private func optionalGivenGetterValue<T>(_ method: MethodType, _ message: String) -> T? {
        do {
            return try methodReturnValue(method).casted()
        } catch {
            return nil
        }
    }
    private func onFatalFailure(_ message: String) {
        guard let file = self.file, let line = self.line else { return } // Let if fail if cannot handle gratefully
        SwiftyMockyTestObserver.handleFatalError(message: message, file: file, line: line)
    }
}

// MARK: - CoreAnalytics

open class CoreAnalyticsMock: CoreAnalytics, Mock {
    public init(sequencing sequencingPolicy: SequencingPolicy = .lastWrittenResolvedFirst, stubbing stubbingPolicy: StubbingPolicy = .wrap, file: StaticString = #file, line: UInt = #line) {
        SwiftyMockyTestObserver.setup()
        self.sequencingPolicy = sequencingPolicy
        self.stubbingPolicy = stubbingPolicy
        self.file = file
        self.line = line
    }

    var matcher: Matcher = Matcher.default
    var stubbingPolicy: StubbingPolicy = .wrap
    var sequencingPolicy: SequencingPolicy = .lastWrittenResolvedFirst

    private var queue = DispatchQueue(label: "com.swiftymocky.invocations", qos: .userInteractive)
    private var invocations: [MethodType] = []
    private var methodReturnValues: [Given] = []
    private var methodPerformValues: [Perform] = []
    private var file: StaticString?
    private var line: UInt?

    public typealias PropertyStub = Given
    public typealias MethodStub = Given
    public typealias SubscriptStub = Given

    /// Convenience method - call setupMock() to extend debug information when failure occurs
    public func setupMock(file: StaticString = #file, line: UInt = #line) {
        self.file = file
        self.line = line
    }

    /// Clear mock internals. You can specify what to reset (invocations aka verify, givens or performs) or leave it empty to clear all mock internals
    public func resetMock(_ scopes: MockScope...) {
        let scopes: [MockScope] = scopes.isEmpty ? [.invocation, .given, .perform] : scopes
        if scopes.contains(.invocation) { invocations = [] }
        if scopes.contains(.given) { methodReturnValues = [] }
        if scopes.contains(.perform) { methodPerformValues = [] }
    }





    open func trackEvent(_ event: AnalyticsEvent, parameters: [String: Any]?) {
        addInvocation(.m_trackEvent__eventparameters_parameters(Parameter<AnalyticsEvent>.value(`event`), Parameter<[String: Any]?>.value(`parameters`)))
		let perform = methodPerformValue(.m_trackEvent__eventparameters_parameters(Parameter<AnalyticsEvent>.value(`event`), Parameter<[String: Any]?>.value(`parameters`))) as? (AnalyticsEvent, [String: Any]?) -> Void
		perform?(`event`, `parameters`)
    }

    open func trackEvent(_ event: AnalyticsEvent, biValue: EventBIValue, parameters: [String: Any]?) {
        addInvocation(.m_trackEvent__eventbiValue_biValueparameters_parameters(Parameter<AnalyticsEvent>.value(`event`), Parameter<EventBIValue>.value(`biValue`), Parameter<[String: Any]?>.value(`parameters`)))
		let perform = methodPerformValue(.m_trackEvent__eventbiValue_biValueparameters_parameters(Parameter<AnalyticsEvent>.value(`event`), Parameter<EventBIValue>.value(`biValue`), Parameter<[String: Any]?>.value(`parameters`))) as? (AnalyticsEvent, EventBIValue, [String: Any]?) -> Void
		perform?(`event`, `biValue`, `parameters`)
    }

    open func trackScreenEvent(_ event: AnalyticsEvent, parameters: [String: Any]?) {
        addInvocation(.m_trackScreenEvent__eventparameters_parameters(Parameter<AnalyticsEvent>.value(`event`), Parameter<[String: Any]?>.value(`parameters`)))
		let perform = methodPerformValue(.m_trackScreenEvent__eventparameters_parameters(Parameter<AnalyticsEvent>.value(`event`), Parameter<[String: Any]?>.value(`parameters`))) as? (AnalyticsEvent, [String: Any]?) -> Void
		perform?(`event`, `parameters`)
    }

    open func trackScreenEvent(_ event: AnalyticsEvent, biValue: EventBIValue, parameters: [String: Any]?) {
        addInvocation(.m_trackScreenEvent__eventbiValue_biValueparameters_parameters(Parameter<AnalyticsEvent>.value(`event`), Parameter<EventBIValue>.value(`biValue`), Parameter<[String: Any]?>.value(`parameters`)))
		let perform = methodPerformValue(.m_trackScreenEvent__eventbiValue_biValueparameters_parameters(Parameter<AnalyticsEvent>.value(`event`), Parameter<EventBIValue>.value(`biValue`), Parameter<[String: Any]?>.value(`parameters`))) as? (AnalyticsEvent, EventBIValue, [String: Any]?) -> Void
		perform?(`event`, `biValue`, `parameters`)
    }

    open func appreview(_ event: AnalyticsEvent, biValue: EventBIValue, action: String?, rating: Int?) {
        addInvocation(.m_appreview__eventbiValue_biValueaction_actionrating_rating(Parameter<AnalyticsEvent>.value(`event`), Parameter<EventBIValue>.value(`biValue`), Parameter<String?>.value(`action`), Parameter<Int?>.value(`rating`)))
		let perform = methodPerformValue(.m_appreview__eventbiValue_biValueaction_actionrating_rating(Parameter<AnalyticsEvent>.value(`event`), Parameter<EventBIValue>.value(`biValue`), Parameter<String?>.value(`action`), Parameter<Int?>.value(`rating`))) as? (AnalyticsEvent, EventBIValue, String?, Int?) -> Void
		perform?(`event`, `biValue`, `action`, `rating`)
    }

    open func videoQualityChanged(_ event: AnalyticsEvent, bivalue: EventBIValue, value: String, oldValue: String) {
        addInvocation(.m_videoQualityChanged__eventbivalue_bivaluevalue_valueoldValue_oldValue(Parameter<AnalyticsEvent>.value(`event`), Parameter<EventBIValue>.value(`bivalue`), Parameter<String>.value(`value`), Parameter<String>.value(`oldValue`)))
		let perform = methodPerformValue(.m_videoQualityChanged__eventbivalue_bivaluevalue_valueoldValue_oldValue(Parameter<AnalyticsEvent>.value(`event`), Parameter<EventBIValue>.value(`bivalue`), Parameter<String>.value(`value`), Parameter<String>.value(`oldValue`))) as? (AnalyticsEvent, EventBIValue, String, String) -> Void
		perform?(`event`, `bivalue`, `value`, `oldValue`)
    }

    open func trackEvent(_ event: AnalyticsEvent) {
        addInvocation(.m_trackEvent__event(Parameter<AnalyticsEvent>.value(`event`)))
		let perform = methodPerformValue(.m_trackEvent__event(Parameter<AnalyticsEvent>.value(`event`))) as? (AnalyticsEvent) -> Void
		perform?(`event`)
    }

    open func trackEvent(_ event: AnalyticsEvent, biValue: EventBIValue) {
        addInvocation(.m_trackEvent__eventbiValue_biValue(Parameter<AnalyticsEvent>.value(`event`), Parameter<EventBIValue>.value(`biValue`)))
		let perform = methodPerformValue(.m_trackEvent__eventbiValue_biValue(Parameter<AnalyticsEvent>.value(`event`), Parameter<EventBIValue>.value(`biValue`))) as? (AnalyticsEvent, EventBIValue) -> Void
		perform?(`event`, `biValue`)
    }

    open func trackScreenEvent(_ event: AnalyticsEvent) {
        addInvocation(.m_trackScreenEvent__event(Parameter<AnalyticsEvent>.value(`event`)))
		let perform = methodPerformValue(.m_trackScreenEvent__event(Parameter<AnalyticsEvent>.value(`event`))) as? (AnalyticsEvent) -> Void
		perform?(`event`)
    }

    open func trackScreenEvent(_ event: AnalyticsEvent, biValue: EventBIValue) {
        addInvocation(.m_trackScreenEvent__eventbiValue_biValue(Parameter<AnalyticsEvent>.value(`event`), Parameter<EventBIValue>.value(`biValue`)))
		let perform = methodPerformValue(.m_trackScreenEvent__eventbiValue_biValue(Parameter<AnalyticsEvent>.value(`event`), Parameter<EventBIValue>.value(`biValue`))) as? (AnalyticsEvent, EventBIValue) -> Void
		perform?(`event`, `biValue`)
    }


    fileprivate enum MethodType {
        case m_trackEvent__eventparameters_parameters(Parameter<AnalyticsEvent>, Parameter<[String: Any]?>)
        case m_trackEvent__eventbiValue_biValueparameters_parameters(Parameter<AnalyticsEvent>, Parameter<EventBIValue>, Parameter<[String: Any]?>)
        case m_trackScreenEvent__eventparameters_parameters(Parameter<AnalyticsEvent>, Parameter<[String: Any]?>)
        case m_trackScreenEvent__eventbiValue_biValueparameters_parameters(Parameter<AnalyticsEvent>, Parameter<EventBIValue>, Parameter<[String: Any]?>)
        case m_appreview__eventbiValue_biValueaction_actionrating_rating(Parameter<AnalyticsEvent>, Parameter<EventBIValue>, Parameter<String?>, Parameter<Int?>)
        case m_videoQualityChanged__eventbivalue_bivaluevalue_valueoldValue_oldValue(Parameter<AnalyticsEvent>, Parameter<EventBIValue>, Parameter<String>, Parameter<String>)
        case m_trackEvent__event(Parameter<AnalyticsEvent>)
        case m_trackEvent__eventbiValue_biValue(Parameter<AnalyticsEvent>, Parameter<EventBIValue>)
        case m_trackScreenEvent__event(Parameter<AnalyticsEvent>)
        case m_trackScreenEvent__eventbiValue_biValue(Parameter<AnalyticsEvent>, Parameter<EventBIValue>)

        static func compareParameters(lhs: MethodType, rhs: MethodType, matcher: Matcher) -> Matcher.ComparisonResult {
            switch (lhs, rhs) {
            case (.m_trackEvent__eventparameters_parameters(let lhsEvent, let lhsParameters), .m_trackEvent__eventparameters_parameters(let rhsEvent, let rhsParameters)):
				var results: [Matcher.ParameterComparisonResult] = []
				results.append(Matcher.ParameterComparisonResult(Parameter.compare(lhs: lhsEvent, rhs: rhsEvent, with: matcher), lhsEvent, rhsEvent, "_ event"))
				results.append(Matcher.ParameterComparisonResult(Parameter.compare(lhs: lhsParameters, rhs: rhsParameters, with: matcher), lhsParameters, rhsParameters, "parameters"))
				return Matcher.ComparisonResult(results)

            case (.m_trackEvent__eventbiValue_biValueparameters_parameters(let lhsEvent, let lhsBivalue, let lhsParameters), .m_trackEvent__eventbiValue_biValueparameters_parameters(let rhsEvent, let rhsBivalue, let rhsParameters)):
				var results: [Matcher.ParameterComparisonResult] = []
				results.append(Matcher.ParameterComparisonResult(Parameter.compare(lhs: lhsEvent, rhs: rhsEvent, with: matcher), lhsEvent, rhsEvent, "_ event"))
				results.append(Matcher.ParameterComparisonResult(Parameter.compare(lhs: lhsBivalue, rhs: rhsBivalue, with: matcher), lhsBivalue, rhsBivalue, "biValue"))
				results.append(Matcher.ParameterComparisonResult(Parameter.compare(lhs: lhsParameters, rhs: rhsParameters, with: matcher), lhsParameters, rhsParameters, "parameters"))
				return Matcher.ComparisonResult(results)

            case (.m_trackScreenEvent__eventparameters_parameters(let lhsEvent, let lhsParameters), .m_trackScreenEvent__eventparameters_parameters(let rhsEvent, let rhsParameters)):
				var results: [Matcher.ParameterComparisonResult] = []
				results.append(Matcher.ParameterComparisonResult(Parameter.compare(lhs: lhsEvent, rhs: rhsEvent, with: matcher), lhsEvent, rhsEvent, "_ event"))
				results.append(Matcher.ParameterComparisonResult(Parameter.compare(lhs: lhsParameters, rhs: rhsParameters, with: matcher), lhsParameters, rhsParameters, "parameters"))
				return Matcher.ComparisonResult(results)

            case (.m_trackScreenEvent__eventbiValue_biValueparameters_parameters(let lhsEvent, let lhsBivalue, let lhsParameters), .m_trackScreenEvent__eventbiValue_biValueparameters_parameters(let rhsEvent, let rhsBivalue, let rhsParameters)):
				var results: [Matcher.ParameterComparisonResult] = []
				results.append(Matcher.ParameterComparisonResult(Parameter.compare(lhs: lhsEvent, rhs: rhsEvent, with: matcher), lhsEvent, rhsEvent, "_ event"))
				results.append(Matcher.ParameterComparisonResult(Parameter.compare(lhs: lhsBivalue, rhs: rhsBivalue, with: matcher), lhsBivalue, rhsBivalue, "biValue"))
				results.append(Matcher.ParameterComparisonResult(Parameter.compare(lhs: lhsParameters, rhs: rhsParameters, with: matcher), lhsParameters, rhsParameters, "parameters"))
				return Matcher.ComparisonResult(results)

            case (.m_appreview__eventbiValue_biValueaction_actionrating_rating(let lhsEvent, let lhsBivalue, let lhsAction, let lhsRating), .m_appreview__eventbiValue_biValueaction_actionrating_rating(let rhsEvent, let rhsBivalue, let rhsAction, let rhsRating)):
				var results: [Matcher.ParameterComparisonResult] = []
				results.append(Matcher.ParameterComparisonResult(Parameter.compare(lhs: lhsEvent, rhs: rhsEvent, with: matcher), lhsEvent, rhsEvent, "_ event"))
				results.append(Matcher.ParameterComparisonResult(Parameter.compare(lhs: lhsBivalue, rhs: rhsBivalue, with: matcher), lhsBivalue, rhsBivalue, "biValue"))
				results.append(Matcher.ParameterComparisonResult(Parameter.compare(lhs: lhsAction, rhs: rhsAction, with: matcher), lhsAction, rhsAction, "action"))
				results.append(Matcher.ParameterComparisonResult(Parameter.compare(lhs: lhsRating, rhs: rhsRating, with: matcher), lhsRating, rhsRating, "rating"))
				return Matcher.ComparisonResult(results)

            case (.m_videoQualityChanged__eventbivalue_bivaluevalue_valueoldValue_oldValue(let lhsEvent, let lhsBivalue, let lhsValue, let lhsOldvalue), .m_videoQualityChanged__eventbivalue_bivaluevalue_valueoldValue_oldValue(let rhsEvent, let rhsBivalue, let rhsValue, let rhsOldvalue)):
				var results: [Matcher.ParameterComparisonResult] = []
				results.append(Matcher.ParameterComparisonResult(Parameter.compare(lhs: lhsEvent, rhs: rhsEvent, with: matcher), lhsEvent, rhsEvent, "_ event"))
				results.append(Matcher.ParameterComparisonResult(Parameter.compare(lhs: lhsBivalue, rhs: rhsBivalue, with: matcher), lhsBivalue, rhsBivalue, "bivalue"))
				results.append(Matcher.ParameterComparisonResult(Parameter.compare(lhs: lhsValue, rhs: rhsValue, with: matcher), lhsValue, rhsValue, "value"))
				results.append(Matcher.ParameterComparisonResult(Parameter.compare(lhs: lhsOldvalue, rhs: rhsOldvalue, with: matcher), lhsOldvalue, rhsOldvalue, "oldValue"))
				return Matcher.ComparisonResult(results)

            case (.m_trackEvent__event(let lhsEvent), .m_trackEvent__event(let rhsEvent)):
				var results: [Matcher.ParameterComparisonResult] = []
				results.append(Matcher.ParameterComparisonResult(Parameter.compare(lhs: lhsEvent, rhs: rhsEvent, with: matcher), lhsEvent, rhsEvent, "_ event"))
				return Matcher.ComparisonResult(results)

            case (.m_trackEvent__eventbiValue_biValue(let lhsEvent, let lhsBivalue), .m_trackEvent__eventbiValue_biValue(let rhsEvent, let rhsBivalue)):
				var results: [Matcher.ParameterComparisonResult] = []
				results.append(Matcher.ParameterComparisonResult(Parameter.compare(lhs: lhsEvent, rhs: rhsEvent, with: matcher), lhsEvent, rhsEvent, "_ event"))
				results.append(Matcher.ParameterComparisonResult(Parameter.compare(lhs: lhsBivalue, rhs: rhsBivalue, with: matcher), lhsBivalue, rhsBivalue, "biValue"))
				return Matcher.ComparisonResult(results)

            case (.m_trackScreenEvent__event(let lhsEvent), .m_trackScreenEvent__event(let rhsEvent)):
				var results: [Matcher.ParameterComparisonResult] = []
				results.append(Matcher.ParameterComparisonResult(Parameter.compare(lhs: lhsEvent, rhs: rhsEvent, with: matcher), lhsEvent, rhsEvent, "_ event"))
				return Matcher.ComparisonResult(results)

            case (.m_trackScreenEvent__eventbiValue_biValue(let lhsEvent, let lhsBivalue), .m_trackScreenEvent__eventbiValue_biValue(let rhsEvent, let rhsBivalue)):
				var results: [Matcher.ParameterComparisonResult] = []
				results.append(Matcher.ParameterComparisonResult(Parameter.compare(lhs: lhsEvent, rhs: rhsEvent, with: matcher), lhsEvent, rhsEvent, "_ event"))
				results.append(Matcher.ParameterComparisonResult(Parameter.compare(lhs: lhsBivalue, rhs: rhsBivalue, with: matcher), lhsBivalue, rhsBivalue, "biValue"))
				return Matcher.ComparisonResult(results)
            default: return .none
            }
        }

        func intValue() -> Int {
            switch self {
            case let .m_trackEvent__eventparameters_parameters(p0, p1): return p0.intValue + p1.intValue
            case let .m_trackEvent__eventbiValue_biValueparameters_parameters(p0, p1, p2): return p0.intValue + p1.intValue + p2.intValue
            case let .m_trackScreenEvent__eventparameters_parameters(p0, p1): return p0.intValue + p1.intValue
            case let .m_trackScreenEvent__eventbiValue_biValueparameters_parameters(p0, p1, p2): return p0.intValue + p1.intValue + p2.intValue
            case let .m_appreview__eventbiValue_biValueaction_actionrating_rating(p0, p1, p2, p3): return p0.intValue + p1.intValue + p2.intValue + p3.intValue
            case let .m_videoQualityChanged__eventbivalue_bivaluevalue_valueoldValue_oldValue(p0, p1, p2, p3): return p0.intValue + p1.intValue + p2.intValue + p3.intValue
            case let .m_trackEvent__event(p0): return p0.intValue
            case let .m_trackEvent__eventbiValue_biValue(p0, p1): return p0.intValue + p1.intValue
            case let .m_trackScreenEvent__event(p0): return p0.intValue
            case let .m_trackScreenEvent__eventbiValue_biValue(p0, p1): return p0.intValue + p1.intValue
            }
        }
        func assertionName() -> String {
            switch self {
            case .m_trackEvent__eventparameters_parameters: return ".trackEvent(_:parameters:)"
            case .m_trackEvent__eventbiValue_biValueparameters_parameters: return ".trackEvent(_:biValue:parameters:)"
            case .m_trackScreenEvent__eventparameters_parameters: return ".trackScreenEvent(_:parameters:)"
            case .m_trackScreenEvent__eventbiValue_biValueparameters_parameters: return ".trackScreenEvent(_:biValue:parameters:)"
            case .m_appreview__eventbiValue_biValueaction_actionrating_rating: return ".appreview(_:biValue:action:rating:)"
            case .m_videoQualityChanged__eventbivalue_bivaluevalue_valueoldValue_oldValue: return ".videoQualityChanged(_:bivalue:value:oldValue:)"
            case .m_trackEvent__event: return ".trackEvent(_:)"
            case .m_trackEvent__eventbiValue_biValue: return ".trackEvent(_:biValue:)"
            case .m_trackScreenEvent__event: return ".trackScreenEvent(_:)"
            case .m_trackScreenEvent__eventbiValue_biValue: return ".trackScreenEvent(_:biValue:)"
            }
        }
    }

    open class Given: StubbedMethod {
        fileprivate var method: MethodType

        private init(method: MethodType, products: [StubProduct]) {
            self.method = method
            super.init(products)
        }


    }

    public struct Verify {
        fileprivate var method: MethodType

        public static func trackEvent(_ event: Parameter<AnalyticsEvent>, parameters: Parameter<[String: Any]?>) -> Verify { return Verify(method: .m_trackEvent__eventparameters_parameters(`event`, `parameters`))}
        public static func trackEvent(_ event: Parameter<AnalyticsEvent>, biValue: Parameter<EventBIValue>, parameters: Parameter<[String: Any]?>) -> Verify { return Verify(method: .m_trackEvent__eventbiValue_biValueparameters_parameters(`event`, `biValue`, `parameters`))}
        public static func trackScreenEvent(_ event: Parameter<AnalyticsEvent>, parameters: Parameter<[String: Any]?>) -> Verify { return Verify(method: .m_trackScreenEvent__eventparameters_parameters(`event`, `parameters`))}
        public static func trackScreenEvent(_ event: Parameter<AnalyticsEvent>, biValue: Parameter<EventBIValue>, parameters: Parameter<[String: Any]?>) -> Verify { return Verify(method: .m_trackScreenEvent__eventbiValue_biValueparameters_parameters(`event`, `biValue`, `parameters`))}
        public static func appreview(_ event: Parameter<AnalyticsEvent>, biValue: Parameter<EventBIValue>, action: Parameter<String?>, rating: Parameter<Int?>) -> Verify { return Verify(method: .m_appreview__eventbiValue_biValueaction_actionrating_rating(`event`, `biValue`, `action`, `rating`))}
        public static func videoQualityChanged(_ event: Parameter<AnalyticsEvent>, bivalue: Parameter<EventBIValue>, value: Parameter<String>, oldValue: Parameter<String>) -> Verify { return Verify(method: .m_videoQualityChanged__eventbivalue_bivaluevalue_valueoldValue_oldValue(`event`, `bivalue`, `value`, `oldValue`))}
        public static func trackEvent(_ event: Parameter<AnalyticsEvent>) -> Verify { return Verify(method: .m_trackEvent__event(`event`))}
        public static func trackEvent(_ event: Parameter<AnalyticsEvent>, biValue: Parameter<EventBIValue>) -> Verify { return Verify(method: .m_trackEvent__eventbiValue_biValue(`event`, `biValue`))}
        public static func trackScreenEvent(_ event: Parameter<AnalyticsEvent>) -> Verify { return Verify(method: .m_trackScreenEvent__event(`event`))}
        public static func trackScreenEvent(_ event: Parameter<AnalyticsEvent>, biValue: Parameter<EventBIValue>) -> Verify { return Verify(method: .m_trackScreenEvent__eventbiValue_biValue(`event`, `biValue`))}
    }

    public struct Perform {
        fileprivate var method: MethodType
        var performs: Any

        public static func trackEvent(_ event: Parameter<AnalyticsEvent>, parameters: Parameter<[String: Any]?>, perform: @escaping (AnalyticsEvent, [String: Any]?) -> Void) -> Perform {
            return Perform(method: .m_trackEvent__eventparameters_parameters(`event`, `parameters`), performs: perform)
        }
        public static func trackEvent(_ event: Parameter<AnalyticsEvent>, biValue: Parameter<EventBIValue>, parameters: Parameter<[String: Any]?>, perform: @escaping (AnalyticsEvent, EventBIValue, [String: Any]?) -> Void) -> Perform {
            return Perform(method: .m_trackEvent__eventbiValue_biValueparameters_parameters(`event`, `biValue`, `parameters`), performs: perform)
        }
        public static func trackScreenEvent(_ event: Parameter<AnalyticsEvent>, parameters: Parameter<[String: Any]?>, perform: @escaping (AnalyticsEvent, [String: Any]?) -> Void) -> Perform {
            return Perform(method: .m_trackScreenEvent__eventparameters_parameters(`event`, `parameters`), performs: perform)
        }
        public static func trackScreenEvent(_ event: Parameter<AnalyticsEvent>, biValue: Parameter<EventBIValue>, parameters: Parameter<[String: Any]?>, perform: @escaping (AnalyticsEvent, EventBIValue, [String: Any]?) -> Void) -> Perform {
            return Perform(method: .m_trackScreenEvent__eventbiValue_biValueparameters_parameters(`event`, `biValue`, `parameters`), performs: perform)
        }
        public static func appreview(_ event: Parameter<AnalyticsEvent>, biValue: Parameter<EventBIValue>, action: Parameter<String?>, rating: Parameter<Int?>, perform: @escaping (AnalyticsEvent, EventBIValue, String?, Int?) -> Void) -> Perform {
            return Perform(method: .m_appreview__eventbiValue_biValueaction_actionrating_rating(`event`, `biValue`, `action`, `rating`), performs: perform)
        }
        public static func videoQualityChanged(_ event: Parameter<AnalyticsEvent>, bivalue: Parameter<EventBIValue>, value: Parameter<String>, oldValue: Parameter<String>, perform: @escaping (AnalyticsEvent, EventBIValue, String, String) -> Void) -> Perform {
            return Perform(method: .m_videoQualityChanged__eventbivalue_bivaluevalue_valueoldValue_oldValue(`event`, `bivalue`, `value`, `oldValue`), performs: perform)
        }
        public static func trackEvent(_ event: Parameter<AnalyticsEvent>, perform: @escaping (AnalyticsEvent) -> Void) -> Perform {
            return Perform(method: .m_trackEvent__event(`event`), performs: perform)
        }
        public static func trackEvent(_ event: Parameter<AnalyticsEvent>, biValue: Parameter<EventBIValue>, perform: @escaping (AnalyticsEvent, EventBIValue) -> Void) -> Perform {
            return Perform(method: .m_trackEvent__eventbiValue_biValue(`event`, `biValue`), performs: perform)
        }
        public static func trackScreenEvent(_ event: Parameter<AnalyticsEvent>, perform: @escaping (AnalyticsEvent) -> Void) -> Perform {
            return Perform(method: .m_trackScreenEvent__event(`event`), performs: perform)
        }
        public static func trackScreenEvent(_ event: Parameter<AnalyticsEvent>, biValue: Parameter<EventBIValue>, perform: @escaping (AnalyticsEvent, EventBIValue) -> Void) -> Perform {
            return Perform(method: .m_trackScreenEvent__eventbiValue_biValue(`event`, `biValue`), performs: perform)
        }
    }

    public func given(_ method: Given) {
        methodReturnValues.append(method)
    }

    public func perform(_ method: Perform) {
        methodPerformValues.append(method)
        methodPerformValues.sort { $0.method.intValue() < $1.method.intValue() }
    }

    public func verify(_ method: Verify, count: Count = Count.moreOrEqual(to: 1), file: StaticString = #file, line: UInt = #line) {
        let fullMatches = matchingCalls(method, file: file, line: line)
        let success = count.matches(fullMatches)
        let assertionName = method.method.assertionName()
        let feedback: String = {
            guard !success else { return "" }
            return Utils.closestCallsMessage(
                for: self.invocations.map { invocation in
                    matcher.set(file: file, line: line)
                    defer { matcher.clearFileAndLine() }
                    return MethodType.compareParameters(lhs: invocation, rhs: method.method, matcher: matcher)
                },
                name: assertionName
            )
        }()
        MockyAssert(success, "Expected: \(count) invocations of `\(assertionName)`, but was: \(fullMatches).\(feedback)", file: file, line: line)
    }

    private func addInvocation(_ call: MethodType) {
        self.queue.sync { invocations.append(call) }
    }
    private func methodReturnValue(_ method: MethodType) throws -> StubProduct {
        matcher.set(file: self.file, line: self.line)
        defer { matcher.clearFileAndLine() }
        let candidates = sequencingPolicy.sorted(methodReturnValues, by: { $0.method.intValue() > $1.method.intValue() })
        let matched = candidates.first(where: { $0.isValid && MethodType.compareParameters(lhs: $0.method, rhs: method, matcher: matcher).isFullMatch })
        guard let product = matched?.getProduct(policy: self.stubbingPolicy) else { throw MockError.notStubed }
        return product
    }
    private func methodPerformValue(_ method: MethodType) -> Any? {
        matcher.set(file: self.file, line: self.line)
        defer { matcher.clearFileAndLine() }
        let matched = methodPerformValues.reversed().first { MethodType.compareParameters(lhs: $0.method, rhs: method, matcher: matcher).isFullMatch }
        return matched?.performs
    }
    private func matchingCalls(_ method: MethodType, file: StaticString?, line: UInt?) -> [MethodType] {
        matcher.set(file: file ?? self.file, line: line ?? self.line)
        defer { matcher.clearFileAndLine() }
        return invocations.filter { MethodType.compareParameters(lhs: $0, rhs: method, matcher: matcher).isFullMatch }
    }
    private func matchingCalls(_ method: Verify, file: StaticString?, line: UInt?) -> Int {
        return matchingCalls(method.method, file: file, line: line).count
    }
    private func givenGetterValue<T>(_ method: MethodType, _ message: String) -> T {
        do {
            return try methodReturnValue(method).casted()
        } catch {
            onFatalFailure(message)
            Failure(message)
        }
    }
    private func optionalGivenGetterValue<T>(_ method: MethodType, _ message: String) -> T? {
        do {
            return try methodReturnValue(method).casted()
        } catch {
            return nil
        }
    }
    private func onFatalFailure(_ message: String) {
        guard let file = self.file, let line = self.line else { return } // Let if fail if cannot handle gratefully
        SwiftyMockyTestObserver.handleFatalError(message: message, file: file, line: line)
    }
}

// MARK: - CorePersistenceProtocol

open class CorePersistenceProtocolMock: CorePersistenceProtocol, Mock {
    public init(sequencing sequencingPolicy: SequencingPolicy = .lastWrittenResolvedFirst, stubbing stubbingPolicy: StubbingPolicy = .wrap, file: StaticString = #file, line: UInt = #line) {
        SwiftyMockyTestObserver.setup()
        self.sequencingPolicy = sequencingPolicy
        self.stubbingPolicy = stubbingPolicy
        self.file = file
        self.line = line
    }

    var matcher: Matcher = Matcher.default
    var stubbingPolicy: StubbingPolicy = .wrap
    var sequencingPolicy: SequencingPolicy = .lastWrittenResolvedFirst

    private var queue = DispatchQueue(label: "com.swiftymocky.invocations", qos: .userInteractive)
    private var invocations: [MethodType] = []
    private var methodReturnValues: [Given] = []
    private var methodPerformValues: [Perform] = []
    private var file: StaticString?
    private var line: UInt?

    public typealias PropertyStub = Given
    public typealias MethodStub = Given
    public typealias SubscriptStub = Given

    /// Convenience method - call setupMock() to extend debug information when failure occurs
    public func setupMock(file: StaticString = #file, line: UInt = #line) {
        self.file = file
        self.line = line
    }

    /// Clear mock internals. You can specify what to reset (invocations aka verify, givens or performs) or leave it empty to clear all mock internals
    public func resetMock(_ scopes: MockScope...) {
        let scopes: [MockScope] = scopes.isEmpty ? [.invocation, .given, .perform] : scopes
        if scopes.contains(.invocation) { invocations = [] }
        if scopes.contains(.given) { methodReturnValues = [] }
        if scopes.contains(.perform) { methodPerformValues = [] }
    }





    open func set(userId: Int) {
        addInvocation(.m_set__userId_userId(Parameter<Int>.value(`userId`)))
		let perform = methodPerformValue(.m_set__userId_userId(Parameter<Int>.value(`userId`))) as? (Int) -> Void
		perform?(`userId`)
    }

    open func getUserID() -> Int? {
        addInvocation(.m_getUserID)
		let perform = methodPerformValue(.m_getUserID) as? () -> Void
		perform?()
		var __value: Int? = nil
		do {
		    __value = try methodReturnValue(.m_getUserID).casted()
		} catch {
			// do nothing
		}
		return __value
    }

    @MainActor
	open func publisher() throws -> AnyPublisher<Int, Never> {
        addInvocation(.m_publisher)
		let perform = methodPerformValue(.m_publisher) as? () -> Void
		perform?()
		var __value: AnyPublisher<Int, Never>
		do {
		    __value = try methodReturnValue(.m_publisher).casted()
		} catch MockError.notStubed {
			onFatalFailure("Stub return value not specified for publisher(). Use given")
			Failure("Stub return value not specified for publisher(). Use given")
		} catch {
		    throw error
		}
		return __value
    }

    open func addToDownloadQueue(tasks: [DownloadDataTask]) {
        addInvocation(.m_addToDownloadQueue__tasks_tasks(Parameter<[DownloadDataTask]>.value(`tasks`)))
		let perform = methodPerformValue(.m_addToDownloadQueue__tasks_tasks(Parameter<[DownloadDataTask]>.value(`tasks`))) as? ([DownloadDataTask]) -> Void
		perform?(`tasks`)
    }

    open func saveOfflineProgress(progress: OfflineProgress) {
        addInvocation(.m_saveOfflineProgress__progress_progress(Parameter<OfflineProgress>.value(`progress`)))
		let perform = methodPerformValue(.m_saveOfflineProgress__progress_progress(Parameter<OfflineProgress>.value(`progress`))) as? (OfflineProgress) -> Void
		perform?(`progress`)
    }

    open func loadProgress(for blockID: String) -> OfflineProgress? {
        addInvocation(.m_loadProgress__for_blockID(Parameter<String>.value(`blockID`)))
		let perform = methodPerformValue(.m_loadProgress__for_blockID(Parameter<String>.value(`blockID`))) as? (String) -> Void
		perform?(`blockID`)
		var __value: OfflineProgress? = nil
		do {
		    __value = try methodReturnValue(.m_loadProgress__for_blockID(Parameter<String>.value(`blockID`))).casted()
		} catch {
			// do nothing
		}
		return __value
    }

    open func loadAllOfflineProgress() -> [OfflineProgress] {
        addInvocation(.m_loadAllOfflineProgress)
		let perform = methodPerformValue(.m_loadAllOfflineProgress) as? () -> Void
		perform?()
		var __value: [OfflineProgress]
		do {
		    __value = try methodReturnValue(.m_loadAllOfflineProgress).casted()
		} catch {
			onFatalFailure("Stub return value not specified for loadAllOfflineProgress(). Use given")
			Failure("Stub return value not specified for loadAllOfflineProgress(). Use given")
		}
		return __value
    }

    open func deleteProgress(for blockID: String) {
        addInvocation(.m_deleteProgress__for_blockID(Parameter<String>.value(`blockID`)))
		let perform = methodPerformValue(.m_deleteProgress__for_blockID(Parameter<String>.value(`blockID`))) as? (String) -> Void
		perform?(`blockID`)
    }

    open func deleteAllProgress() {
        addInvocation(.m_deleteAllProgress)
		let perform = methodPerformValue(.m_deleteAllProgress) as? () -> Void
		perform?()
    }

    open func addToDownloadQueue(blocks: [CourseBlock], downloadQuality: DownloadQuality) {
        addInvocation(.m_addToDownloadQueue__blocks_blocksdownloadQuality_downloadQuality(Parameter<[CourseBlock]>.value(`blocks`), Parameter<DownloadQuality>.value(`downloadQuality`)))
		let perform = methodPerformValue(.m_addToDownloadQueue__blocks_blocksdownloadQuality_downloadQuality(Parameter<[CourseBlock]>.value(`blocks`), Parameter<DownloadQuality>.value(`downloadQuality`))) as? ([CourseBlock], DownloadQuality) -> Void
		perform?(`blocks`, `downloadQuality`)
    }

    open func updateTask(task: DownloadDataTask) {
        addInvocation(.m_updateTask__task_task(Parameter<DownloadDataTask>.value(`task`)))
		let perform = methodPerformValue(.m_updateTask__task_task(Parameter<DownloadDataTask>.value(`task`))) as? (DownloadDataTask) -> Void
		perform?(`task`)
    }

    open func saveDownloadDataTask(_ task: DownloadDataTask) {
        addInvocation(.m_saveDownloadDataTask__task(Parameter<DownloadDataTask>.value(`task`)))
		let perform = methodPerformValue(.m_saveDownloadDataTask__task(Parameter<DownloadDataTask>.value(`task`))) as? (DownloadDataTask) -> Void
		perform?(`task`)
    }

    open func downloadDataTask(for blockId: String) -> DownloadDataTask? {
        addInvocation(.m_downloadDataTask__for_blockId(Parameter<String>.value(`blockId`)))
		let perform = methodPerformValue(.m_downloadDataTask__for_blockId(Parameter<String>.value(`blockId`))) as? (String) -> Void
		perform?(`blockId`)
		var __value: DownloadDataTask? = nil
		do {
		    __value = try methodReturnValue(.m_downloadDataTask__for_blockId(Parameter<String>.value(`blockId`))).casted()
		} catch {
			// do nothing
		}
		return __value
    }

    open func getDownloadDataTasks() -> [DownloadDataTask] {
        addInvocation(.m_getDownloadDataTasks)
		let perform = methodPerformValue(.m_getDownloadDataTasks) as? () -> Void
		perform?()
		var __value: [DownloadDataTask]
		do {
		    __value = try methodReturnValue(.m_getDownloadDataTasks).casted()
		} catch {
			onFatalFailure("Stub return value not specified for getDownloadDataTasks(). Use given")
			Failure("Stub return value not specified for getDownloadDataTasks(). Use given")
		}
		return __value
    }

    open func getDownloadDataTasksForCourse(_ courseId: String) -> [DownloadDataTask] {
        addInvocation(.m_getDownloadDataTasksForCourse__courseId(Parameter<String>.value(`courseId`)))
		let perform = methodPerformValue(.m_getDownloadDataTasksForCourse__courseId(Parameter<String>.value(`courseId`))) as? (String) -> Void
		perform?(`courseId`)
		var __value: [DownloadDataTask]
		do {
		    __value = try methodReturnValue(.m_getDownloadDataTasksForCourse__courseId(Parameter<String>.value(`courseId`))).casted()
		} catch {
			onFatalFailure("Stub return value not specified for getDownloadDataTasksForCourse(_ courseId: String). Use given")
			Failure("Stub return value not specified for getDownloadDataTasksForCourse(_ courseId: String). Use given")
		}
		return __value
    }

    open func deleteDownloadDataTasks(ids: [String]) {
        addInvocation(.m_deleteDownloadDataTasks__ids_ids(Parameter<[String]>.value(`ids`)))
		let perform = methodPerformValue(.m_deleteDownloadDataTasks__ids_ids(Parameter<[String]>.value(`ids`))) as? ([String]) -> Void
		perform?(`ids`)
    }


    fileprivate enum MethodType {
        case m_set__userId_userId(Parameter<Int>)
        case m_getUserID
        case m_publisher
        case m_addToDownloadQueue__tasks_tasks(Parameter<[DownloadDataTask]>)
        case m_saveOfflineProgress__progress_progress(Parameter<OfflineProgress>)
        case m_loadProgress__for_blockID(Parameter<String>)
        case m_loadAllOfflineProgress
        case m_deleteProgress__for_blockID(Parameter<String>)
        case m_deleteAllProgress
        case m_addToDownloadQueue__blocks_blocksdownloadQuality_downloadQuality(Parameter<[CourseBlock]>, Parameter<DownloadQuality>)
        case m_updateTask__task_task(Parameter<DownloadDataTask>)
        case m_saveDownloadDataTask__task(Parameter<DownloadDataTask>)
        case m_downloadDataTask__for_blockId(Parameter<String>)
        case m_getDownloadDataTasks
        case m_getDownloadDataTasksForCourse__courseId(Parameter<String>)
        case m_deleteDownloadDataTasks__ids_ids(Parameter<[String]>)

        static func compareParameters(lhs: MethodType, rhs: MethodType, matcher: Matcher) -> Matcher.ComparisonResult {
            switch (lhs, rhs) {
            case (.m_set__userId_userId(let lhsUserid), .m_set__userId_userId(let rhsUserid)):
				var results: [Matcher.ParameterComparisonResult] = []
				results.append(Matcher.ParameterComparisonResult(Parameter.compare(lhs: lhsUserid, rhs: rhsUserid, with: matcher), lhsUserid, rhsUserid, "userId"))
				return Matcher.ComparisonResult(results)

            case (.m_getUserID, .m_getUserID): return .match

            case (.m_publisher, .m_publisher): return .match

            case (.m_addToDownloadQueue__tasks_tasks(let lhsTasks), .m_addToDownloadQueue__tasks_tasks(let rhsTasks)):
				var results: [Matcher.ParameterComparisonResult] = []
				results.append(Matcher.ParameterComparisonResult(Parameter.compare(lhs: lhsTasks, rhs: rhsTasks, with: matcher), lhsTasks, rhsTasks, "tasks"))
				return Matcher.ComparisonResult(results)

            case (.m_saveOfflineProgress__progress_progress(let lhsProgress), .m_saveOfflineProgress__progress_progress(let rhsProgress)):
				var results: [Matcher.ParameterComparisonResult] = []
				results.append(Matcher.ParameterComparisonResult(Parameter.compare(lhs: lhsProgress, rhs: rhsProgress, with: matcher), lhsProgress, rhsProgress, "progress"))
				return Matcher.ComparisonResult(results)

            case (.m_loadProgress__for_blockID(let lhsBlockid), .m_loadProgress__for_blockID(let rhsBlockid)):
				var results: [Matcher.ParameterComparisonResult] = []
				results.append(Matcher.ParameterComparisonResult(Parameter.compare(lhs: lhsBlockid, rhs: rhsBlockid, with: matcher), lhsBlockid, rhsBlockid, "for blockID"))
				return Matcher.ComparisonResult(results)

            case (.m_loadAllOfflineProgress, .m_loadAllOfflineProgress): return .match

            case (.m_deleteProgress__for_blockID(let lhsBlockid), .m_deleteProgress__for_blockID(let rhsBlockid)):
				var results: [Matcher.ParameterComparisonResult] = []
				results.append(Matcher.ParameterComparisonResult(Parameter.compare(lhs: lhsBlockid, rhs: rhsBlockid, with: matcher), lhsBlockid, rhsBlockid, "for blockID"))
				return Matcher.ComparisonResult(results)

            case (.m_deleteAllProgress, .m_deleteAllProgress): return .match

            case (.m_addToDownloadQueue__blocks_blocksdownloadQuality_downloadQuality(let lhsBlocks, let lhsDownloadquality), .m_addToDownloadQueue__blocks_blocksdownloadQuality_downloadQuality(let rhsBlocks, let rhsDownloadquality)):
				var results: [Matcher.ParameterComparisonResult] = []
				results.append(Matcher.ParameterComparisonResult(Parameter.compare(lhs: lhsBlocks, rhs: rhsBlocks, with: matcher), lhsBlocks, rhsBlocks, "blocks"))
				results.append(Matcher.ParameterComparisonResult(Parameter.compare(lhs: lhsDownloadquality, rhs: rhsDownloadquality, with: matcher), lhsDownloadquality, rhsDownloadquality, "downloadQuality"))
				return Matcher.ComparisonResult(results)

            case (.m_updateTask__task_task(let lhsTask), .m_updateTask__task_task(let rhsTask)):
				var results: [Matcher.ParameterComparisonResult] = []
				results.append(Matcher.ParameterComparisonResult(Parameter.compare(lhs: lhsTask, rhs: rhsTask, with: matcher), lhsTask, rhsTask, "task"))
				return Matcher.ComparisonResult(results)

            case (.m_saveDownloadDataTask__task(let lhsTask), .m_saveDownloadDataTask__task(let rhsTask)):
				var results: [Matcher.ParameterComparisonResult] = []
				results.append(Matcher.ParameterComparisonResult(Parameter.compare(lhs: lhsTask, rhs: rhsTask, with: matcher), lhsTask, rhsTask, "_ task"))
				return Matcher.ComparisonResult(results)

            case (.m_downloadDataTask__for_blockId(let lhsBlockid), .m_downloadDataTask__for_blockId(let rhsBlockid)):
				var results: [Matcher.ParameterComparisonResult] = []
				results.append(Matcher.ParameterComparisonResult(Parameter.compare(lhs: lhsBlockid, rhs: rhsBlockid, with: matcher), lhsBlockid, rhsBlockid, "for blockId"))
				return Matcher.ComparisonResult(results)

            case (.m_getDownloadDataTasks, .m_getDownloadDataTasks): return .match

            case (.m_getDownloadDataTasksForCourse__courseId(let lhsCourseid), .m_getDownloadDataTasksForCourse__courseId(let rhsCourseid)):
				var results: [Matcher.ParameterComparisonResult] = []
				results.append(Matcher.ParameterComparisonResult(Parameter.compare(lhs: lhsCourseid, rhs: rhsCourseid, with: matcher), lhsCourseid, rhsCourseid, "_ courseId"))
				return Matcher.ComparisonResult(results)

            case (.m_deleteDownloadDataTasks__ids_ids(let lhsIds), .m_deleteDownloadDataTasks__ids_ids(let rhsIds)):
				var results: [Matcher.ParameterComparisonResult] = []
				results.append(Matcher.ParameterComparisonResult(Parameter.compare(lhs: lhsIds, rhs: rhsIds, with: matcher), lhsIds, rhsIds, "ids"))
				return Matcher.ComparisonResult(results)
            default: return .none
            }
        }

        func intValue() -> Int {
            switch self {
            case let .m_set__userId_userId(p0): return p0.intValue
            case .m_getUserID: return 0
            case .m_publisher: return 0
            case let .m_addToDownloadQueue__tasks_tasks(p0): return p0.intValue
            case let .m_saveOfflineProgress__progress_progress(p0): return p0.intValue
            case let .m_loadProgress__for_blockID(p0): return p0.intValue
            case .m_loadAllOfflineProgress: return 0
            case let .m_deleteProgress__for_blockID(p0): return p0.intValue
            case .m_deleteAllProgress: return 0
            case let .m_addToDownloadQueue__blocks_blocksdownloadQuality_downloadQuality(p0, p1): return p0.intValue + p1.intValue
            case let .m_updateTask__task_task(p0): return p0.intValue
            case let .m_saveDownloadDataTask__task(p0): return p0.intValue
            case let .m_downloadDataTask__for_blockId(p0): return p0.intValue
            case .m_getDownloadDataTasks: return 0
            case let .m_getDownloadDataTasksForCourse__courseId(p0): return p0.intValue
            case let .m_deleteDownloadDataTasks__ids_ids(p0): return p0.intValue
            }
        }
        func assertionName() -> String {
            switch self {
            case .m_set__userId_userId: return ".set(userId:)"
            case .m_getUserID: return ".getUserID()"
            case .m_publisher: return ".publisher()"
            case .m_addToDownloadQueue__tasks_tasks: return ".addToDownloadQueue(tasks:)"
            case .m_saveOfflineProgress__progress_progress: return ".saveOfflineProgress(progress:)"
            case .m_loadProgress__for_blockID: return ".loadProgress(for:)"
            case .m_loadAllOfflineProgress: return ".loadAllOfflineProgress()"
            case .m_deleteProgress__for_blockID: return ".deleteProgress(for:)"
            case .m_deleteAllProgress: return ".deleteAllProgress()"
            case .m_addToDownloadQueue__blocks_blocksdownloadQuality_downloadQuality: return ".addToDownloadQueue(blocks:downloadQuality:)"
            case .m_updateTask__task_task: return ".updateTask(task:)"
            case .m_saveDownloadDataTask__task: return ".saveDownloadDataTask(_:)"
            case .m_downloadDataTask__for_blockId: return ".downloadDataTask(for:)"
            case .m_getDownloadDataTasks: return ".getDownloadDataTasks()"
            case .m_getDownloadDataTasksForCourse__courseId: return ".getDownloadDataTasksForCourse(_:)"
            case .m_deleteDownloadDataTasks__ids_ids: return ".deleteDownloadDataTasks(ids:)"
            }
        }
    }

    open class Given: StubbedMethod {
        fileprivate var method: MethodType

        private init(method: MethodType, products: [StubProduct]) {
            self.method = method
            super.init(products)
        }


        public static func getUserID(willReturn: Int?...) -> MethodStub {
            return Given(method: .m_getUserID, products: willReturn.map({ StubProduct.return($0 as Any) }))
        }
        @MainActor
		public static func publisher(willReturn: AnyPublisher<Int, Never>...) -> MethodStub {
            return Given(method: .m_publisher, products: willReturn.map({ StubProduct.return($0 as Any) }))
        }
        public static func loadProgress(for blockID: Parameter<String>, willReturn: OfflineProgress?...) -> MethodStub {
            return Given(method: .m_loadProgress__for_blockID(`blockID`), products: willReturn.map({ StubProduct.return($0 as Any) }))
        }
        public static func loadAllOfflineProgress(willReturn: [OfflineProgress]...) -> MethodStub {
            return Given(method: .m_loadAllOfflineProgress, products: willReturn.map({ StubProduct.return($0 as Any) }))
        }
        public static func downloadDataTask(for blockId: Parameter<String>, willReturn: DownloadDataTask?...) -> MethodStub {
            return Given(method: .m_downloadDataTask__for_blockId(`blockId`), products: willReturn.map({ StubProduct.return($0 as Any) }))
        }
        public static func getDownloadDataTasks(willReturn: [DownloadDataTask]...) -> MethodStub {
            return Given(method: .m_getDownloadDataTasks, products: willReturn.map({ StubProduct.return($0 as Any) }))
        }
        public static func getDownloadDataTasksForCourse(_ courseId: Parameter<String>, willReturn: [DownloadDataTask]...) -> MethodStub {
            return Given(method: .m_getDownloadDataTasksForCourse__courseId(`courseId`), products: willReturn.map({ StubProduct.return($0 as Any) }))
        }
        public static func getUserID(willProduce: (Stubber<Int?>) -> Void) -> MethodStub {
            let willReturn: [Int?] = []
			let given: Given = { return Given(method: .m_getUserID, products: willReturn.map({ StubProduct.return($0 as Any) })) }()
			let stubber = given.stub(for: (Int?).self)
			willProduce(stubber)
			return given
        }
        public static func loadProgress(for blockID: Parameter<String>, willProduce: (Stubber<OfflineProgress?>) -> Void) -> MethodStub {
            let willReturn: [OfflineProgress?] = []
			let given: Given = { return Given(method: .m_loadProgress__for_blockID(`blockID`), products: willReturn.map({ StubProduct.return($0 as Any) })) }()
			let stubber = given.stub(for: (OfflineProgress?).self)
			willProduce(stubber)
			return given
        }
        public static func loadAllOfflineProgress(willProduce: (Stubber<[OfflineProgress]>) -> Void) -> MethodStub {
            let willReturn: [[OfflineProgress]] = []
			let given: Given = { return Given(method: .m_loadAllOfflineProgress, products: willReturn.map({ StubProduct.return($0 as Any) })) }()
			let stubber = given.stub(for: ([OfflineProgress]).self)
			willProduce(stubber)
			return given
        }
        public static func downloadDataTask(for blockId: Parameter<String>, willProduce: (Stubber<DownloadDataTask?>) -> Void) -> MethodStub {
            let willReturn: [DownloadDataTask?] = []
			let given: Given = { return Given(method: .m_downloadDataTask__for_blockId(`blockId`), products: willReturn.map({ StubProduct.return($0 as Any) })) }()
			let stubber = given.stub(for: (DownloadDataTask?).self)
			willProduce(stubber)
			return given
        }
        public static func getDownloadDataTasks(willProduce: (Stubber<[DownloadDataTask]>) -> Void) -> MethodStub {
            let willReturn: [[DownloadDataTask]] = []
			let given: Given = { return Given(method: .m_getDownloadDataTasks, products: willReturn.map({ StubProduct.return($0 as Any) })) }()
			let stubber = given.stub(for: ([DownloadDataTask]).self)
			willProduce(stubber)
			return given
        }
        public static func getDownloadDataTasksForCourse(_ courseId: Parameter<String>, willProduce: (Stubber<[DownloadDataTask]>) -> Void) -> MethodStub {
            let willReturn: [[DownloadDataTask]] = []
			let given: Given = { return Given(method: .m_getDownloadDataTasksForCourse__courseId(`courseId`), products: willReturn.map({ StubProduct.return($0 as Any) })) }()
			let stubber = given.stub(for: ([DownloadDataTask]).self)
			willProduce(stubber)
			return given
        }
        @MainActor
		public static func publisher(willThrow: Error...) -> MethodStub {
            return Given(method: .m_publisher, products: willThrow.map({ StubProduct.throw($0) }))
<<<<<<< HEAD
=======
        }
        @MainActor
		public static func publisher(willProduce: (StubberThrows<AnyPublisher<Int, Never>>) -> Void) -> MethodStub {
            let willThrow: [Error] = []
			let given: Given = { return Given(method: .m_publisher, products: willThrow.map({ StubProduct.throw($0) })) }()
			let stubber = given.stubThrows(for: (AnyPublisher<Int, Never>).self)
			willProduce(stubber)
			return given
        }
        public static func deleteDownloadDataTask(id: Parameter<String>, willThrow: Error...) -> MethodStub {
            return Given(method: .m_deleteDownloadDataTask__id_id(`id`), products: willThrow.map({ StubProduct.throw($0) }))
>>>>>>> e903d391
        }
        @MainActor
		public static func publisher(willProduce: (StubberThrows<AnyPublisher<Int, Never>>) -> Void) -> MethodStub {
            let willThrow: [Error] = []
			let given: Given = { return Given(method: .m_publisher, products: willThrow.map({ StubProduct.throw($0) })) }()
			let stubber = given.stubThrows(for: (AnyPublisher<Int, Never>).self)
			willProduce(stubber)
			return given
        }
    }

    public struct Verify {
        fileprivate var method: MethodType

        public static func set(userId: Parameter<Int>) -> Verify { return Verify(method: .m_set__userId_userId(`userId`))}
        public static func getUserID() -> Verify { return Verify(method: .m_getUserID)}
        @MainActor
		public static func publisher() -> Verify { return Verify(method: .m_publisher)}
        public static func addToDownloadQueue(tasks: Parameter<[DownloadDataTask]>) -> Verify { return Verify(method: .m_addToDownloadQueue__tasks_tasks(`tasks`))}
        public static func saveOfflineProgress(progress: Parameter<OfflineProgress>) -> Verify { return Verify(method: .m_saveOfflineProgress__progress_progress(`progress`))}
        public static func loadProgress(for blockID: Parameter<String>) -> Verify { return Verify(method: .m_loadProgress__for_blockID(`blockID`))}
        public static func loadAllOfflineProgress() -> Verify { return Verify(method: .m_loadAllOfflineProgress)}
        public static func deleteProgress(for blockID: Parameter<String>) -> Verify { return Verify(method: .m_deleteProgress__for_blockID(`blockID`))}
        public static func deleteAllProgress() -> Verify { return Verify(method: .m_deleteAllProgress)}
        public static func addToDownloadQueue(blocks: Parameter<[CourseBlock]>, downloadQuality: Parameter<DownloadQuality>) -> Verify { return Verify(method: .m_addToDownloadQueue__blocks_blocksdownloadQuality_downloadQuality(`blocks`, `downloadQuality`))}
        public static func updateTask(task: Parameter<DownloadDataTask>) -> Verify { return Verify(method: .m_updateTask__task_task(`task`))}
        public static func saveDownloadDataTask(_ task: Parameter<DownloadDataTask>) -> Verify { return Verify(method: .m_saveDownloadDataTask__task(`task`))}
        public static func downloadDataTask(for blockId: Parameter<String>) -> Verify { return Verify(method: .m_downloadDataTask__for_blockId(`blockId`))}
        public static func getDownloadDataTasks() -> Verify { return Verify(method: .m_getDownloadDataTasks)}
        public static func getDownloadDataTasksForCourse(_ courseId: Parameter<String>) -> Verify { return Verify(method: .m_getDownloadDataTasksForCourse__courseId(`courseId`))}
        public static func deleteDownloadDataTasks(ids: Parameter<[String]>) -> Verify { return Verify(method: .m_deleteDownloadDataTasks__ids_ids(`ids`))}
    }

    public struct Perform {
        fileprivate var method: MethodType
        var performs: Any

        public static func set(userId: Parameter<Int>, perform: @escaping (Int) -> Void) -> Perform {
            return Perform(method: .m_set__userId_userId(`userId`), performs: perform)
        }
        public static func getUserID(perform: @escaping () -> Void) -> Perform {
            return Perform(method: .m_getUserID, performs: perform)
        }
        @MainActor
		public static func publisher(perform: @escaping () -> Void) -> Perform {
            return Perform(method: .m_publisher, performs: perform)
        }
        public static func addToDownloadQueue(tasks: Parameter<[DownloadDataTask]>, perform: @escaping ([DownloadDataTask]) -> Void) -> Perform {
            return Perform(method: .m_addToDownloadQueue__tasks_tasks(`tasks`), performs: perform)
        }
        public static func saveOfflineProgress(progress: Parameter<OfflineProgress>, perform: @escaping (OfflineProgress) -> Void) -> Perform {
            return Perform(method: .m_saveOfflineProgress__progress_progress(`progress`), performs: perform)
        }
        public static func loadProgress(for blockID: Parameter<String>, perform: @escaping (String) -> Void) -> Perform {
            return Perform(method: .m_loadProgress__for_blockID(`blockID`), performs: perform)
        }
        public static func loadAllOfflineProgress(perform: @escaping () -> Void) -> Perform {
            return Perform(method: .m_loadAllOfflineProgress, performs: perform)
        }
        public static func deleteProgress(for blockID: Parameter<String>, perform: @escaping (String) -> Void) -> Perform {
            return Perform(method: .m_deleteProgress__for_blockID(`blockID`), performs: perform)
        }
        public static func deleteAllProgress(perform: @escaping () -> Void) -> Perform {
            return Perform(method: .m_deleteAllProgress, performs: perform)
        }
        public static func addToDownloadQueue(blocks: Parameter<[CourseBlock]>, downloadQuality: Parameter<DownloadQuality>, perform: @escaping ([CourseBlock], DownloadQuality) -> Void) -> Perform {
            return Perform(method: .m_addToDownloadQueue__blocks_blocksdownloadQuality_downloadQuality(`blocks`, `downloadQuality`), performs: perform)
        }
        public static func updateTask(task: Parameter<DownloadDataTask>, perform: @escaping (DownloadDataTask) -> Void) -> Perform {
            return Perform(method: .m_updateTask__task_task(`task`), performs: perform)
        }
        public static func saveDownloadDataTask(_ task: Parameter<DownloadDataTask>, perform: @escaping (DownloadDataTask) -> Void) -> Perform {
            return Perform(method: .m_saveDownloadDataTask__task(`task`), performs: perform)
        }
        public static func downloadDataTask(for blockId: Parameter<String>, perform: @escaping (String) -> Void) -> Perform {
            return Perform(method: .m_downloadDataTask__for_blockId(`blockId`), performs: perform)
        }
        public static func getDownloadDataTasks(perform: @escaping () -> Void) -> Perform {
            return Perform(method: .m_getDownloadDataTasks, performs: perform)
        }
        public static func getDownloadDataTasksForCourse(_ courseId: Parameter<String>, perform: @escaping (String) -> Void) -> Perform {
            return Perform(method: .m_getDownloadDataTasksForCourse__courseId(`courseId`), performs: perform)
        }
        public static func deleteDownloadDataTasks(ids: Parameter<[String]>, perform: @escaping ([String]) -> Void) -> Perform {
            return Perform(method: .m_deleteDownloadDataTasks__ids_ids(`ids`), performs: perform)
        }
    }

    public func given(_ method: Given) {
        methodReturnValues.append(method)
    }

    public func perform(_ method: Perform) {
        methodPerformValues.append(method)
        methodPerformValues.sort { $0.method.intValue() < $1.method.intValue() }
    }

    public func verify(_ method: Verify, count: Count = Count.moreOrEqual(to: 1), file: StaticString = #file, line: UInt = #line) {
        let fullMatches = matchingCalls(method, file: file, line: line)
        let success = count.matches(fullMatches)
        let assertionName = method.method.assertionName()
        let feedback: String = {
            guard !success else { return "" }
            return Utils.closestCallsMessage(
                for: self.invocations.map { invocation in
                    matcher.set(file: file, line: line)
                    defer { matcher.clearFileAndLine() }
                    return MethodType.compareParameters(lhs: invocation, rhs: method.method, matcher: matcher)
                },
                name: assertionName
            )
        }()
        MockyAssert(success, "Expected: \(count) invocations of `\(assertionName)`, but was: \(fullMatches).\(feedback)", file: file, line: line)
    }

    private func addInvocation(_ call: MethodType) {
        self.queue.sync { invocations.append(call) }
    }
    private func methodReturnValue(_ method: MethodType) throws -> StubProduct {
        matcher.set(file: self.file, line: self.line)
        defer { matcher.clearFileAndLine() }
        let candidates = sequencingPolicy.sorted(methodReturnValues, by: { $0.method.intValue() > $1.method.intValue() })
        let matched = candidates.first(where: { $0.isValid && MethodType.compareParameters(lhs: $0.method, rhs: method, matcher: matcher).isFullMatch })
        guard let product = matched?.getProduct(policy: self.stubbingPolicy) else { throw MockError.notStubed }
        return product
    }
    private func methodPerformValue(_ method: MethodType) -> Any? {
        matcher.set(file: self.file, line: self.line)
        defer { matcher.clearFileAndLine() }
        let matched = methodPerformValues.reversed().first { MethodType.compareParameters(lhs: $0.method, rhs: method, matcher: matcher).isFullMatch }
        return matched?.performs
    }
    private func matchingCalls(_ method: MethodType, file: StaticString?, line: UInt?) -> [MethodType] {
        matcher.set(file: file ?? self.file, line: line ?? self.line)
        defer { matcher.clearFileAndLine() }
        return invocations.filter { MethodType.compareParameters(lhs: $0, rhs: method, matcher: matcher).isFullMatch }
    }
    private func matchingCalls(_ method: Verify, file: StaticString?, line: UInt?) -> Int {
        return matchingCalls(method.method, file: file, line: line).count
    }
    private func givenGetterValue<T>(_ method: MethodType, _ message: String) -> T {
        do {
            return try methodReturnValue(method).casted()
        } catch {
            onFatalFailure(message)
            Failure(message)
        }
    }
    private func optionalGivenGetterValue<T>(_ method: MethodType, _ message: String) -> T? {
        do {
            return try methodReturnValue(method).casted()
        } catch {
            return nil
        }
    }
    private func onFatalFailure(_ message: String) {
        guard let file = self.file, let line = self.line else { return } // Let if fail if cannot handle gratefully
        SwiftyMockyTestObserver.handleFatalError(message: message, file: file, line: line)
    }
}

// MARK: - CoreStorage

open class CoreStorageMock: CoreStorage, Mock {
    public init(sequencing sequencingPolicy: SequencingPolicy = .lastWrittenResolvedFirst, stubbing stubbingPolicy: StubbingPolicy = .wrap, file: StaticString = #file, line: UInt = #line) {
        SwiftyMockyTestObserver.setup()
        self.sequencingPolicy = sequencingPolicy
        self.stubbingPolicy = stubbingPolicy
        self.file = file
        self.line = line
    }

    var matcher: Matcher = Matcher.default
    var stubbingPolicy: StubbingPolicy = .wrap
    var sequencingPolicy: SequencingPolicy = .lastWrittenResolvedFirst

    private var queue = DispatchQueue(label: "com.swiftymocky.invocations", qos: .userInteractive)
    private var invocations: [MethodType] = []
    private var methodReturnValues: [Given] = []
    private var methodPerformValues: [Perform] = []
    private var file: StaticString?
    private var line: UInt?

    public typealias PropertyStub = Given
    public typealias MethodStub = Given
    public typealias SubscriptStub = Given

    /// Convenience method - call setupMock() to extend debug information when failure occurs
    public func setupMock(file: StaticString = #file, line: UInt = #line) {
        self.file = file
        self.line = line
    }

    /// Clear mock internals. You can specify what to reset (invocations aka verify, givens or performs) or leave it empty to clear all mock internals
    public func resetMock(_ scopes: MockScope...) {
        let scopes: [MockScope] = scopes.isEmpty ? [.invocation, .given, .perform] : scopes
        if scopes.contains(.invocation) { invocations = [] }
        if scopes.contains(.given) { methodReturnValues = [] }
        if scopes.contains(.perform) { methodPerformValues = [] }
    }

    public var accessToken: String? {
		get {	invocations.append(.p_accessToken_get); return __p_accessToken ?? optionalGivenGetterValue(.p_accessToken_get, "CoreStorageMock - stub value for accessToken was not defined") }
		set {	invocations.append(.p_accessToken_set(.value(newValue))); __p_accessToken = newValue }
	}
	private var __p_accessToken: (String)?

    public var refreshToken: String? {
		get {	invocations.append(.p_refreshToken_get); return __p_refreshToken ?? optionalGivenGetterValue(.p_refreshToken_get, "CoreStorageMock - stub value for refreshToken was not defined") }
		set {	invocations.append(.p_refreshToken_set(.value(newValue))); __p_refreshToken = newValue }
	}
	private var __p_refreshToken: (String)?

    public var pushToken: String? {
		get {	invocations.append(.p_pushToken_get); return __p_pushToken ?? optionalGivenGetterValue(.p_pushToken_get, "CoreStorageMock - stub value for pushToken was not defined") }
		set {	invocations.append(.p_pushToken_set(.value(newValue))); __p_pushToken = newValue }
	}
	private var __p_pushToken: (String)?

    public var appleSignFullName: String? {
		get {	invocations.append(.p_appleSignFullName_get); return __p_appleSignFullName ?? optionalGivenGetterValue(.p_appleSignFullName_get, "CoreStorageMock - stub value for appleSignFullName was not defined") }
		set {	invocations.append(.p_appleSignFullName_set(.value(newValue))); __p_appleSignFullName = newValue }
	}
	private var __p_appleSignFullName: (String)?

    public var appleSignEmail: String? {
		get {	invocations.append(.p_appleSignEmail_get); return __p_appleSignEmail ?? optionalGivenGetterValue(.p_appleSignEmail_get, "CoreStorageMock - stub value for appleSignEmail was not defined") }
		set {	invocations.append(.p_appleSignEmail_set(.value(newValue))); __p_appleSignEmail = newValue }
	}
	private var __p_appleSignEmail: (String)?

    public var cookiesDate: Date? {
		get {	invocations.append(.p_cookiesDate_get); return __p_cookiesDate ?? optionalGivenGetterValue(.p_cookiesDate_get, "CoreStorageMock - stub value for cookiesDate was not defined") }
		set {	invocations.append(.p_cookiesDate_set(.value(newValue))); __p_cookiesDate = newValue }
	}
	private var __p_cookiesDate: (Date)?

    public var reviewLastShownVersion: String? {
		get {	invocations.append(.p_reviewLastShownVersion_get); return __p_reviewLastShownVersion ?? optionalGivenGetterValue(.p_reviewLastShownVersion_get, "CoreStorageMock - stub value for reviewLastShownVersion was not defined") }
		set {	invocations.append(.p_reviewLastShownVersion_set(.value(newValue))); __p_reviewLastShownVersion = newValue }
	}
	private var __p_reviewLastShownVersion: (String)?

    public var lastReviewDate: Date? {
		get {	invocations.append(.p_lastReviewDate_get); return __p_lastReviewDate ?? optionalGivenGetterValue(.p_lastReviewDate_get, "CoreStorageMock - stub value for lastReviewDate was not defined") }
		set {	invocations.append(.p_lastReviewDate_set(.value(newValue))); __p_lastReviewDate = newValue }
	}
	private var __p_lastReviewDate: (Date)?

    public var user: DataLayer.User? {
		get {	invocations.append(.p_user_get); return __p_user ?? optionalGivenGetterValue(.p_user_get, "CoreStorageMock - stub value for user was not defined") }
		set {	invocations.append(.p_user_set(.value(newValue))); __p_user = newValue }
	}
	private var __p_user: (DataLayer.User)?

    public var userSettings: UserSettings? {
		get {	invocations.append(.p_userSettings_get); return __p_userSettings ?? optionalGivenGetterValue(.p_userSettings_get, "CoreStorageMock - stub value for userSettings was not defined") }
		set {	invocations.append(.p_userSettings_set(.value(newValue))); __p_userSettings = newValue }
	}
	private var __p_userSettings: (UserSettings)?

    public var resetAppSupportDirectoryUserData: Bool? {
		get {	invocations.append(.p_resetAppSupportDirectoryUserData_get); return __p_resetAppSupportDirectoryUserData ?? optionalGivenGetterValue(.p_resetAppSupportDirectoryUserData_get, "CoreStorageMock - stub value for resetAppSupportDirectoryUserData was not defined") }
		set {	invocations.append(.p_resetAppSupportDirectoryUserData_set(.value(newValue))); __p_resetAppSupportDirectoryUserData = newValue }
	}
	private var __p_resetAppSupportDirectoryUserData: (Bool)?

    public var useRelativeDates: Bool {
		get {	invocations.append(.p_useRelativeDates_get); return __p_useRelativeDates ?? givenGetterValue(.p_useRelativeDates_get, "CoreStorageMock - stub value for useRelativeDates was not defined") }
		set {	invocations.append(.p_useRelativeDates_set(.value(newValue))); __p_useRelativeDates = newValue }
	}
	private var __p_useRelativeDates: (Bool)?

    public var lastUsedSocialAuth: String? {
		get {	invocations.append(.p_lastUsedSocialAuth_get); return __p_lastUsedSocialAuth ?? optionalGivenGetterValue(.p_lastUsedSocialAuth_get, "CoreStorageMock - stub value for lastUsedSocialAuth was not defined") }
		set {	invocations.append(.p_lastUsedSocialAuth_set(.value(newValue))); __p_lastUsedSocialAuth = newValue }
	}
	private var __p_lastUsedSocialAuth: (String)?





    open func clear() {
        addInvocation(.m_clear)
		let perform = methodPerformValue(.m_clear) as? () -> Void
		perform?()
    }


    fileprivate enum MethodType {
        case m_clear
        case p_accessToken_get
		case p_accessToken_set(Parameter<String?>)
        case p_refreshToken_get
		case p_refreshToken_set(Parameter<String?>)
        case p_pushToken_get
		case p_pushToken_set(Parameter<String?>)
        case p_appleSignFullName_get
		case p_appleSignFullName_set(Parameter<String?>)
        case p_appleSignEmail_get
		case p_appleSignEmail_set(Parameter<String?>)
        case p_cookiesDate_get
		case p_cookiesDate_set(Parameter<Date?>)
        case p_reviewLastShownVersion_get
		case p_reviewLastShownVersion_set(Parameter<String?>)
        case p_lastReviewDate_get
		case p_lastReviewDate_set(Parameter<Date?>)
        case p_user_get
		case p_user_set(Parameter<DataLayer.User?>)
        case p_userSettings_get
		case p_userSettings_set(Parameter<UserSettings?>)
        case p_resetAppSupportDirectoryUserData_get
		case p_resetAppSupportDirectoryUserData_set(Parameter<Bool?>)
        case p_useRelativeDates_get
		case p_useRelativeDates_set(Parameter<Bool>)
        case p_lastUsedSocialAuth_get
		case p_lastUsedSocialAuth_set(Parameter<String?>)

        static func compareParameters(lhs: MethodType, rhs: MethodType, matcher: Matcher) -> Matcher.ComparisonResult {
            switch (lhs, rhs) {
            case (.m_clear, .m_clear): return .match
            case (.p_accessToken_get,.p_accessToken_get): return Matcher.ComparisonResult.match
			case (.p_accessToken_set(let left),.p_accessToken_set(let right)): return Matcher.ComparisonResult([Matcher.ParameterComparisonResult(Parameter<String?>.compare(lhs: left, rhs: right, with: matcher), left, right, "newValue")])
            case (.p_refreshToken_get,.p_refreshToken_get): return Matcher.ComparisonResult.match
			case (.p_refreshToken_set(let left),.p_refreshToken_set(let right)): return Matcher.ComparisonResult([Matcher.ParameterComparisonResult(Parameter<String?>.compare(lhs: left, rhs: right, with: matcher), left, right, "newValue")])
            case (.p_pushToken_get,.p_pushToken_get): return Matcher.ComparisonResult.match
			case (.p_pushToken_set(let left),.p_pushToken_set(let right)): return Matcher.ComparisonResult([Matcher.ParameterComparisonResult(Parameter<String?>.compare(lhs: left, rhs: right, with: matcher), left, right, "newValue")])
            case (.p_appleSignFullName_get,.p_appleSignFullName_get): return Matcher.ComparisonResult.match
			case (.p_appleSignFullName_set(let left),.p_appleSignFullName_set(let right)): return Matcher.ComparisonResult([Matcher.ParameterComparisonResult(Parameter<String?>.compare(lhs: left, rhs: right, with: matcher), left, right, "newValue")])
            case (.p_appleSignEmail_get,.p_appleSignEmail_get): return Matcher.ComparisonResult.match
			case (.p_appleSignEmail_set(let left),.p_appleSignEmail_set(let right)): return Matcher.ComparisonResult([Matcher.ParameterComparisonResult(Parameter<String?>.compare(lhs: left, rhs: right, with: matcher), left, right, "newValue")])
            case (.p_cookiesDate_get,.p_cookiesDate_get): return Matcher.ComparisonResult.match
			case (.p_cookiesDate_set(let left),.p_cookiesDate_set(let right)): return Matcher.ComparisonResult([Matcher.ParameterComparisonResult(Parameter<Date?>.compare(lhs: left, rhs: right, with: matcher), left, right, "newValue")])
            case (.p_reviewLastShownVersion_get,.p_reviewLastShownVersion_get): return Matcher.ComparisonResult.match
			case (.p_reviewLastShownVersion_set(let left),.p_reviewLastShownVersion_set(let right)): return Matcher.ComparisonResult([Matcher.ParameterComparisonResult(Parameter<String?>.compare(lhs: left, rhs: right, with: matcher), left, right, "newValue")])
            case (.p_lastReviewDate_get,.p_lastReviewDate_get): return Matcher.ComparisonResult.match
			case (.p_lastReviewDate_set(let left),.p_lastReviewDate_set(let right)): return Matcher.ComparisonResult([Matcher.ParameterComparisonResult(Parameter<Date?>.compare(lhs: left, rhs: right, with: matcher), left, right, "newValue")])
            case (.p_user_get,.p_user_get): return Matcher.ComparisonResult.match
			case (.p_user_set(let left),.p_user_set(let right)): return Matcher.ComparisonResult([Matcher.ParameterComparisonResult(Parameter<DataLayer.User?>.compare(lhs: left, rhs: right, with: matcher), left, right, "newValue")])
            case (.p_userSettings_get,.p_userSettings_get): return Matcher.ComparisonResult.match
			case (.p_userSettings_set(let left),.p_userSettings_set(let right)): return Matcher.ComparisonResult([Matcher.ParameterComparisonResult(Parameter<UserSettings?>.compare(lhs: left, rhs: right, with: matcher), left, right, "newValue")])
            case (.p_resetAppSupportDirectoryUserData_get,.p_resetAppSupportDirectoryUserData_get): return Matcher.ComparisonResult.match
			case (.p_resetAppSupportDirectoryUserData_set(let left),.p_resetAppSupportDirectoryUserData_set(let right)): return Matcher.ComparisonResult([Matcher.ParameterComparisonResult(Parameter<Bool?>.compare(lhs: left, rhs: right, with: matcher), left, right, "newValue")])
            case (.p_useRelativeDates_get,.p_useRelativeDates_get): return Matcher.ComparisonResult.match
			case (.p_useRelativeDates_set(let left),.p_useRelativeDates_set(let right)): return Matcher.ComparisonResult([Matcher.ParameterComparisonResult(Parameter<Bool>.compare(lhs: left, rhs: right, with: matcher), left, right, "newValue")])
            case (.p_lastUsedSocialAuth_get,.p_lastUsedSocialAuth_get): return Matcher.ComparisonResult.match
			case (.p_lastUsedSocialAuth_set(let left),.p_lastUsedSocialAuth_set(let right)): return Matcher.ComparisonResult([Matcher.ParameterComparisonResult(Parameter<String?>.compare(lhs: left, rhs: right, with: matcher), left, right, "newValue")])
            default: return .none
            }
        }

        func intValue() -> Int {
            switch self {
            case .m_clear: return 0
            case .p_accessToken_get: return 0
			case .p_accessToken_set(let newValue): return newValue.intValue
            case .p_refreshToken_get: return 0
			case .p_refreshToken_set(let newValue): return newValue.intValue
            case .p_pushToken_get: return 0
			case .p_pushToken_set(let newValue): return newValue.intValue
            case .p_appleSignFullName_get: return 0
			case .p_appleSignFullName_set(let newValue): return newValue.intValue
            case .p_appleSignEmail_get: return 0
			case .p_appleSignEmail_set(let newValue): return newValue.intValue
            case .p_cookiesDate_get: return 0
			case .p_cookiesDate_set(let newValue): return newValue.intValue
            case .p_reviewLastShownVersion_get: return 0
			case .p_reviewLastShownVersion_set(let newValue): return newValue.intValue
            case .p_lastReviewDate_get: return 0
			case .p_lastReviewDate_set(let newValue): return newValue.intValue
            case .p_user_get: return 0
			case .p_user_set(let newValue): return newValue.intValue
            case .p_userSettings_get: return 0
			case .p_userSettings_set(let newValue): return newValue.intValue
            case .p_resetAppSupportDirectoryUserData_get: return 0
			case .p_resetAppSupportDirectoryUserData_set(let newValue): return newValue.intValue
            case .p_useRelativeDates_get: return 0
			case .p_useRelativeDates_set(let newValue): return newValue.intValue
            case .p_lastUsedSocialAuth_get: return 0
			case .p_lastUsedSocialAuth_set(let newValue): return newValue.intValue
            }
        }
        func assertionName() -> String {
            switch self {
            case .m_clear: return ".clear()"
            case .p_accessToken_get: return "[get] .accessToken"
			case .p_accessToken_set: return "[set] .accessToken"
            case .p_refreshToken_get: return "[get] .refreshToken"
			case .p_refreshToken_set: return "[set] .refreshToken"
            case .p_pushToken_get: return "[get] .pushToken"
			case .p_pushToken_set: return "[set] .pushToken"
            case .p_appleSignFullName_get: return "[get] .appleSignFullName"
			case .p_appleSignFullName_set: return "[set] .appleSignFullName"
            case .p_appleSignEmail_get: return "[get] .appleSignEmail"
			case .p_appleSignEmail_set: return "[set] .appleSignEmail"
            case .p_cookiesDate_get: return "[get] .cookiesDate"
			case .p_cookiesDate_set: return "[set] .cookiesDate"
            case .p_reviewLastShownVersion_get: return "[get] .reviewLastShownVersion"
			case .p_reviewLastShownVersion_set: return "[set] .reviewLastShownVersion"
            case .p_lastReviewDate_get: return "[get] .lastReviewDate"
			case .p_lastReviewDate_set: return "[set] .lastReviewDate"
            case .p_user_get: return "[get] .user"
			case .p_user_set: return "[set] .user"
            case .p_userSettings_get: return "[get] .userSettings"
			case .p_userSettings_set: return "[set] .userSettings"
            case .p_resetAppSupportDirectoryUserData_get: return "[get] .resetAppSupportDirectoryUserData"
			case .p_resetAppSupportDirectoryUserData_set: return "[set] .resetAppSupportDirectoryUserData"
            case .p_useRelativeDates_get: return "[get] .useRelativeDates"
			case .p_useRelativeDates_set: return "[set] .useRelativeDates"
            case .p_lastUsedSocialAuth_get: return "[get] .lastUsedSocialAuth"
			case .p_lastUsedSocialAuth_set: return "[set] .lastUsedSocialAuth"
            }
        }
    }

    open class Given: StubbedMethod {
        fileprivate var method: MethodType

        private init(method: MethodType, products: [StubProduct]) {
            self.method = method
            super.init(products)
        }

        public static func accessToken(getter defaultValue: String?...) -> PropertyStub {
            return Given(method: .p_accessToken_get, products: defaultValue.map({ StubProduct.return($0 as Any) }))
        }
        public static func refreshToken(getter defaultValue: String?...) -> PropertyStub {
            return Given(method: .p_refreshToken_get, products: defaultValue.map({ StubProduct.return($0 as Any) }))
        }
        public static func pushToken(getter defaultValue: String?...) -> PropertyStub {
            return Given(method: .p_pushToken_get, products: defaultValue.map({ StubProduct.return($0 as Any) }))
        }
        public static func appleSignFullName(getter defaultValue: String?...) -> PropertyStub {
            return Given(method: .p_appleSignFullName_get, products: defaultValue.map({ StubProduct.return($0 as Any) }))
        }
        public static func appleSignEmail(getter defaultValue: String?...) -> PropertyStub {
            return Given(method: .p_appleSignEmail_get, products: defaultValue.map({ StubProduct.return($0 as Any) }))
        }
        public static func cookiesDate(getter defaultValue: Date?...) -> PropertyStub {
            return Given(method: .p_cookiesDate_get, products: defaultValue.map({ StubProduct.return($0 as Any) }))
        }
        public static func reviewLastShownVersion(getter defaultValue: String?...) -> PropertyStub {
            return Given(method: .p_reviewLastShownVersion_get, products: defaultValue.map({ StubProduct.return($0 as Any) }))
        }
        public static func lastReviewDate(getter defaultValue: Date?...) -> PropertyStub {
            return Given(method: .p_lastReviewDate_get, products: defaultValue.map({ StubProduct.return($0 as Any) }))
        }
        public static func user(getter defaultValue: DataLayer.User?...) -> PropertyStub {
            return Given(method: .p_user_get, products: defaultValue.map({ StubProduct.return($0 as Any) }))
        }
        public static func userSettings(getter defaultValue: UserSettings?...) -> PropertyStub {
            return Given(method: .p_userSettings_get, products: defaultValue.map({ StubProduct.return($0 as Any) }))
        }
        public static func resetAppSupportDirectoryUserData(getter defaultValue: Bool?...) -> PropertyStub {
            return Given(method: .p_resetAppSupportDirectoryUserData_get, products: defaultValue.map({ StubProduct.return($0 as Any) }))
        }
        public static func useRelativeDates(getter defaultValue: Bool...) -> PropertyStub {
            return Given(method: .p_useRelativeDates_get, products: defaultValue.map({ StubProduct.return($0 as Any) }))
        }
        public static func lastUsedSocialAuth(getter defaultValue: String?...) -> PropertyStub {
            return Given(method: .p_lastUsedSocialAuth_get, products: defaultValue.map({ StubProduct.return($0 as Any) }))
        }

    }

    public struct Verify {
        fileprivate var method: MethodType

        public static func clear() -> Verify { return Verify(method: .m_clear)}
        public static var accessToken: Verify { return Verify(method: .p_accessToken_get) }
		public static func accessToken(set newValue: Parameter<String?>) -> Verify { return Verify(method: .p_accessToken_set(newValue)) }
        public static var refreshToken: Verify { return Verify(method: .p_refreshToken_get) }
		public static func refreshToken(set newValue: Parameter<String?>) -> Verify { return Verify(method: .p_refreshToken_set(newValue)) }
        public static var pushToken: Verify { return Verify(method: .p_pushToken_get) }
		public static func pushToken(set newValue: Parameter<String?>) -> Verify { return Verify(method: .p_pushToken_set(newValue)) }
        public static var appleSignFullName: Verify { return Verify(method: .p_appleSignFullName_get) }
		public static func appleSignFullName(set newValue: Parameter<String?>) -> Verify { return Verify(method: .p_appleSignFullName_set(newValue)) }
        public static var appleSignEmail: Verify { return Verify(method: .p_appleSignEmail_get) }
		public static func appleSignEmail(set newValue: Parameter<String?>) -> Verify { return Verify(method: .p_appleSignEmail_set(newValue)) }
        public static var cookiesDate: Verify { return Verify(method: .p_cookiesDate_get) }
		public static func cookiesDate(set newValue: Parameter<Date?>) -> Verify { return Verify(method: .p_cookiesDate_set(newValue)) }
        public static var reviewLastShownVersion: Verify { return Verify(method: .p_reviewLastShownVersion_get) }
		public static func reviewLastShownVersion(set newValue: Parameter<String?>) -> Verify { return Verify(method: .p_reviewLastShownVersion_set(newValue)) }
        public static var lastReviewDate: Verify { return Verify(method: .p_lastReviewDate_get) }
		public static func lastReviewDate(set newValue: Parameter<Date?>) -> Verify { return Verify(method: .p_lastReviewDate_set(newValue)) }
        public static var user: Verify { return Verify(method: .p_user_get) }
		public static func user(set newValue: Parameter<DataLayer.User?>) -> Verify { return Verify(method: .p_user_set(newValue)) }
        public static var userSettings: Verify { return Verify(method: .p_userSettings_get) }
		public static func userSettings(set newValue: Parameter<UserSettings?>) -> Verify { return Verify(method: .p_userSettings_set(newValue)) }
        public static var resetAppSupportDirectoryUserData: Verify { return Verify(method: .p_resetAppSupportDirectoryUserData_get) }
		public static func resetAppSupportDirectoryUserData(set newValue: Parameter<Bool?>) -> Verify { return Verify(method: .p_resetAppSupportDirectoryUserData_set(newValue)) }
        public static var useRelativeDates: Verify { return Verify(method: .p_useRelativeDates_get) }
		public static func useRelativeDates(set newValue: Parameter<Bool>) -> Verify { return Verify(method: .p_useRelativeDates_set(newValue)) }
        public static var lastUsedSocialAuth: Verify { return Verify(method: .p_lastUsedSocialAuth_get) }
		public static func lastUsedSocialAuth(set newValue: Parameter<String?>) -> Verify { return Verify(method: .p_lastUsedSocialAuth_set(newValue)) }
    }

    public struct Perform {
        fileprivate var method: MethodType
        var performs: Any

        public static func clear(perform: @escaping () -> Void) -> Perform {
            return Perform(method: .m_clear, performs: perform)
        }
    }

    public func given(_ method: Given) {
        methodReturnValues.append(method)
    }

    public func perform(_ method: Perform) {
        methodPerformValues.append(method)
        methodPerformValues.sort { $0.method.intValue() < $1.method.intValue() }
    }

    public func verify(_ method: Verify, count: Count = Count.moreOrEqual(to: 1), file: StaticString = #file, line: UInt = #line) {
        let fullMatches = matchingCalls(method, file: file, line: line)
        let success = count.matches(fullMatches)
        let assertionName = method.method.assertionName()
        let feedback: String = {
            guard !success else { return "" }
            return Utils.closestCallsMessage(
                for: self.invocations.map { invocation in
                    matcher.set(file: file, line: line)
                    defer { matcher.clearFileAndLine() }
                    return MethodType.compareParameters(lhs: invocation, rhs: method.method, matcher: matcher)
                },
                name: assertionName
            )
        }()
        MockyAssert(success, "Expected: \(count) invocations of `\(assertionName)`, but was: \(fullMatches).\(feedback)", file: file, line: line)
    }

    private func addInvocation(_ call: MethodType) {
        self.queue.sync { invocations.append(call) }
    }
    private func methodReturnValue(_ method: MethodType) throws -> StubProduct {
        matcher.set(file: self.file, line: self.line)
        defer { matcher.clearFileAndLine() }
        let candidates = sequencingPolicy.sorted(methodReturnValues, by: { $0.method.intValue() > $1.method.intValue() })
        let matched = candidates.first(where: { $0.isValid && MethodType.compareParameters(lhs: $0.method, rhs: method, matcher: matcher).isFullMatch })
        guard let product = matched?.getProduct(policy: self.stubbingPolicy) else { throw MockError.notStubed }
        return product
    }
    private func methodPerformValue(_ method: MethodType) -> Any? {
        matcher.set(file: self.file, line: self.line)
        defer { matcher.clearFileAndLine() }
        let matched = methodPerformValues.reversed().first { MethodType.compareParameters(lhs: $0.method, rhs: method, matcher: matcher).isFullMatch }
        return matched?.performs
    }
    private func matchingCalls(_ method: MethodType, file: StaticString?, line: UInt?) -> [MethodType] {
        matcher.set(file: file ?? self.file, line: line ?? self.line)
        defer { matcher.clearFileAndLine() }
        return invocations.filter { MethodType.compareParameters(lhs: $0, rhs: method, matcher: matcher).isFullMatch }
    }
    private func matchingCalls(_ method: Verify, file: StaticString?, line: UInt?) -> Int {
        return matchingCalls(method.method, file: file, line: line).count
    }
    private func givenGetterValue<T>(_ method: MethodType, _ message: String) -> T {
        do {
            return try methodReturnValue(method).casted()
        } catch {
            onFatalFailure(message)
            Failure(message)
        }
    }
    private func optionalGivenGetterValue<T>(_ method: MethodType, _ message: String) -> T? {
        do {
            return try methodReturnValue(method).casted()
        } catch {
            return nil
        }
    }
    private func onFatalFailure(_ message: String) {
        guard let file = self.file, let line = self.line else { return } // Let if fail if cannot handle gratefully
        SwiftyMockyTestObserver.handleFatalError(message: message, file: file, line: line)
    }
}

// MARK: - DiscussionAnalytics

open class DiscussionAnalyticsMock: DiscussionAnalytics, Mock {
    public init(sequencing sequencingPolicy: SequencingPolicy = .lastWrittenResolvedFirst, stubbing stubbingPolicy: StubbingPolicy = .wrap, file: StaticString = #file, line: UInt = #line) {
        SwiftyMockyTestObserver.setup()
        self.sequencingPolicy = sequencingPolicy
        self.stubbingPolicy = stubbingPolicy
        self.file = file
        self.line = line
    }

    var matcher: Matcher = Matcher.default
    var stubbingPolicy: StubbingPolicy = .wrap
    var sequencingPolicy: SequencingPolicy = .lastWrittenResolvedFirst

    private var queue = DispatchQueue(label: "com.swiftymocky.invocations", qos: .userInteractive)
    private var invocations: [MethodType] = []
    private var methodReturnValues: [Given] = []
    private var methodPerformValues: [Perform] = []
    private var file: StaticString?
    private var line: UInt?

    public typealias PropertyStub = Given
    public typealias MethodStub = Given
    public typealias SubscriptStub = Given

    /// Convenience method - call setupMock() to extend debug information when failure occurs
    public func setupMock(file: StaticString = #file, line: UInt = #line) {
        self.file = file
        self.line = line
    }

    /// Clear mock internals. You can specify what to reset (invocations aka verify, givens or performs) or leave it empty to clear all mock internals
    public func resetMock(_ scopes: MockScope...) {
        let scopes: [MockScope] = scopes.isEmpty ? [.invocation, .given, .perform] : scopes
        if scopes.contains(.invocation) { invocations = [] }
        if scopes.contains(.given) { methodReturnValues = [] }
        if scopes.contains(.perform) { methodPerformValues = [] }
    }





    open func discussionAllPostsClicked(courseId: String, courseName: String) {
        addInvocation(.m_discussionAllPostsClicked__courseId_courseIdcourseName_courseName(Parameter<String>.value(`courseId`), Parameter<String>.value(`courseName`)))
		let perform = methodPerformValue(.m_discussionAllPostsClicked__courseId_courseIdcourseName_courseName(Parameter<String>.value(`courseId`), Parameter<String>.value(`courseName`))) as? (String, String) -> Void
		perform?(`courseId`, `courseName`)
    }

    open func discussionFollowingClicked(courseId: String, courseName: String) {
        addInvocation(.m_discussionFollowingClicked__courseId_courseIdcourseName_courseName(Parameter<String>.value(`courseId`), Parameter<String>.value(`courseName`)))
		let perform = methodPerformValue(.m_discussionFollowingClicked__courseId_courseIdcourseName_courseName(Parameter<String>.value(`courseId`), Parameter<String>.value(`courseName`))) as? (String, String) -> Void
		perform?(`courseId`, `courseName`)
    }

    open func discussionTopicClicked(courseId: String, courseName: String, topicId: String, topicName: String) {
        addInvocation(.m_discussionTopicClicked__courseId_courseIdcourseName_courseNametopicId_topicIdtopicName_topicName(Parameter<String>.value(`courseId`), Parameter<String>.value(`courseName`), Parameter<String>.value(`topicId`), Parameter<String>.value(`topicName`)))
		let perform = methodPerformValue(.m_discussionTopicClicked__courseId_courseIdcourseName_courseNametopicId_topicIdtopicName_topicName(Parameter<String>.value(`courseId`), Parameter<String>.value(`courseName`), Parameter<String>.value(`topicId`), Parameter<String>.value(`topicName`))) as? (String, String, String, String) -> Void
		perform?(`courseId`, `courseName`, `topicId`, `topicName`)
    }

    open func discussionCreateNewPost(courseID: String, topicID: String, postType: String, followPost: Bool, author: String) {
        addInvocation(.m_discussionCreateNewPost__courseID_courseIDtopicID_topicIDpostType_postTypefollowPost_followPostauthor_author(Parameter<String>.value(`courseID`), Parameter<String>.value(`topicID`), Parameter<String>.value(`postType`), Parameter<Bool>.value(`followPost`), Parameter<String>.value(`author`)))
		let perform = methodPerformValue(.m_discussionCreateNewPost__courseID_courseIDtopicID_topicIDpostType_postTypefollowPost_followPostauthor_author(Parameter<String>.value(`courseID`), Parameter<String>.value(`topicID`), Parameter<String>.value(`postType`), Parameter<Bool>.value(`followPost`), Parameter<String>.value(`author`))) as? (String, String, String, Bool, String) -> Void
		perform?(`courseID`, `topicID`, `postType`, `followPost`, `author`)
    }

    open func discussionResponseAdded(courseID: String, threadID: String, responseID: String, author: String) {
        addInvocation(.m_discussionResponseAdded__courseID_courseIDthreadID_threadIDresponseID_responseIDauthor_author(Parameter<String>.value(`courseID`), Parameter<String>.value(`threadID`), Parameter<String>.value(`responseID`), Parameter<String>.value(`author`)))
		let perform = methodPerformValue(.m_discussionResponseAdded__courseID_courseIDthreadID_threadIDresponseID_responseIDauthor_author(Parameter<String>.value(`courseID`), Parameter<String>.value(`threadID`), Parameter<String>.value(`responseID`), Parameter<String>.value(`author`))) as? (String, String, String, String) -> Void
		perform?(`courseID`, `threadID`, `responseID`, `author`)
    }

    open func discussionCommentAdded(courseID: String, threadID: String, responseID: String, commentID: String, author: String) {
        addInvocation(.m_discussionCommentAdded__courseID_courseIDthreadID_threadIDresponseID_responseIDcommentID_commentIDauthor_author(Parameter<String>.value(`courseID`), Parameter<String>.value(`threadID`), Parameter<String>.value(`responseID`), Parameter<String>.value(`commentID`), Parameter<String>.value(`author`)))
		let perform = methodPerformValue(.m_discussionCommentAdded__courseID_courseIDthreadID_threadIDresponseID_responseIDcommentID_commentIDauthor_author(Parameter<String>.value(`courseID`), Parameter<String>.value(`threadID`), Parameter<String>.value(`responseID`), Parameter<String>.value(`commentID`), Parameter<String>.value(`author`))) as? (String, String, String, String, String) -> Void
		perform?(`courseID`, `threadID`, `responseID`, `commentID`, `author`)
    }

    open func discussionFollowToggle(courseID: String, threadID: String, author: String, follow: Bool) {
        addInvocation(.m_discussionFollowToggle__courseID_courseIDthreadID_threadIDauthor_authorfollow_follow(Parameter<String>.value(`courseID`), Parameter<String>.value(`threadID`), Parameter<String>.value(`author`), Parameter<Bool>.value(`follow`)))
		let perform = methodPerformValue(.m_discussionFollowToggle__courseID_courseIDthreadID_threadIDauthor_authorfollow_follow(Parameter<String>.value(`courseID`), Parameter<String>.value(`threadID`), Parameter<String>.value(`author`), Parameter<Bool>.value(`follow`))) as? (String, String, String, Bool) -> Void
		perform?(`courseID`, `threadID`, `author`, `follow`)
    }

    open func discussionLikeToggle(courseID: String, threadID: String, responseID: String?, commentID: String?, author: String, discussionType: String, like: Bool) {
        addInvocation(.m_discussionLikeToggle__courseID_courseIDthreadID_threadIDresponseID_responseIDcommentID_commentIDauthor_authordiscussionType_discussionTypelike_like(Parameter<String>.value(`courseID`), Parameter<String>.value(`threadID`), Parameter<String?>.value(`responseID`), Parameter<String?>.value(`commentID`), Parameter<String>.value(`author`), Parameter<String>.value(`discussionType`), Parameter<Bool>.value(`like`)))
		let perform = methodPerformValue(.m_discussionLikeToggle__courseID_courseIDthreadID_threadIDresponseID_responseIDcommentID_commentIDauthor_authordiscussionType_discussionTypelike_like(Parameter<String>.value(`courseID`), Parameter<String>.value(`threadID`), Parameter<String?>.value(`responseID`), Parameter<String?>.value(`commentID`), Parameter<String>.value(`author`), Parameter<String>.value(`discussionType`), Parameter<Bool>.value(`like`))) as? (String, String, String?, String?, String, String, Bool) -> Void
		perform?(`courseID`, `threadID`, `responseID`, `commentID`, `author`, `discussionType`, `like`)
    }

    open func discussionReportToggle(courseID: String, threadID: String, responseID: String?, commentID: String?, author: String, discussionType: String, report: Bool) {
        addInvocation(.m_discussionReportToggle__courseID_courseIDthreadID_threadIDresponseID_responseIDcommentID_commentIDauthor_authordiscussionType_discussionTypereport_report(Parameter<String>.value(`courseID`), Parameter<String>.value(`threadID`), Parameter<String?>.value(`responseID`), Parameter<String?>.value(`commentID`), Parameter<String>.value(`author`), Parameter<String>.value(`discussionType`), Parameter<Bool>.value(`report`)))
		let perform = methodPerformValue(.m_discussionReportToggle__courseID_courseIDthreadID_threadIDresponseID_responseIDcommentID_commentIDauthor_authordiscussionType_discussionTypereport_report(Parameter<String>.value(`courseID`), Parameter<String>.value(`threadID`), Parameter<String?>.value(`responseID`), Parameter<String?>.value(`commentID`), Parameter<String>.value(`author`), Parameter<String>.value(`discussionType`), Parameter<Bool>.value(`report`))) as? (String, String, String?, String?, String, String, Bool) -> Void
		perform?(`courseID`, `threadID`, `responseID`, `commentID`, `author`, `discussionType`, `report`)
    }


    fileprivate enum MethodType {
        case m_discussionAllPostsClicked__courseId_courseIdcourseName_courseName(Parameter<String>, Parameter<String>)
        case m_discussionFollowingClicked__courseId_courseIdcourseName_courseName(Parameter<String>, Parameter<String>)
        case m_discussionTopicClicked__courseId_courseIdcourseName_courseNametopicId_topicIdtopicName_topicName(Parameter<String>, Parameter<String>, Parameter<String>, Parameter<String>)
        case m_discussionCreateNewPost__courseID_courseIDtopicID_topicIDpostType_postTypefollowPost_followPostauthor_author(Parameter<String>, Parameter<String>, Parameter<String>, Parameter<Bool>, Parameter<String>)
        case m_discussionResponseAdded__courseID_courseIDthreadID_threadIDresponseID_responseIDauthor_author(Parameter<String>, Parameter<String>, Parameter<String>, Parameter<String>)
        case m_discussionCommentAdded__courseID_courseIDthreadID_threadIDresponseID_responseIDcommentID_commentIDauthor_author(Parameter<String>, Parameter<String>, Parameter<String>, Parameter<String>, Parameter<String>)
        case m_discussionFollowToggle__courseID_courseIDthreadID_threadIDauthor_authorfollow_follow(Parameter<String>, Parameter<String>, Parameter<String>, Parameter<Bool>)
        case m_discussionLikeToggle__courseID_courseIDthreadID_threadIDresponseID_responseIDcommentID_commentIDauthor_authordiscussionType_discussionTypelike_like(Parameter<String>, Parameter<String>, Parameter<String?>, Parameter<String?>, Parameter<String>, Parameter<String>, Parameter<Bool>)
        case m_discussionReportToggle__courseID_courseIDthreadID_threadIDresponseID_responseIDcommentID_commentIDauthor_authordiscussionType_discussionTypereport_report(Parameter<String>, Parameter<String>, Parameter<String?>, Parameter<String?>, Parameter<String>, Parameter<String>, Parameter<Bool>)

        static func compareParameters(lhs: MethodType, rhs: MethodType, matcher: Matcher) -> Matcher.ComparisonResult {
            switch (lhs, rhs) {
            case (.m_discussionAllPostsClicked__courseId_courseIdcourseName_courseName(let lhsCourseid, let lhsCoursename), .m_discussionAllPostsClicked__courseId_courseIdcourseName_courseName(let rhsCourseid, let rhsCoursename)):
				var results: [Matcher.ParameterComparisonResult] = []
				results.append(Matcher.ParameterComparisonResult(Parameter.compare(lhs: lhsCourseid, rhs: rhsCourseid, with: matcher), lhsCourseid, rhsCourseid, "courseId"))
				results.append(Matcher.ParameterComparisonResult(Parameter.compare(lhs: lhsCoursename, rhs: rhsCoursename, with: matcher), lhsCoursename, rhsCoursename, "courseName"))
				return Matcher.ComparisonResult(results)

            case (.m_discussionFollowingClicked__courseId_courseIdcourseName_courseName(let lhsCourseid, let lhsCoursename), .m_discussionFollowingClicked__courseId_courseIdcourseName_courseName(let rhsCourseid, let rhsCoursename)):
				var results: [Matcher.ParameterComparisonResult] = []
				results.append(Matcher.ParameterComparisonResult(Parameter.compare(lhs: lhsCourseid, rhs: rhsCourseid, with: matcher), lhsCourseid, rhsCourseid, "courseId"))
				results.append(Matcher.ParameterComparisonResult(Parameter.compare(lhs: lhsCoursename, rhs: rhsCoursename, with: matcher), lhsCoursename, rhsCoursename, "courseName"))
				return Matcher.ComparisonResult(results)

            case (.m_discussionTopicClicked__courseId_courseIdcourseName_courseNametopicId_topicIdtopicName_topicName(let lhsCourseid, let lhsCoursename, let lhsTopicid, let lhsTopicname), .m_discussionTopicClicked__courseId_courseIdcourseName_courseNametopicId_topicIdtopicName_topicName(let rhsCourseid, let rhsCoursename, let rhsTopicid, let rhsTopicname)):
				var results: [Matcher.ParameterComparisonResult] = []
				results.append(Matcher.ParameterComparisonResult(Parameter.compare(lhs: lhsCourseid, rhs: rhsCourseid, with: matcher), lhsCourseid, rhsCourseid, "courseId"))
				results.append(Matcher.ParameterComparisonResult(Parameter.compare(lhs: lhsCoursename, rhs: rhsCoursename, with: matcher), lhsCoursename, rhsCoursename, "courseName"))
				results.append(Matcher.ParameterComparisonResult(Parameter.compare(lhs: lhsTopicid, rhs: rhsTopicid, with: matcher), lhsTopicid, rhsTopicid, "topicId"))
				results.append(Matcher.ParameterComparisonResult(Parameter.compare(lhs: lhsTopicname, rhs: rhsTopicname, with: matcher), lhsTopicname, rhsTopicname, "topicName"))
				return Matcher.ComparisonResult(results)

            case (.m_discussionCreateNewPost__courseID_courseIDtopicID_topicIDpostType_postTypefollowPost_followPostauthor_author(let lhsCourseid, let lhsTopicid, let lhsPosttype, let lhsFollowpost, let lhsAuthor), .m_discussionCreateNewPost__courseID_courseIDtopicID_topicIDpostType_postTypefollowPost_followPostauthor_author(let rhsCourseid, let rhsTopicid, let rhsPosttype, let rhsFollowpost, let rhsAuthor)):
				var results: [Matcher.ParameterComparisonResult] = []
				results.append(Matcher.ParameterComparisonResult(Parameter.compare(lhs: lhsCourseid, rhs: rhsCourseid, with: matcher), lhsCourseid, rhsCourseid, "courseID"))
				results.append(Matcher.ParameterComparisonResult(Parameter.compare(lhs: lhsTopicid, rhs: rhsTopicid, with: matcher), lhsTopicid, rhsTopicid, "topicID"))
				results.append(Matcher.ParameterComparisonResult(Parameter.compare(lhs: lhsPosttype, rhs: rhsPosttype, with: matcher), lhsPosttype, rhsPosttype, "postType"))
				results.append(Matcher.ParameterComparisonResult(Parameter.compare(lhs: lhsFollowpost, rhs: rhsFollowpost, with: matcher), lhsFollowpost, rhsFollowpost, "followPost"))
				results.append(Matcher.ParameterComparisonResult(Parameter.compare(lhs: lhsAuthor, rhs: rhsAuthor, with: matcher), lhsAuthor, rhsAuthor, "author"))
				return Matcher.ComparisonResult(results)

            case (.m_discussionResponseAdded__courseID_courseIDthreadID_threadIDresponseID_responseIDauthor_author(let lhsCourseid, let lhsThreadid, let lhsResponseid, let lhsAuthor), .m_discussionResponseAdded__courseID_courseIDthreadID_threadIDresponseID_responseIDauthor_author(let rhsCourseid, let rhsThreadid, let rhsResponseid, let rhsAuthor)):
				var results: [Matcher.ParameterComparisonResult] = []
				results.append(Matcher.ParameterComparisonResult(Parameter.compare(lhs: lhsCourseid, rhs: rhsCourseid, with: matcher), lhsCourseid, rhsCourseid, "courseID"))
				results.append(Matcher.ParameterComparisonResult(Parameter.compare(lhs: lhsThreadid, rhs: rhsThreadid, with: matcher), lhsThreadid, rhsThreadid, "threadID"))
				results.append(Matcher.ParameterComparisonResult(Parameter.compare(lhs: lhsResponseid, rhs: rhsResponseid, with: matcher), lhsResponseid, rhsResponseid, "responseID"))
				results.append(Matcher.ParameterComparisonResult(Parameter.compare(lhs: lhsAuthor, rhs: rhsAuthor, with: matcher), lhsAuthor, rhsAuthor, "author"))
				return Matcher.ComparisonResult(results)

            case (.m_discussionCommentAdded__courseID_courseIDthreadID_threadIDresponseID_responseIDcommentID_commentIDauthor_author(let lhsCourseid, let lhsThreadid, let lhsResponseid, let lhsCommentid, let lhsAuthor), .m_discussionCommentAdded__courseID_courseIDthreadID_threadIDresponseID_responseIDcommentID_commentIDauthor_author(let rhsCourseid, let rhsThreadid, let rhsResponseid, let rhsCommentid, let rhsAuthor)):
				var results: [Matcher.ParameterComparisonResult] = []
				results.append(Matcher.ParameterComparisonResult(Parameter.compare(lhs: lhsCourseid, rhs: rhsCourseid, with: matcher), lhsCourseid, rhsCourseid, "courseID"))
				results.append(Matcher.ParameterComparisonResult(Parameter.compare(lhs: lhsThreadid, rhs: rhsThreadid, with: matcher), lhsThreadid, rhsThreadid, "threadID"))
				results.append(Matcher.ParameterComparisonResult(Parameter.compare(lhs: lhsResponseid, rhs: rhsResponseid, with: matcher), lhsResponseid, rhsResponseid, "responseID"))
				results.append(Matcher.ParameterComparisonResult(Parameter.compare(lhs: lhsCommentid, rhs: rhsCommentid, with: matcher), lhsCommentid, rhsCommentid, "commentID"))
				results.append(Matcher.ParameterComparisonResult(Parameter.compare(lhs: lhsAuthor, rhs: rhsAuthor, with: matcher), lhsAuthor, rhsAuthor, "author"))
				return Matcher.ComparisonResult(results)

            case (.m_discussionFollowToggle__courseID_courseIDthreadID_threadIDauthor_authorfollow_follow(let lhsCourseid, let lhsThreadid, let lhsAuthor, let lhsFollow), .m_discussionFollowToggle__courseID_courseIDthreadID_threadIDauthor_authorfollow_follow(let rhsCourseid, let rhsThreadid, let rhsAuthor, let rhsFollow)):
				var results: [Matcher.ParameterComparisonResult] = []
				results.append(Matcher.ParameterComparisonResult(Parameter.compare(lhs: lhsCourseid, rhs: rhsCourseid, with: matcher), lhsCourseid, rhsCourseid, "courseID"))
				results.append(Matcher.ParameterComparisonResult(Parameter.compare(lhs: lhsThreadid, rhs: rhsThreadid, with: matcher), lhsThreadid, rhsThreadid, "threadID"))
				results.append(Matcher.ParameterComparisonResult(Parameter.compare(lhs: lhsAuthor, rhs: rhsAuthor, with: matcher), lhsAuthor, rhsAuthor, "author"))
				results.append(Matcher.ParameterComparisonResult(Parameter.compare(lhs: lhsFollow, rhs: rhsFollow, with: matcher), lhsFollow, rhsFollow, "follow"))
				return Matcher.ComparisonResult(results)

            case (.m_discussionLikeToggle__courseID_courseIDthreadID_threadIDresponseID_responseIDcommentID_commentIDauthor_authordiscussionType_discussionTypelike_like(let lhsCourseid, let lhsThreadid, let lhsResponseid, let lhsCommentid, let lhsAuthor, let lhsDiscussiontype, let lhsLike), .m_discussionLikeToggle__courseID_courseIDthreadID_threadIDresponseID_responseIDcommentID_commentIDauthor_authordiscussionType_discussionTypelike_like(let rhsCourseid, let rhsThreadid, let rhsResponseid, let rhsCommentid, let rhsAuthor, let rhsDiscussiontype, let rhsLike)):
				var results: [Matcher.ParameterComparisonResult] = []
				results.append(Matcher.ParameterComparisonResult(Parameter.compare(lhs: lhsCourseid, rhs: rhsCourseid, with: matcher), lhsCourseid, rhsCourseid, "courseID"))
				results.append(Matcher.ParameterComparisonResult(Parameter.compare(lhs: lhsThreadid, rhs: rhsThreadid, with: matcher), lhsThreadid, rhsThreadid, "threadID"))
				results.append(Matcher.ParameterComparisonResult(Parameter.compare(lhs: lhsResponseid, rhs: rhsResponseid, with: matcher), lhsResponseid, rhsResponseid, "responseID"))
				results.append(Matcher.ParameterComparisonResult(Parameter.compare(lhs: lhsCommentid, rhs: rhsCommentid, with: matcher), lhsCommentid, rhsCommentid, "commentID"))
				results.append(Matcher.ParameterComparisonResult(Parameter.compare(lhs: lhsAuthor, rhs: rhsAuthor, with: matcher), lhsAuthor, rhsAuthor, "author"))
				results.append(Matcher.ParameterComparisonResult(Parameter.compare(lhs: lhsDiscussiontype, rhs: rhsDiscussiontype, with: matcher), lhsDiscussiontype, rhsDiscussiontype, "discussionType"))
				results.append(Matcher.ParameterComparisonResult(Parameter.compare(lhs: lhsLike, rhs: rhsLike, with: matcher), lhsLike, rhsLike, "like"))
				return Matcher.ComparisonResult(results)

            case (.m_discussionReportToggle__courseID_courseIDthreadID_threadIDresponseID_responseIDcommentID_commentIDauthor_authordiscussionType_discussionTypereport_report(let lhsCourseid, let lhsThreadid, let lhsResponseid, let lhsCommentid, let lhsAuthor, let lhsDiscussiontype, let lhsReport), .m_discussionReportToggle__courseID_courseIDthreadID_threadIDresponseID_responseIDcommentID_commentIDauthor_authordiscussionType_discussionTypereport_report(let rhsCourseid, let rhsThreadid, let rhsResponseid, let rhsCommentid, let rhsAuthor, let rhsDiscussiontype, let rhsReport)):
				var results: [Matcher.ParameterComparisonResult] = []
				results.append(Matcher.ParameterComparisonResult(Parameter.compare(lhs: lhsCourseid, rhs: rhsCourseid, with: matcher), lhsCourseid, rhsCourseid, "courseID"))
				results.append(Matcher.ParameterComparisonResult(Parameter.compare(lhs: lhsThreadid, rhs: rhsThreadid, with: matcher), lhsThreadid, rhsThreadid, "threadID"))
				results.append(Matcher.ParameterComparisonResult(Parameter.compare(lhs: lhsResponseid, rhs: rhsResponseid, with: matcher), lhsResponseid, rhsResponseid, "responseID"))
				results.append(Matcher.ParameterComparisonResult(Parameter.compare(lhs: lhsCommentid, rhs: rhsCommentid, with: matcher), lhsCommentid, rhsCommentid, "commentID"))
				results.append(Matcher.ParameterComparisonResult(Parameter.compare(lhs: lhsAuthor, rhs: rhsAuthor, with: matcher), lhsAuthor, rhsAuthor, "author"))
				results.append(Matcher.ParameterComparisonResult(Parameter.compare(lhs: lhsDiscussiontype, rhs: rhsDiscussiontype, with: matcher), lhsDiscussiontype, rhsDiscussiontype, "discussionType"))
				results.append(Matcher.ParameterComparisonResult(Parameter.compare(lhs: lhsReport, rhs: rhsReport, with: matcher), lhsReport, rhsReport, "report"))
				return Matcher.ComparisonResult(results)
            default: return .none
            }
        }

        func intValue() -> Int {
            switch self {
            case let .m_discussionAllPostsClicked__courseId_courseIdcourseName_courseName(p0, p1): return p0.intValue + p1.intValue
            case let .m_discussionFollowingClicked__courseId_courseIdcourseName_courseName(p0, p1): return p0.intValue + p1.intValue
            case let .m_discussionTopicClicked__courseId_courseIdcourseName_courseNametopicId_topicIdtopicName_topicName(p0, p1, p2, p3): return p0.intValue + p1.intValue + p2.intValue + p3.intValue
            case let .m_discussionCreateNewPost__courseID_courseIDtopicID_topicIDpostType_postTypefollowPost_followPostauthor_author(p0, p1, p2, p3, p4): return p0.intValue + p1.intValue + p2.intValue + p3.intValue + p4.intValue
            case let .m_discussionResponseAdded__courseID_courseIDthreadID_threadIDresponseID_responseIDauthor_author(p0, p1, p2, p3): return p0.intValue + p1.intValue + p2.intValue + p3.intValue
            case let .m_discussionCommentAdded__courseID_courseIDthreadID_threadIDresponseID_responseIDcommentID_commentIDauthor_author(p0, p1, p2, p3, p4): return p0.intValue + p1.intValue + p2.intValue + p3.intValue + p4.intValue
            case let .m_discussionFollowToggle__courseID_courseIDthreadID_threadIDauthor_authorfollow_follow(p0, p1, p2, p3): return p0.intValue + p1.intValue + p2.intValue + p3.intValue
            case let .m_discussionLikeToggle__courseID_courseIDthreadID_threadIDresponseID_responseIDcommentID_commentIDauthor_authordiscussionType_discussionTypelike_like(p0, p1, p2, p3, p4, p5, p6): return p0.intValue + p1.intValue + p2.intValue + p3.intValue + p4.intValue + p5.intValue + p6.intValue
            case let .m_discussionReportToggle__courseID_courseIDthreadID_threadIDresponseID_responseIDcommentID_commentIDauthor_authordiscussionType_discussionTypereport_report(p0, p1, p2, p3, p4, p5, p6): return p0.intValue + p1.intValue + p2.intValue + p3.intValue + p4.intValue + p5.intValue + p6.intValue
            }
        }
        func assertionName() -> String {
            switch self {
            case .m_discussionAllPostsClicked__courseId_courseIdcourseName_courseName: return ".discussionAllPostsClicked(courseId:courseName:)"
            case .m_discussionFollowingClicked__courseId_courseIdcourseName_courseName: return ".discussionFollowingClicked(courseId:courseName:)"
            case .m_discussionTopicClicked__courseId_courseIdcourseName_courseNametopicId_topicIdtopicName_topicName: return ".discussionTopicClicked(courseId:courseName:topicId:topicName:)"
            case .m_discussionCreateNewPost__courseID_courseIDtopicID_topicIDpostType_postTypefollowPost_followPostauthor_author: return ".discussionCreateNewPost(courseID:topicID:postType:followPost:author:)"
            case .m_discussionResponseAdded__courseID_courseIDthreadID_threadIDresponseID_responseIDauthor_author: return ".discussionResponseAdded(courseID:threadID:responseID:author:)"
            case .m_discussionCommentAdded__courseID_courseIDthreadID_threadIDresponseID_responseIDcommentID_commentIDauthor_author: return ".discussionCommentAdded(courseID:threadID:responseID:commentID:author:)"
            case .m_discussionFollowToggle__courseID_courseIDthreadID_threadIDauthor_authorfollow_follow: return ".discussionFollowToggle(courseID:threadID:author:follow:)"
            case .m_discussionLikeToggle__courseID_courseIDthreadID_threadIDresponseID_responseIDcommentID_commentIDauthor_authordiscussionType_discussionTypelike_like: return ".discussionLikeToggle(courseID:threadID:responseID:commentID:author:discussionType:like:)"
            case .m_discussionReportToggle__courseID_courseIDthreadID_threadIDresponseID_responseIDcommentID_commentIDauthor_authordiscussionType_discussionTypereport_report: return ".discussionReportToggle(courseID:threadID:responseID:commentID:author:discussionType:report:)"
            }
        }
    }

    open class Given: StubbedMethod {
        fileprivate var method: MethodType

        private init(method: MethodType, products: [StubProduct]) {
            self.method = method
            super.init(products)
        }


    }

    public struct Verify {
        fileprivate var method: MethodType

        public static func discussionAllPostsClicked(courseId: Parameter<String>, courseName: Parameter<String>) -> Verify { return Verify(method: .m_discussionAllPostsClicked__courseId_courseIdcourseName_courseName(`courseId`, `courseName`))}
        public static func discussionFollowingClicked(courseId: Parameter<String>, courseName: Parameter<String>) -> Verify { return Verify(method: .m_discussionFollowingClicked__courseId_courseIdcourseName_courseName(`courseId`, `courseName`))}
        public static func discussionTopicClicked(courseId: Parameter<String>, courseName: Parameter<String>, topicId: Parameter<String>, topicName: Parameter<String>) -> Verify { return Verify(method: .m_discussionTopicClicked__courseId_courseIdcourseName_courseNametopicId_topicIdtopicName_topicName(`courseId`, `courseName`, `topicId`, `topicName`))}
        public static func discussionCreateNewPost(courseID: Parameter<String>, topicID: Parameter<String>, postType: Parameter<String>, followPost: Parameter<Bool>, author: Parameter<String>) -> Verify { return Verify(method: .m_discussionCreateNewPost__courseID_courseIDtopicID_topicIDpostType_postTypefollowPost_followPostauthor_author(`courseID`, `topicID`, `postType`, `followPost`, `author`))}
        public static func discussionResponseAdded(courseID: Parameter<String>, threadID: Parameter<String>, responseID: Parameter<String>, author: Parameter<String>) -> Verify { return Verify(method: .m_discussionResponseAdded__courseID_courseIDthreadID_threadIDresponseID_responseIDauthor_author(`courseID`, `threadID`, `responseID`, `author`))}
        public static func discussionCommentAdded(courseID: Parameter<String>, threadID: Parameter<String>, responseID: Parameter<String>, commentID: Parameter<String>, author: Parameter<String>) -> Verify { return Verify(method: .m_discussionCommentAdded__courseID_courseIDthreadID_threadIDresponseID_responseIDcommentID_commentIDauthor_author(`courseID`, `threadID`, `responseID`, `commentID`, `author`))}
        public static func discussionFollowToggle(courseID: Parameter<String>, threadID: Parameter<String>, author: Parameter<String>, follow: Parameter<Bool>) -> Verify { return Verify(method: .m_discussionFollowToggle__courseID_courseIDthreadID_threadIDauthor_authorfollow_follow(`courseID`, `threadID`, `author`, `follow`))}
        public static func discussionLikeToggle(courseID: Parameter<String>, threadID: Parameter<String>, responseID: Parameter<String?>, commentID: Parameter<String?>, author: Parameter<String>, discussionType: Parameter<String>, like: Parameter<Bool>) -> Verify { return Verify(method: .m_discussionLikeToggle__courseID_courseIDthreadID_threadIDresponseID_responseIDcommentID_commentIDauthor_authordiscussionType_discussionTypelike_like(`courseID`, `threadID`, `responseID`, `commentID`, `author`, `discussionType`, `like`))}
        public static func discussionReportToggle(courseID: Parameter<String>, threadID: Parameter<String>, responseID: Parameter<String?>, commentID: Parameter<String?>, author: Parameter<String>, discussionType: Parameter<String>, report: Parameter<Bool>) -> Verify { return Verify(method: .m_discussionReportToggle__courseID_courseIDthreadID_threadIDresponseID_responseIDcommentID_commentIDauthor_authordiscussionType_discussionTypereport_report(`courseID`, `threadID`, `responseID`, `commentID`, `author`, `discussionType`, `report`))}
    }

    public struct Perform {
        fileprivate var method: MethodType
        var performs: Any

        public static func discussionAllPostsClicked(courseId: Parameter<String>, courseName: Parameter<String>, perform: @escaping (String, String) -> Void) -> Perform {
            return Perform(method: .m_discussionAllPostsClicked__courseId_courseIdcourseName_courseName(`courseId`, `courseName`), performs: perform)
        }
        public static func discussionFollowingClicked(courseId: Parameter<String>, courseName: Parameter<String>, perform: @escaping (String, String) -> Void) -> Perform {
            return Perform(method: .m_discussionFollowingClicked__courseId_courseIdcourseName_courseName(`courseId`, `courseName`), performs: perform)
        }
        public static func discussionTopicClicked(courseId: Parameter<String>, courseName: Parameter<String>, topicId: Parameter<String>, topicName: Parameter<String>, perform: @escaping (String, String, String, String) -> Void) -> Perform {
            return Perform(method: .m_discussionTopicClicked__courseId_courseIdcourseName_courseNametopicId_topicIdtopicName_topicName(`courseId`, `courseName`, `topicId`, `topicName`), performs: perform)
        }
        public static func discussionCreateNewPost(courseID: Parameter<String>, topicID: Parameter<String>, postType: Parameter<String>, followPost: Parameter<Bool>, author: Parameter<String>, perform: @escaping (String, String, String, Bool, String) -> Void) -> Perform {
            return Perform(method: .m_discussionCreateNewPost__courseID_courseIDtopicID_topicIDpostType_postTypefollowPost_followPostauthor_author(`courseID`, `topicID`, `postType`, `followPost`, `author`), performs: perform)
        }
        public static func discussionResponseAdded(courseID: Parameter<String>, threadID: Parameter<String>, responseID: Parameter<String>, author: Parameter<String>, perform: @escaping (String, String, String, String) -> Void) -> Perform {
            return Perform(method: .m_discussionResponseAdded__courseID_courseIDthreadID_threadIDresponseID_responseIDauthor_author(`courseID`, `threadID`, `responseID`, `author`), performs: perform)
        }
        public static func discussionCommentAdded(courseID: Parameter<String>, threadID: Parameter<String>, responseID: Parameter<String>, commentID: Parameter<String>, author: Parameter<String>, perform: @escaping (String, String, String, String, String) -> Void) -> Perform {
            return Perform(method: .m_discussionCommentAdded__courseID_courseIDthreadID_threadIDresponseID_responseIDcommentID_commentIDauthor_author(`courseID`, `threadID`, `responseID`, `commentID`, `author`), performs: perform)
        }
        public static func discussionFollowToggle(courseID: Parameter<String>, threadID: Parameter<String>, author: Parameter<String>, follow: Parameter<Bool>, perform: @escaping (String, String, String, Bool) -> Void) -> Perform {
            return Perform(method: .m_discussionFollowToggle__courseID_courseIDthreadID_threadIDauthor_authorfollow_follow(`courseID`, `threadID`, `author`, `follow`), performs: perform)
        }
        public static func discussionLikeToggle(courseID: Parameter<String>, threadID: Parameter<String>, responseID: Parameter<String?>, commentID: Parameter<String?>, author: Parameter<String>, discussionType: Parameter<String>, like: Parameter<Bool>, perform: @escaping (String, String, String?, String?, String, String, Bool) -> Void) -> Perform {
            return Perform(method: .m_discussionLikeToggle__courseID_courseIDthreadID_threadIDresponseID_responseIDcommentID_commentIDauthor_authordiscussionType_discussionTypelike_like(`courseID`, `threadID`, `responseID`, `commentID`, `author`, `discussionType`, `like`), performs: perform)
        }
        public static func discussionReportToggle(courseID: Parameter<String>, threadID: Parameter<String>, responseID: Parameter<String?>, commentID: Parameter<String?>, author: Parameter<String>, discussionType: Parameter<String>, report: Parameter<Bool>, perform: @escaping (String, String, String?, String?, String, String, Bool) -> Void) -> Perform {
            return Perform(method: .m_discussionReportToggle__courseID_courseIDthreadID_threadIDresponseID_responseIDcommentID_commentIDauthor_authordiscussionType_discussionTypereport_report(`courseID`, `threadID`, `responseID`, `commentID`, `author`, `discussionType`, `report`), performs: perform)
        }
    }

    public func given(_ method: Given) {
        methodReturnValues.append(method)
    }

    public func perform(_ method: Perform) {
        methodPerformValues.append(method)
        methodPerformValues.sort { $0.method.intValue() < $1.method.intValue() }
    }

    public func verify(_ method: Verify, count: Count = Count.moreOrEqual(to: 1), file: StaticString = #file, line: UInt = #line) {
        let fullMatches = matchingCalls(method, file: file, line: line)
        let success = count.matches(fullMatches)
        let assertionName = method.method.assertionName()
        let feedback: String = {
            guard !success else { return "" }
            return Utils.closestCallsMessage(
                for: self.invocations.map { invocation in
                    matcher.set(file: file, line: line)
                    defer { matcher.clearFileAndLine() }
                    return MethodType.compareParameters(lhs: invocation, rhs: method.method, matcher: matcher)
                },
                name: assertionName
            )
        }()
        MockyAssert(success, "Expected: \(count) invocations of `\(assertionName)`, but was: \(fullMatches).\(feedback)", file: file, line: line)
    }

    private func addInvocation(_ call: MethodType) {
        self.queue.sync { invocations.append(call) }
    }
    private func methodReturnValue(_ method: MethodType) throws -> StubProduct {
        matcher.set(file: self.file, line: self.line)
        defer { matcher.clearFileAndLine() }
        let candidates = sequencingPolicy.sorted(methodReturnValues, by: { $0.method.intValue() > $1.method.intValue() })
        let matched = candidates.first(where: { $0.isValid && MethodType.compareParameters(lhs: $0.method, rhs: method, matcher: matcher).isFullMatch })
        guard let product = matched?.getProduct(policy: self.stubbingPolicy) else { throw MockError.notStubed }
        return product
    }
    private func methodPerformValue(_ method: MethodType) -> Any? {
        matcher.set(file: self.file, line: self.line)
        defer { matcher.clearFileAndLine() }
        let matched = methodPerformValues.reversed().first { MethodType.compareParameters(lhs: $0.method, rhs: method, matcher: matcher).isFullMatch }
        return matched?.performs
    }
    private func matchingCalls(_ method: MethodType, file: StaticString?, line: UInt?) -> [MethodType] {
        matcher.set(file: file ?? self.file, line: line ?? self.line)
        defer { matcher.clearFileAndLine() }
        return invocations.filter { MethodType.compareParameters(lhs: $0, rhs: method, matcher: matcher).isFullMatch }
    }
    private func matchingCalls(_ method: Verify, file: StaticString?, line: UInt?) -> Int {
        return matchingCalls(method.method, file: file, line: line).count
    }
    private func givenGetterValue<T>(_ method: MethodType, _ message: String) -> T {
        do {
            return try methodReturnValue(method).casted()
        } catch {
            onFatalFailure(message)
            Failure(message)
        }
    }
    private func optionalGivenGetterValue<T>(_ method: MethodType, _ message: String) -> T? {
        do {
            return try methodReturnValue(method).casted()
        } catch {
            return nil
        }
    }
    private func onFatalFailure(_ message: String) {
        guard let file = self.file, let line = self.line else { return } // Let if fail if cannot handle gratefully
        SwiftyMockyTestObserver.handleFatalError(message: message, file: file, line: line)
    }
}

// MARK: - DiscussionInteractorProtocol

open class DiscussionInteractorProtocolMock: DiscussionInteractorProtocol, Mock {
    public init(sequencing sequencingPolicy: SequencingPolicy = .lastWrittenResolvedFirst, stubbing stubbingPolicy: StubbingPolicy = .wrap, file: StaticString = #file, line: UInt = #line) {
        SwiftyMockyTestObserver.setup()
        self.sequencingPolicy = sequencingPolicy
        self.stubbingPolicy = stubbingPolicy
        self.file = file
        self.line = line
    }

    var matcher: Matcher = Matcher.default
    var stubbingPolicy: StubbingPolicy = .wrap
    var sequencingPolicy: SequencingPolicy = .lastWrittenResolvedFirst

    private var queue = DispatchQueue(label: "com.swiftymocky.invocations", qos: .userInteractive)
    private var invocations: [MethodType] = []
    private var methodReturnValues: [Given] = []
    private var methodPerformValues: [Perform] = []
    private var file: StaticString?
    private var line: UInt?

    public typealias PropertyStub = Given
    public typealias MethodStub = Given
    public typealias SubscriptStub = Given

    /// Convenience method - call setupMock() to extend debug information when failure occurs
    public func setupMock(file: StaticString = #file, line: UInt = #line) {
        self.file = file
        self.line = line
    }

    /// Clear mock internals. You can specify what to reset (invocations aka verify, givens or performs) or leave it empty to clear all mock internals
    public func resetMock(_ scopes: MockScope...) {
        let scopes: [MockScope] = scopes.isEmpty ? [.invocation, .given, .perform] : scopes
        if scopes.contains(.invocation) { invocations = [] }
        if scopes.contains(.given) { methodReturnValues = [] }
        if scopes.contains(.perform) { methodPerformValues = [] }
    }





    open func getCourseDiscussionInfo(courseID: String) throws -> DiscussionInfo {
        addInvocation(.m_getCourseDiscussionInfo__courseID_courseID(Parameter<String>.value(`courseID`)))
		let perform = methodPerformValue(.m_getCourseDiscussionInfo__courseID_courseID(Parameter<String>.value(`courseID`))) as? (String) -> Void
		perform?(`courseID`)
		var __value: DiscussionInfo
		do {
		    __value = try methodReturnValue(.m_getCourseDiscussionInfo__courseID_courseID(Parameter<String>.value(`courseID`))).casted()
		} catch MockError.notStubed {
			onFatalFailure("Stub return value not specified for getCourseDiscussionInfo(courseID: String). Use given")
			Failure("Stub return value not specified for getCourseDiscussionInfo(courseID: String). Use given")
		} catch {
		    throw error
		}
		return __value
    }

    open func getThreadsList(courseID: String, type: ThreadType, sort: SortType, filter: ThreadsFilter, page: Int) throws -> ThreadLists {
        addInvocation(.m_getThreadsList__courseID_courseIDtype_typesort_sortfilter_filterpage_page(Parameter<String>.value(`courseID`), Parameter<ThreadType>.value(`type`), Parameter<SortType>.value(`sort`), Parameter<ThreadsFilter>.value(`filter`), Parameter<Int>.value(`page`)))
		let perform = methodPerformValue(.m_getThreadsList__courseID_courseIDtype_typesort_sortfilter_filterpage_page(Parameter<String>.value(`courseID`), Parameter<ThreadType>.value(`type`), Parameter<SortType>.value(`sort`), Parameter<ThreadsFilter>.value(`filter`), Parameter<Int>.value(`page`))) as? (String, ThreadType, SortType, ThreadsFilter, Int) -> Void
		perform?(`courseID`, `type`, `sort`, `filter`, `page`)
		var __value: ThreadLists
		do {
		    __value = try methodReturnValue(.m_getThreadsList__courseID_courseIDtype_typesort_sortfilter_filterpage_page(Parameter<String>.value(`courseID`), Parameter<ThreadType>.value(`type`), Parameter<SortType>.value(`sort`), Parameter<ThreadsFilter>.value(`filter`), Parameter<Int>.value(`page`))).casted()
		} catch MockError.notStubed {
			onFatalFailure("Stub return value not specified for getThreadsList(courseID: String, type: ThreadType, sort: SortType, filter: ThreadsFilter, page: Int). Use given")
			Failure("Stub return value not specified for getThreadsList(courseID: String, type: ThreadType, sort: SortType, filter: ThreadsFilter, page: Int). Use given")
		} catch {
		    throw error
		}
		return __value
    }

    open func getTopics(courseID: String) throws -> Topics {
        addInvocation(.m_getTopics__courseID_courseID(Parameter<String>.value(`courseID`)))
		let perform = methodPerformValue(.m_getTopics__courseID_courseID(Parameter<String>.value(`courseID`))) as? (String) -> Void
		perform?(`courseID`)
		var __value: Topics
		do {
		    __value = try methodReturnValue(.m_getTopics__courseID_courseID(Parameter<String>.value(`courseID`))).casted()
		} catch MockError.notStubed {
			onFatalFailure("Stub return value not specified for getTopics(courseID: String). Use given")
			Failure("Stub return value not specified for getTopics(courseID: String). Use given")
		} catch {
		    throw error
		}
		return __value
    }

    open func getTopic(courseID: String, topicID: String) throws -> Topics {
        addInvocation(.m_getTopic__courseID_courseIDtopicID_topicID(Parameter<String>.value(`courseID`), Parameter<String>.value(`topicID`)))
		let perform = methodPerformValue(.m_getTopic__courseID_courseIDtopicID_topicID(Parameter<String>.value(`courseID`), Parameter<String>.value(`topicID`))) as? (String, String) -> Void
		perform?(`courseID`, `topicID`)
		var __value: Topics
		do {
		    __value = try methodReturnValue(.m_getTopic__courseID_courseIDtopicID_topicID(Parameter<String>.value(`courseID`), Parameter<String>.value(`topicID`))).casted()
		} catch MockError.notStubed {
			onFatalFailure("Stub return value not specified for getTopic(courseID: String, topicID: String). Use given")
			Failure("Stub return value not specified for getTopic(courseID: String, topicID: String). Use given")
		} catch {
		    throw error
		}
		return __value
    }

    open func searchThreads(courseID: String, searchText: String, pageNumber: Int) throws -> ThreadLists {
        addInvocation(.m_searchThreads__courseID_courseIDsearchText_searchTextpageNumber_pageNumber(Parameter<String>.value(`courseID`), Parameter<String>.value(`searchText`), Parameter<Int>.value(`pageNumber`)))
		let perform = methodPerformValue(.m_searchThreads__courseID_courseIDsearchText_searchTextpageNumber_pageNumber(Parameter<String>.value(`courseID`), Parameter<String>.value(`searchText`), Parameter<Int>.value(`pageNumber`))) as? (String, String, Int) -> Void
		perform?(`courseID`, `searchText`, `pageNumber`)
		var __value: ThreadLists
		do {
		    __value = try methodReturnValue(.m_searchThreads__courseID_courseIDsearchText_searchTextpageNumber_pageNumber(Parameter<String>.value(`courseID`), Parameter<String>.value(`searchText`), Parameter<Int>.value(`pageNumber`))).casted()
		} catch MockError.notStubed {
			onFatalFailure("Stub return value not specified for searchThreads(courseID: String, searchText: String, pageNumber: Int). Use given")
			Failure("Stub return value not specified for searchThreads(courseID: String, searchText: String, pageNumber: Int). Use given")
		} catch {
		    throw error
		}
		return __value
    }

    open func getThread(threadID: String) throws -> UserThread {
        addInvocation(.m_getThread__threadID_threadID(Parameter<String>.value(`threadID`)))
		let perform = methodPerformValue(.m_getThread__threadID_threadID(Parameter<String>.value(`threadID`))) as? (String) -> Void
		perform?(`threadID`)
		var __value: UserThread
		do {
		    __value = try methodReturnValue(.m_getThread__threadID_threadID(Parameter<String>.value(`threadID`))).casted()
		} catch MockError.notStubed {
			onFatalFailure("Stub return value not specified for getThread(threadID: String). Use given")
			Failure("Stub return value not specified for getThread(threadID: String). Use given")
		} catch {
		    throw error
		}
		return __value
    }

    open func getDiscussionComments(threadID: String, page: Int) throws -> ([UserComment], Pagination) {
        addInvocation(.m_getDiscussionComments__threadID_threadIDpage_page(Parameter<String>.value(`threadID`), Parameter<Int>.value(`page`)))
		let perform = methodPerformValue(.m_getDiscussionComments__threadID_threadIDpage_page(Parameter<String>.value(`threadID`), Parameter<Int>.value(`page`))) as? (String, Int) -> Void
		perform?(`threadID`, `page`)
		var __value: ([UserComment], Pagination)
		do {
		    __value = try methodReturnValue(.m_getDiscussionComments__threadID_threadIDpage_page(Parameter<String>.value(`threadID`), Parameter<Int>.value(`page`))).casted()
		} catch MockError.notStubed {
			onFatalFailure("Stub return value not specified for getDiscussionComments(threadID: String, page: Int). Use given")
			Failure("Stub return value not specified for getDiscussionComments(threadID: String, page: Int). Use given")
		} catch {
		    throw error
		}
		return __value
    }

    open func getQuestionComments(threadID: String, page: Int) throws -> ([UserComment], Pagination) {
        addInvocation(.m_getQuestionComments__threadID_threadIDpage_page(Parameter<String>.value(`threadID`), Parameter<Int>.value(`page`)))
		let perform = methodPerformValue(.m_getQuestionComments__threadID_threadIDpage_page(Parameter<String>.value(`threadID`), Parameter<Int>.value(`page`))) as? (String, Int) -> Void
		perform?(`threadID`, `page`)
		var __value: ([UserComment], Pagination)
		do {
		    __value = try methodReturnValue(.m_getQuestionComments__threadID_threadIDpage_page(Parameter<String>.value(`threadID`), Parameter<Int>.value(`page`))).casted()
		} catch MockError.notStubed {
			onFatalFailure("Stub return value not specified for getQuestionComments(threadID: String, page: Int). Use given")
			Failure("Stub return value not specified for getQuestionComments(threadID: String, page: Int). Use given")
		} catch {
		    throw error
		}
		return __value
    }

    open func getCommentResponses(commentID: String, page: Int) throws -> ([UserComment], Pagination) {
        addInvocation(.m_getCommentResponses__commentID_commentIDpage_page(Parameter<String>.value(`commentID`), Parameter<Int>.value(`page`)))
		let perform = methodPerformValue(.m_getCommentResponses__commentID_commentIDpage_page(Parameter<String>.value(`commentID`), Parameter<Int>.value(`page`))) as? (String, Int) -> Void
		perform?(`commentID`, `page`)
		var __value: ([UserComment], Pagination)
		do {
		    __value = try methodReturnValue(.m_getCommentResponses__commentID_commentIDpage_page(Parameter<String>.value(`commentID`), Parameter<Int>.value(`page`))).casted()
		} catch MockError.notStubed {
			onFatalFailure("Stub return value not specified for getCommentResponses(commentID: String, page: Int). Use given")
			Failure("Stub return value not specified for getCommentResponses(commentID: String, page: Int). Use given")
		} catch {
		    throw error
		}
		return __value
    }

    open func getResponse(responseID: String) throws -> UserComment {
        addInvocation(.m_getResponse__responseID_responseID(Parameter<String>.value(`responseID`)))
		let perform = methodPerformValue(.m_getResponse__responseID_responseID(Parameter<String>.value(`responseID`))) as? (String) -> Void
		perform?(`responseID`)
		var __value: UserComment
		do {
		    __value = try methodReturnValue(.m_getResponse__responseID_responseID(Parameter<String>.value(`responseID`))).casted()
		} catch MockError.notStubed {
			onFatalFailure("Stub return value not specified for getResponse(responseID: String). Use given")
			Failure("Stub return value not specified for getResponse(responseID: String). Use given")
		} catch {
		    throw error
		}
		return __value
    }

    open func addCommentTo(threadID: String, rawBody: String, parentID: String?) throws -> Post {
        addInvocation(.m_addCommentTo__threadID_threadIDrawBody_rawBodyparentID_parentID(Parameter<String>.value(`threadID`), Parameter<String>.value(`rawBody`), Parameter<String?>.value(`parentID`)))
		let perform = methodPerformValue(.m_addCommentTo__threadID_threadIDrawBody_rawBodyparentID_parentID(Parameter<String>.value(`threadID`), Parameter<String>.value(`rawBody`), Parameter<String?>.value(`parentID`))) as? (String, String, String?) -> Void
		perform?(`threadID`, `rawBody`, `parentID`)
		var __value: Post
		do {
		    __value = try methodReturnValue(.m_addCommentTo__threadID_threadIDrawBody_rawBodyparentID_parentID(Parameter<String>.value(`threadID`), Parameter<String>.value(`rawBody`), Parameter<String?>.value(`parentID`))).casted()
		} catch MockError.notStubed {
			onFatalFailure("Stub return value not specified for addCommentTo(threadID: String, rawBody: String, parentID: String?). Use given")
			Failure("Stub return value not specified for addCommentTo(threadID: String, rawBody: String, parentID: String?). Use given")
		} catch {
		    throw error
		}
		return __value
    }

    open func voteThread(voted: Bool, threadID: String) throws {
        addInvocation(.m_voteThread__voted_votedthreadID_threadID(Parameter<Bool>.value(`voted`), Parameter<String>.value(`threadID`)))
		let perform = methodPerformValue(.m_voteThread__voted_votedthreadID_threadID(Parameter<Bool>.value(`voted`), Parameter<String>.value(`threadID`))) as? (Bool, String) -> Void
		perform?(`voted`, `threadID`)
		do {
		    _ = try methodReturnValue(.m_voteThread__voted_votedthreadID_threadID(Parameter<Bool>.value(`voted`), Parameter<String>.value(`threadID`))).casted() as Void
		} catch MockError.notStubed {
			// do nothing
		} catch {
		    throw error
		}
    }

    open func voteResponse(voted: Bool, responseID: String) throws {
        addInvocation(.m_voteResponse__voted_votedresponseID_responseID(Parameter<Bool>.value(`voted`), Parameter<String>.value(`responseID`)))
		let perform = methodPerformValue(.m_voteResponse__voted_votedresponseID_responseID(Parameter<Bool>.value(`voted`), Parameter<String>.value(`responseID`))) as? (Bool, String) -> Void
		perform?(`voted`, `responseID`)
		do {
		    _ = try methodReturnValue(.m_voteResponse__voted_votedresponseID_responseID(Parameter<Bool>.value(`voted`), Parameter<String>.value(`responseID`))).casted() as Void
		} catch MockError.notStubed {
			// do nothing
		} catch {
		    throw error
		}
    }

    open func flagThread(abuseFlagged: Bool, threadID: String) throws {
        addInvocation(.m_flagThread__abuseFlagged_abuseFlaggedthreadID_threadID(Parameter<Bool>.value(`abuseFlagged`), Parameter<String>.value(`threadID`)))
		let perform = methodPerformValue(.m_flagThread__abuseFlagged_abuseFlaggedthreadID_threadID(Parameter<Bool>.value(`abuseFlagged`), Parameter<String>.value(`threadID`))) as? (Bool, String) -> Void
		perform?(`abuseFlagged`, `threadID`)
		do {
		    _ = try methodReturnValue(.m_flagThread__abuseFlagged_abuseFlaggedthreadID_threadID(Parameter<Bool>.value(`abuseFlagged`), Parameter<String>.value(`threadID`))).casted() as Void
		} catch MockError.notStubed {
			// do nothing
		} catch {
		    throw error
		}
    }

    open func flagComment(abuseFlagged: Bool, commentID: String) throws {
        addInvocation(.m_flagComment__abuseFlagged_abuseFlaggedcommentID_commentID(Parameter<Bool>.value(`abuseFlagged`), Parameter<String>.value(`commentID`)))
		let perform = methodPerformValue(.m_flagComment__abuseFlagged_abuseFlaggedcommentID_commentID(Parameter<Bool>.value(`abuseFlagged`), Parameter<String>.value(`commentID`))) as? (Bool, String) -> Void
		perform?(`abuseFlagged`, `commentID`)
		do {
		    _ = try methodReturnValue(.m_flagComment__abuseFlagged_abuseFlaggedcommentID_commentID(Parameter<Bool>.value(`abuseFlagged`), Parameter<String>.value(`commentID`))).casted() as Void
		} catch MockError.notStubed {
			// do nothing
		} catch {
		    throw error
		}
    }

    open func followThread(following: Bool, threadID: String) throws {
        addInvocation(.m_followThread__following_followingthreadID_threadID(Parameter<Bool>.value(`following`), Parameter<String>.value(`threadID`)))
		let perform = methodPerformValue(.m_followThread__following_followingthreadID_threadID(Parameter<Bool>.value(`following`), Parameter<String>.value(`threadID`))) as? (Bool, String) -> Void
		perform?(`following`, `threadID`)
		do {
		    _ = try methodReturnValue(.m_followThread__following_followingthreadID_threadID(Parameter<Bool>.value(`following`), Parameter<String>.value(`threadID`))).casted() as Void
		} catch MockError.notStubed {
			// do nothing
		} catch {
		    throw error
		}
    }

    open func createNewThread(newThread: DiscussionNewThread) throws {
        addInvocation(.m_createNewThread__newThread_newThread(Parameter<DiscussionNewThread>.value(`newThread`)))
		let perform = methodPerformValue(.m_createNewThread__newThread_newThread(Parameter<DiscussionNewThread>.value(`newThread`))) as? (DiscussionNewThread) -> Void
		perform?(`newThread`)
		do {
		    _ = try methodReturnValue(.m_createNewThread__newThread_newThread(Parameter<DiscussionNewThread>.value(`newThread`))).casted() as Void
		} catch MockError.notStubed {
			// do nothing
		} catch {
		    throw error
		}
    }

    open func readBody(threadID: String) throws {
        addInvocation(.m_readBody__threadID_threadID(Parameter<String>.value(`threadID`)))
		let perform = methodPerformValue(.m_readBody__threadID_threadID(Parameter<String>.value(`threadID`))) as? (String) -> Void
		perform?(`threadID`)
		do {
		    _ = try methodReturnValue(.m_readBody__threadID_threadID(Parameter<String>.value(`threadID`))).casted() as Void
		} catch MockError.notStubed {
			// do nothing
		} catch {
		    throw error
		}
    }


    fileprivate enum MethodType {
        case m_getCourseDiscussionInfo__courseID_courseID(Parameter<String>)
        case m_getThreadsList__courseID_courseIDtype_typesort_sortfilter_filterpage_page(Parameter<String>, Parameter<ThreadType>, Parameter<SortType>, Parameter<ThreadsFilter>, Parameter<Int>)
        case m_getTopics__courseID_courseID(Parameter<String>)
        case m_getTopic__courseID_courseIDtopicID_topicID(Parameter<String>, Parameter<String>)
        case m_searchThreads__courseID_courseIDsearchText_searchTextpageNumber_pageNumber(Parameter<String>, Parameter<String>, Parameter<Int>)
        case m_getThread__threadID_threadID(Parameter<String>)
        case m_getDiscussionComments__threadID_threadIDpage_page(Parameter<String>, Parameter<Int>)
        case m_getQuestionComments__threadID_threadIDpage_page(Parameter<String>, Parameter<Int>)
        case m_getCommentResponses__commentID_commentIDpage_page(Parameter<String>, Parameter<Int>)
        case m_getResponse__responseID_responseID(Parameter<String>)
        case m_addCommentTo__threadID_threadIDrawBody_rawBodyparentID_parentID(Parameter<String>, Parameter<String>, Parameter<String?>)
        case m_voteThread__voted_votedthreadID_threadID(Parameter<Bool>, Parameter<String>)
        case m_voteResponse__voted_votedresponseID_responseID(Parameter<Bool>, Parameter<String>)
        case m_flagThread__abuseFlagged_abuseFlaggedthreadID_threadID(Parameter<Bool>, Parameter<String>)
        case m_flagComment__abuseFlagged_abuseFlaggedcommentID_commentID(Parameter<Bool>, Parameter<String>)
        case m_followThread__following_followingthreadID_threadID(Parameter<Bool>, Parameter<String>)
        case m_createNewThread__newThread_newThread(Parameter<DiscussionNewThread>)
        case m_readBody__threadID_threadID(Parameter<String>)

        static func compareParameters(lhs: MethodType, rhs: MethodType, matcher: Matcher) -> Matcher.ComparisonResult {
            switch (lhs, rhs) {
            case (.m_getCourseDiscussionInfo__courseID_courseID(let lhsCourseid), .m_getCourseDiscussionInfo__courseID_courseID(let rhsCourseid)):
				var results: [Matcher.ParameterComparisonResult] = []
				results.append(Matcher.ParameterComparisonResult(Parameter.compare(lhs: lhsCourseid, rhs: rhsCourseid, with: matcher), lhsCourseid, rhsCourseid, "courseID"))
				return Matcher.ComparisonResult(results)

            case (.m_getThreadsList__courseID_courseIDtype_typesort_sortfilter_filterpage_page(let lhsCourseid, let lhsType, let lhsSort, let lhsFilter, let lhsPage), .m_getThreadsList__courseID_courseIDtype_typesort_sortfilter_filterpage_page(let rhsCourseid, let rhsType, let rhsSort, let rhsFilter, let rhsPage)):
				var results: [Matcher.ParameterComparisonResult] = []
				results.append(Matcher.ParameterComparisonResult(Parameter.compare(lhs: lhsCourseid, rhs: rhsCourseid, with: matcher), lhsCourseid, rhsCourseid, "courseID"))
				results.append(Matcher.ParameterComparisonResult(Parameter.compare(lhs: lhsType, rhs: rhsType, with: matcher), lhsType, rhsType, "type"))
				results.append(Matcher.ParameterComparisonResult(Parameter.compare(lhs: lhsSort, rhs: rhsSort, with: matcher), lhsSort, rhsSort, "sort"))
				results.append(Matcher.ParameterComparisonResult(Parameter.compare(lhs: lhsFilter, rhs: rhsFilter, with: matcher), lhsFilter, rhsFilter, "filter"))
				results.append(Matcher.ParameterComparisonResult(Parameter.compare(lhs: lhsPage, rhs: rhsPage, with: matcher), lhsPage, rhsPage, "page"))
				return Matcher.ComparisonResult(results)

            case (.m_getTopics__courseID_courseID(let lhsCourseid), .m_getTopics__courseID_courseID(let rhsCourseid)):
				var results: [Matcher.ParameterComparisonResult] = []
				results.append(Matcher.ParameterComparisonResult(Parameter.compare(lhs: lhsCourseid, rhs: rhsCourseid, with: matcher), lhsCourseid, rhsCourseid, "courseID"))
				return Matcher.ComparisonResult(results)

            case (.m_getTopic__courseID_courseIDtopicID_topicID(let lhsCourseid, let lhsTopicid), .m_getTopic__courseID_courseIDtopicID_topicID(let rhsCourseid, let rhsTopicid)):
				var results: [Matcher.ParameterComparisonResult] = []
				results.append(Matcher.ParameterComparisonResult(Parameter.compare(lhs: lhsCourseid, rhs: rhsCourseid, with: matcher), lhsCourseid, rhsCourseid, "courseID"))
				results.append(Matcher.ParameterComparisonResult(Parameter.compare(lhs: lhsTopicid, rhs: rhsTopicid, with: matcher), lhsTopicid, rhsTopicid, "topicID"))
				return Matcher.ComparisonResult(results)

            case (.m_searchThreads__courseID_courseIDsearchText_searchTextpageNumber_pageNumber(let lhsCourseid, let lhsSearchtext, let lhsPagenumber), .m_searchThreads__courseID_courseIDsearchText_searchTextpageNumber_pageNumber(let rhsCourseid, let rhsSearchtext, let rhsPagenumber)):
				var results: [Matcher.ParameterComparisonResult] = []
				results.append(Matcher.ParameterComparisonResult(Parameter.compare(lhs: lhsCourseid, rhs: rhsCourseid, with: matcher), lhsCourseid, rhsCourseid, "courseID"))
				results.append(Matcher.ParameterComparisonResult(Parameter.compare(lhs: lhsSearchtext, rhs: rhsSearchtext, with: matcher), lhsSearchtext, rhsSearchtext, "searchText"))
				results.append(Matcher.ParameterComparisonResult(Parameter.compare(lhs: lhsPagenumber, rhs: rhsPagenumber, with: matcher), lhsPagenumber, rhsPagenumber, "pageNumber"))
				return Matcher.ComparisonResult(results)

            case (.m_getThread__threadID_threadID(let lhsThreadid), .m_getThread__threadID_threadID(let rhsThreadid)):
				var results: [Matcher.ParameterComparisonResult] = []
				results.append(Matcher.ParameterComparisonResult(Parameter.compare(lhs: lhsThreadid, rhs: rhsThreadid, with: matcher), lhsThreadid, rhsThreadid, "threadID"))
				return Matcher.ComparisonResult(results)

            case (.m_getDiscussionComments__threadID_threadIDpage_page(let lhsThreadid, let lhsPage), .m_getDiscussionComments__threadID_threadIDpage_page(let rhsThreadid, let rhsPage)):
				var results: [Matcher.ParameterComparisonResult] = []
				results.append(Matcher.ParameterComparisonResult(Parameter.compare(lhs: lhsThreadid, rhs: rhsThreadid, with: matcher), lhsThreadid, rhsThreadid, "threadID"))
				results.append(Matcher.ParameterComparisonResult(Parameter.compare(lhs: lhsPage, rhs: rhsPage, with: matcher), lhsPage, rhsPage, "page"))
				return Matcher.ComparisonResult(results)

            case (.m_getQuestionComments__threadID_threadIDpage_page(let lhsThreadid, let lhsPage), .m_getQuestionComments__threadID_threadIDpage_page(let rhsThreadid, let rhsPage)):
				var results: [Matcher.ParameterComparisonResult] = []
				results.append(Matcher.ParameterComparisonResult(Parameter.compare(lhs: lhsThreadid, rhs: rhsThreadid, with: matcher), lhsThreadid, rhsThreadid, "threadID"))
				results.append(Matcher.ParameterComparisonResult(Parameter.compare(lhs: lhsPage, rhs: rhsPage, with: matcher), lhsPage, rhsPage, "page"))
				return Matcher.ComparisonResult(results)

            case (.m_getCommentResponses__commentID_commentIDpage_page(let lhsCommentid, let lhsPage), .m_getCommentResponses__commentID_commentIDpage_page(let rhsCommentid, let rhsPage)):
				var results: [Matcher.ParameterComparisonResult] = []
				results.append(Matcher.ParameterComparisonResult(Parameter.compare(lhs: lhsCommentid, rhs: rhsCommentid, with: matcher), lhsCommentid, rhsCommentid, "commentID"))
				results.append(Matcher.ParameterComparisonResult(Parameter.compare(lhs: lhsPage, rhs: rhsPage, with: matcher), lhsPage, rhsPage, "page"))
				return Matcher.ComparisonResult(results)

            case (.m_getResponse__responseID_responseID(let lhsResponseid), .m_getResponse__responseID_responseID(let rhsResponseid)):
				var results: [Matcher.ParameterComparisonResult] = []
				results.append(Matcher.ParameterComparisonResult(Parameter.compare(lhs: lhsResponseid, rhs: rhsResponseid, with: matcher), lhsResponseid, rhsResponseid, "responseID"))
				return Matcher.ComparisonResult(results)

            case (.m_addCommentTo__threadID_threadIDrawBody_rawBodyparentID_parentID(let lhsThreadid, let lhsRawbody, let lhsParentid), .m_addCommentTo__threadID_threadIDrawBody_rawBodyparentID_parentID(let rhsThreadid, let rhsRawbody, let rhsParentid)):
				var results: [Matcher.ParameterComparisonResult] = []
				results.append(Matcher.ParameterComparisonResult(Parameter.compare(lhs: lhsThreadid, rhs: rhsThreadid, with: matcher), lhsThreadid, rhsThreadid, "threadID"))
				results.append(Matcher.ParameterComparisonResult(Parameter.compare(lhs: lhsRawbody, rhs: rhsRawbody, with: matcher), lhsRawbody, rhsRawbody, "rawBody"))
				results.append(Matcher.ParameterComparisonResult(Parameter.compare(lhs: lhsParentid, rhs: rhsParentid, with: matcher), lhsParentid, rhsParentid, "parentID"))
				return Matcher.ComparisonResult(results)

            case (.m_voteThread__voted_votedthreadID_threadID(let lhsVoted, let lhsThreadid), .m_voteThread__voted_votedthreadID_threadID(let rhsVoted, let rhsThreadid)):
				var results: [Matcher.ParameterComparisonResult] = []
				results.append(Matcher.ParameterComparisonResult(Parameter.compare(lhs: lhsVoted, rhs: rhsVoted, with: matcher), lhsVoted, rhsVoted, "voted"))
				results.append(Matcher.ParameterComparisonResult(Parameter.compare(lhs: lhsThreadid, rhs: rhsThreadid, with: matcher), lhsThreadid, rhsThreadid, "threadID"))
				return Matcher.ComparisonResult(results)

            case (.m_voteResponse__voted_votedresponseID_responseID(let lhsVoted, let lhsResponseid), .m_voteResponse__voted_votedresponseID_responseID(let rhsVoted, let rhsResponseid)):
				var results: [Matcher.ParameterComparisonResult] = []
				results.append(Matcher.ParameterComparisonResult(Parameter.compare(lhs: lhsVoted, rhs: rhsVoted, with: matcher), lhsVoted, rhsVoted, "voted"))
				results.append(Matcher.ParameterComparisonResult(Parameter.compare(lhs: lhsResponseid, rhs: rhsResponseid, with: matcher), lhsResponseid, rhsResponseid, "responseID"))
				return Matcher.ComparisonResult(results)

            case (.m_flagThread__abuseFlagged_abuseFlaggedthreadID_threadID(let lhsAbuseflagged, let lhsThreadid), .m_flagThread__abuseFlagged_abuseFlaggedthreadID_threadID(let rhsAbuseflagged, let rhsThreadid)):
				var results: [Matcher.ParameterComparisonResult] = []
				results.append(Matcher.ParameterComparisonResult(Parameter.compare(lhs: lhsAbuseflagged, rhs: rhsAbuseflagged, with: matcher), lhsAbuseflagged, rhsAbuseflagged, "abuseFlagged"))
				results.append(Matcher.ParameterComparisonResult(Parameter.compare(lhs: lhsThreadid, rhs: rhsThreadid, with: matcher), lhsThreadid, rhsThreadid, "threadID"))
				return Matcher.ComparisonResult(results)

            case (.m_flagComment__abuseFlagged_abuseFlaggedcommentID_commentID(let lhsAbuseflagged, let lhsCommentid), .m_flagComment__abuseFlagged_abuseFlaggedcommentID_commentID(let rhsAbuseflagged, let rhsCommentid)):
				var results: [Matcher.ParameterComparisonResult] = []
				results.append(Matcher.ParameterComparisonResult(Parameter.compare(lhs: lhsAbuseflagged, rhs: rhsAbuseflagged, with: matcher), lhsAbuseflagged, rhsAbuseflagged, "abuseFlagged"))
				results.append(Matcher.ParameterComparisonResult(Parameter.compare(lhs: lhsCommentid, rhs: rhsCommentid, with: matcher), lhsCommentid, rhsCommentid, "commentID"))
				return Matcher.ComparisonResult(results)

            case (.m_followThread__following_followingthreadID_threadID(let lhsFollowing, let lhsThreadid), .m_followThread__following_followingthreadID_threadID(let rhsFollowing, let rhsThreadid)):
				var results: [Matcher.ParameterComparisonResult] = []
				results.append(Matcher.ParameterComparisonResult(Parameter.compare(lhs: lhsFollowing, rhs: rhsFollowing, with: matcher), lhsFollowing, rhsFollowing, "following"))
				results.append(Matcher.ParameterComparisonResult(Parameter.compare(lhs: lhsThreadid, rhs: rhsThreadid, with: matcher), lhsThreadid, rhsThreadid, "threadID"))
				return Matcher.ComparisonResult(results)

            case (.m_createNewThread__newThread_newThread(let lhsNewthread), .m_createNewThread__newThread_newThread(let rhsNewthread)):
				var results: [Matcher.ParameterComparisonResult] = []
				results.append(Matcher.ParameterComparisonResult(Parameter.compare(lhs: lhsNewthread, rhs: rhsNewthread, with: matcher), lhsNewthread, rhsNewthread, "newThread"))
				return Matcher.ComparisonResult(results)

            case (.m_readBody__threadID_threadID(let lhsThreadid), .m_readBody__threadID_threadID(let rhsThreadid)):
				var results: [Matcher.ParameterComparisonResult] = []
				results.append(Matcher.ParameterComparisonResult(Parameter.compare(lhs: lhsThreadid, rhs: rhsThreadid, with: matcher), lhsThreadid, rhsThreadid, "threadID"))
				return Matcher.ComparisonResult(results)
            default: return .none
            }
        }

        func intValue() -> Int {
            switch self {
            case let .m_getCourseDiscussionInfo__courseID_courseID(p0): return p0.intValue
            case let .m_getThreadsList__courseID_courseIDtype_typesort_sortfilter_filterpage_page(p0, p1, p2, p3, p4): return p0.intValue + p1.intValue + p2.intValue + p3.intValue + p4.intValue
            case let .m_getTopics__courseID_courseID(p0): return p0.intValue
            case let .m_getTopic__courseID_courseIDtopicID_topicID(p0, p1): return p0.intValue + p1.intValue
            case let .m_searchThreads__courseID_courseIDsearchText_searchTextpageNumber_pageNumber(p0, p1, p2): return p0.intValue + p1.intValue + p2.intValue
            case let .m_getThread__threadID_threadID(p0): return p0.intValue
            case let .m_getDiscussionComments__threadID_threadIDpage_page(p0, p1): return p0.intValue + p1.intValue
            case let .m_getQuestionComments__threadID_threadIDpage_page(p0, p1): return p0.intValue + p1.intValue
            case let .m_getCommentResponses__commentID_commentIDpage_page(p0, p1): return p0.intValue + p1.intValue
            case let .m_getResponse__responseID_responseID(p0): return p0.intValue
            case let .m_addCommentTo__threadID_threadIDrawBody_rawBodyparentID_parentID(p0, p1, p2): return p0.intValue + p1.intValue + p2.intValue
            case let .m_voteThread__voted_votedthreadID_threadID(p0, p1): return p0.intValue + p1.intValue
            case let .m_voteResponse__voted_votedresponseID_responseID(p0, p1): return p0.intValue + p1.intValue
            case let .m_flagThread__abuseFlagged_abuseFlaggedthreadID_threadID(p0, p1): return p0.intValue + p1.intValue
            case let .m_flagComment__abuseFlagged_abuseFlaggedcommentID_commentID(p0, p1): return p0.intValue + p1.intValue
            case let .m_followThread__following_followingthreadID_threadID(p0, p1): return p0.intValue + p1.intValue
            case let .m_createNewThread__newThread_newThread(p0): return p0.intValue
            case let .m_readBody__threadID_threadID(p0): return p0.intValue
            }
        }
        func assertionName() -> String {
            switch self {
            case .m_getCourseDiscussionInfo__courseID_courseID: return ".getCourseDiscussionInfo(courseID:)"
            case .m_getThreadsList__courseID_courseIDtype_typesort_sortfilter_filterpage_page: return ".getThreadsList(courseID:type:sort:filter:page:)"
            case .m_getTopics__courseID_courseID: return ".getTopics(courseID:)"
            case .m_getTopic__courseID_courseIDtopicID_topicID: return ".getTopic(courseID:topicID:)"
            case .m_searchThreads__courseID_courseIDsearchText_searchTextpageNumber_pageNumber: return ".searchThreads(courseID:searchText:pageNumber:)"
            case .m_getThread__threadID_threadID: return ".getThread(threadID:)"
            case .m_getDiscussionComments__threadID_threadIDpage_page: return ".getDiscussionComments(threadID:page:)"
            case .m_getQuestionComments__threadID_threadIDpage_page: return ".getQuestionComments(threadID:page:)"
            case .m_getCommentResponses__commentID_commentIDpage_page: return ".getCommentResponses(commentID:page:)"
            case .m_getResponse__responseID_responseID: return ".getResponse(responseID:)"
            case .m_addCommentTo__threadID_threadIDrawBody_rawBodyparentID_parentID: return ".addCommentTo(threadID:rawBody:parentID:)"
            case .m_voteThread__voted_votedthreadID_threadID: return ".voteThread(voted:threadID:)"
            case .m_voteResponse__voted_votedresponseID_responseID: return ".voteResponse(voted:responseID:)"
            case .m_flagThread__abuseFlagged_abuseFlaggedthreadID_threadID: return ".flagThread(abuseFlagged:threadID:)"
            case .m_flagComment__abuseFlagged_abuseFlaggedcommentID_commentID: return ".flagComment(abuseFlagged:commentID:)"
            case .m_followThread__following_followingthreadID_threadID: return ".followThread(following:threadID:)"
            case .m_createNewThread__newThread_newThread: return ".createNewThread(newThread:)"
            case .m_readBody__threadID_threadID: return ".readBody(threadID:)"
            }
        }
    }

    open class Given: StubbedMethod {
        fileprivate var method: MethodType

        private init(method: MethodType, products: [StubProduct]) {
            self.method = method
            super.init(products)
        }


        public static func getCourseDiscussionInfo(courseID: Parameter<String>, willReturn: DiscussionInfo...) -> MethodStub {
            return Given(method: .m_getCourseDiscussionInfo__courseID_courseID(`courseID`), products: willReturn.map({ StubProduct.return($0 as Any) }))
        }
        public static func getThreadsList(courseID: Parameter<String>, type: Parameter<ThreadType>, sort: Parameter<SortType>, filter: Parameter<ThreadsFilter>, page: Parameter<Int>, willReturn: ThreadLists...) -> MethodStub {
            return Given(method: .m_getThreadsList__courseID_courseIDtype_typesort_sortfilter_filterpage_page(`courseID`, `type`, `sort`, `filter`, `page`), products: willReturn.map({ StubProduct.return($0 as Any) }))
        }
        public static func getTopics(courseID: Parameter<String>, willReturn: Topics...) -> MethodStub {
            return Given(method: .m_getTopics__courseID_courseID(`courseID`), products: willReturn.map({ StubProduct.return($0 as Any) }))
        }
        public static func getTopic(courseID: Parameter<String>, topicID: Parameter<String>, willReturn: Topics...) -> MethodStub {
            return Given(method: .m_getTopic__courseID_courseIDtopicID_topicID(`courseID`, `topicID`), products: willReturn.map({ StubProduct.return($0 as Any) }))
        }
        public static func searchThreads(courseID: Parameter<String>, searchText: Parameter<String>, pageNumber: Parameter<Int>, willReturn: ThreadLists...) -> MethodStub {
            return Given(method: .m_searchThreads__courseID_courseIDsearchText_searchTextpageNumber_pageNumber(`courseID`, `searchText`, `pageNumber`), products: willReturn.map({ StubProduct.return($0 as Any) }))
        }
        public static func getThread(threadID: Parameter<String>, willReturn: UserThread...) -> MethodStub {
            return Given(method: .m_getThread__threadID_threadID(`threadID`), products: willReturn.map({ StubProduct.return($0 as Any) }))
        }
        public static func getDiscussionComments(threadID: Parameter<String>, page: Parameter<Int>, willReturn: ([UserComment], Pagination)...) -> MethodStub {
            return Given(method: .m_getDiscussionComments__threadID_threadIDpage_page(`threadID`, `page`), products: willReturn.map({ StubProduct.return($0 as Any) }))
        }
        public static func getQuestionComments(threadID: Parameter<String>, page: Parameter<Int>, willReturn: ([UserComment], Pagination)...) -> MethodStub {
            return Given(method: .m_getQuestionComments__threadID_threadIDpage_page(`threadID`, `page`), products: willReturn.map({ StubProduct.return($0 as Any) }))
        }
        public static func getCommentResponses(commentID: Parameter<String>, page: Parameter<Int>, willReturn: ([UserComment], Pagination)...) -> MethodStub {
            return Given(method: .m_getCommentResponses__commentID_commentIDpage_page(`commentID`, `page`), products: willReturn.map({ StubProduct.return($0 as Any) }))
        }
        public static func getResponse(responseID: Parameter<String>, willReturn: UserComment...) -> MethodStub {
            return Given(method: .m_getResponse__responseID_responseID(`responseID`), products: willReturn.map({ StubProduct.return($0 as Any) }))
        }
        public static func addCommentTo(threadID: Parameter<String>, rawBody: Parameter<String>, parentID: Parameter<String?>, willReturn: Post...) -> MethodStub {
            return Given(method: .m_addCommentTo__threadID_threadIDrawBody_rawBodyparentID_parentID(`threadID`, `rawBody`, `parentID`), products: willReturn.map({ StubProduct.return($0 as Any) }))
        }
        public static func getCourseDiscussionInfo(courseID: Parameter<String>, willThrow: Error...) -> MethodStub {
            return Given(method: .m_getCourseDiscussionInfo__courseID_courseID(`courseID`), products: willThrow.map({ StubProduct.throw($0) }))
        }
        public static func getCourseDiscussionInfo(courseID: Parameter<String>, willProduce: (StubberThrows<DiscussionInfo>) -> Void) -> MethodStub {
            let willThrow: [Error] = []
			let given: Given = { return Given(method: .m_getCourseDiscussionInfo__courseID_courseID(`courseID`), products: willThrow.map({ StubProduct.throw($0) })) }()
			let stubber = given.stubThrows(for: (DiscussionInfo).self)
			willProduce(stubber)
			return given
        }
        public static func getThreadsList(courseID: Parameter<String>, type: Parameter<ThreadType>, sort: Parameter<SortType>, filter: Parameter<ThreadsFilter>, page: Parameter<Int>, willThrow: Error...) -> MethodStub {
            return Given(method: .m_getThreadsList__courseID_courseIDtype_typesort_sortfilter_filterpage_page(`courseID`, `type`, `sort`, `filter`, `page`), products: willThrow.map({ StubProduct.throw($0) }))
        }
        public static func getThreadsList(courseID: Parameter<String>, type: Parameter<ThreadType>, sort: Parameter<SortType>, filter: Parameter<ThreadsFilter>, page: Parameter<Int>, willProduce: (StubberThrows<ThreadLists>) -> Void) -> MethodStub {
            let willThrow: [Error] = []
			let given: Given = { return Given(method: .m_getThreadsList__courseID_courseIDtype_typesort_sortfilter_filterpage_page(`courseID`, `type`, `sort`, `filter`, `page`), products: willThrow.map({ StubProduct.throw($0) })) }()
			let stubber = given.stubThrows(for: (ThreadLists).self)
			willProduce(stubber)
			return given
        }
        public static func getTopics(courseID: Parameter<String>, willThrow: Error...) -> MethodStub {
            return Given(method: .m_getTopics__courseID_courseID(`courseID`), products: willThrow.map({ StubProduct.throw($0) }))
        }
        public static func getTopics(courseID: Parameter<String>, willProduce: (StubberThrows<Topics>) -> Void) -> MethodStub {
            let willThrow: [Error] = []
			let given: Given = { return Given(method: .m_getTopics__courseID_courseID(`courseID`), products: willThrow.map({ StubProduct.throw($0) })) }()
			let stubber = given.stubThrows(for: (Topics).self)
			willProduce(stubber)
			return given
        }
        public static func getTopic(courseID: Parameter<String>, topicID: Parameter<String>, willThrow: Error...) -> MethodStub {
            return Given(method: .m_getTopic__courseID_courseIDtopicID_topicID(`courseID`, `topicID`), products: willThrow.map({ StubProduct.throw($0) }))
        }
        public static func getTopic(courseID: Parameter<String>, topicID: Parameter<String>, willProduce: (StubberThrows<Topics>) -> Void) -> MethodStub {
            let willThrow: [Error] = []
			let given: Given = { return Given(method: .m_getTopic__courseID_courseIDtopicID_topicID(`courseID`, `topicID`), products: willThrow.map({ StubProduct.throw($0) })) }()
			let stubber = given.stubThrows(for: (Topics).self)
			willProduce(stubber)
			return given
        }
        public static func searchThreads(courseID: Parameter<String>, searchText: Parameter<String>, pageNumber: Parameter<Int>, willThrow: Error...) -> MethodStub {
            return Given(method: .m_searchThreads__courseID_courseIDsearchText_searchTextpageNumber_pageNumber(`courseID`, `searchText`, `pageNumber`), products: willThrow.map({ StubProduct.throw($0) }))
        }
        public static func searchThreads(courseID: Parameter<String>, searchText: Parameter<String>, pageNumber: Parameter<Int>, willProduce: (StubberThrows<ThreadLists>) -> Void) -> MethodStub {
            let willThrow: [Error] = []
			let given: Given = { return Given(method: .m_searchThreads__courseID_courseIDsearchText_searchTextpageNumber_pageNumber(`courseID`, `searchText`, `pageNumber`), products: willThrow.map({ StubProduct.throw($0) })) }()
			let stubber = given.stubThrows(for: (ThreadLists).self)
			willProduce(stubber)
			return given
        }
        public static func getThread(threadID: Parameter<String>, willThrow: Error...) -> MethodStub {
            return Given(method: .m_getThread__threadID_threadID(`threadID`), products: willThrow.map({ StubProduct.throw($0) }))
        }
        public static func getThread(threadID: Parameter<String>, willProduce: (StubberThrows<UserThread>) -> Void) -> MethodStub {
            let willThrow: [Error] = []
			let given: Given = { return Given(method: .m_getThread__threadID_threadID(`threadID`), products: willThrow.map({ StubProduct.throw($0) })) }()
			let stubber = given.stubThrows(for: (UserThread).self)
			willProduce(stubber)
			return given
        }
        public static func getDiscussionComments(threadID: Parameter<String>, page: Parameter<Int>, willThrow: Error...) -> MethodStub {
            return Given(method: .m_getDiscussionComments__threadID_threadIDpage_page(`threadID`, `page`), products: willThrow.map({ StubProduct.throw($0) }))
        }
        public static func getDiscussionComments(threadID: Parameter<String>, page: Parameter<Int>, willProduce: (StubberThrows<([UserComment], Pagination)>) -> Void) -> MethodStub {
            let willThrow: [Error] = []
			let given: Given = { return Given(method: .m_getDiscussionComments__threadID_threadIDpage_page(`threadID`, `page`), products: willThrow.map({ StubProduct.throw($0) })) }()
			let stubber = given.stubThrows(for: (([UserComment], Pagination)).self)
			willProduce(stubber)
			return given
        }
        public static func getQuestionComments(threadID: Parameter<String>, page: Parameter<Int>, willThrow: Error...) -> MethodStub {
            return Given(method: .m_getQuestionComments__threadID_threadIDpage_page(`threadID`, `page`), products: willThrow.map({ StubProduct.throw($0) }))
        }
        public static func getQuestionComments(threadID: Parameter<String>, page: Parameter<Int>, willProduce: (StubberThrows<([UserComment], Pagination)>) -> Void) -> MethodStub {
            let willThrow: [Error] = []
			let given: Given = { return Given(method: .m_getQuestionComments__threadID_threadIDpage_page(`threadID`, `page`), products: willThrow.map({ StubProduct.throw($0) })) }()
			let stubber = given.stubThrows(for: (([UserComment], Pagination)).self)
			willProduce(stubber)
			return given
        }
        public static func getCommentResponses(commentID: Parameter<String>, page: Parameter<Int>, willThrow: Error...) -> MethodStub {
            return Given(method: .m_getCommentResponses__commentID_commentIDpage_page(`commentID`, `page`), products: willThrow.map({ StubProduct.throw($0) }))
        }
        public static func getCommentResponses(commentID: Parameter<String>, page: Parameter<Int>, willProduce: (StubberThrows<([UserComment], Pagination)>) -> Void) -> MethodStub {
            let willThrow: [Error] = []
			let given: Given = { return Given(method: .m_getCommentResponses__commentID_commentIDpage_page(`commentID`, `page`), products: willThrow.map({ StubProduct.throw($0) })) }()
			let stubber = given.stubThrows(for: (([UserComment], Pagination)).self)
			willProduce(stubber)
			return given
        }
        public static func getResponse(responseID: Parameter<String>, willThrow: Error...) -> MethodStub {
            return Given(method: .m_getResponse__responseID_responseID(`responseID`), products: willThrow.map({ StubProduct.throw($0) }))
        }
        public static func getResponse(responseID: Parameter<String>, willProduce: (StubberThrows<UserComment>) -> Void) -> MethodStub {
            let willThrow: [Error] = []
			let given: Given = { return Given(method: .m_getResponse__responseID_responseID(`responseID`), products: willThrow.map({ StubProduct.throw($0) })) }()
			let stubber = given.stubThrows(for: (UserComment).self)
			willProduce(stubber)
			return given
        }
        public static func addCommentTo(threadID: Parameter<String>, rawBody: Parameter<String>, parentID: Parameter<String?>, willThrow: Error...) -> MethodStub {
            return Given(method: .m_addCommentTo__threadID_threadIDrawBody_rawBodyparentID_parentID(`threadID`, `rawBody`, `parentID`), products: willThrow.map({ StubProduct.throw($0) }))
        }
        public static func addCommentTo(threadID: Parameter<String>, rawBody: Parameter<String>, parentID: Parameter<String?>, willProduce: (StubberThrows<Post>) -> Void) -> MethodStub {
            let willThrow: [Error] = []
			let given: Given = { return Given(method: .m_addCommentTo__threadID_threadIDrawBody_rawBodyparentID_parentID(`threadID`, `rawBody`, `parentID`), products: willThrow.map({ StubProduct.throw($0) })) }()
			let stubber = given.stubThrows(for: (Post).self)
			willProduce(stubber)
			return given
        }
        public static func voteThread(voted: Parameter<Bool>, threadID: Parameter<String>, willThrow: Error...) -> MethodStub {
            return Given(method: .m_voteThread__voted_votedthreadID_threadID(`voted`, `threadID`), products: willThrow.map({ StubProduct.throw($0) }))
        }
        public static func voteThread(voted: Parameter<Bool>, threadID: Parameter<String>, willProduce: (StubberThrows<Void>) -> Void) -> MethodStub {
            let willThrow: [Error] = []
			let given: Given = { return Given(method: .m_voteThread__voted_votedthreadID_threadID(`voted`, `threadID`), products: willThrow.map({ StubProduct.throw($0) })) }()
			let stubber = given.stubThrows(for: (Void).self)
			willProduce(stubber)
			return given
        }
        public static func voteResponse(voted: Parameter<Bool>, responseID: Parameter<String>, willThrow: Error...) -> MethodStub {
            return Given(method: .m_voteResponse__voted_votedresponseID_responseID(`voted`, `responseID`), products: willThrow.map({ StubProduct.throw($0) }))
        }
        public static func voteResponse(voted: Parameter<Bool>, responseID: Parameter<String>, willProduce: (StubberThrows<Void>) -> Void) -> MethodStub {
            let willThrow: [Error] = []
			let given: Given = { return Given(method: .m_voteResponse__voted_votedresponseID_responseID(`voted`, `responseID`), products: willThrow.map({ StubProduct.throw($0) })) }()
			let stubber = given.stubThrows(for: (Void).self)
			willProduce(stubber)
			return given
        }
        public static func flagThread(abuseFlagged: Parameter<Bool>, threadID: Parameter<String>, willThrow: Error...) -> MethodStub {
            return Given(method: .m_flagThread__abuseFlagged_abuseFlaggedthreadID_threadID(`abuseFlagged`, `threadID`), products: willThrow.map({ StubProduct.throw($0) }))
        }
        public static func flagThread(abuseFlagged: Parameter<Bool>, threadID: Parameter<String>, willProduce: (StubberThrows<Void>) -> Void) -> MethodStub {
            let willThrow: [Error] = []
			let given: Given = { return Given(method: .m_flagThread__abuseFlagged_abuseFlaggedthreadID_threadID(`abuseFlagged`, `threadID`), products: willThrow.map({ StubProduct.throw($0) })) }()
			let stubber = given.stubThrows(for: (Void).self)
			willProduce(stubber)
			return given
        }
        public static func flagComment(abuseFlagged: Parameter<Bool>, commentID: Parameter<String>, willThrow: Error...) -> MethodStub {
            return Given(method: .m_flagComment__abuseFlagged_abuseFlaggedcommentID_commentID(`abuseFlagged`, `commentID`), products: willThrow.map({ StubProduct.throw($0) }))
        }
        public static func flagComment(abuseFlagged: Parameter<Bool>, commentID: Parameter<String>, willProduce: (StubberThrows<Void>) -> Void) -> MethodStub {
            let willThrow: [Error] = []
			let given: Given = { return Given(method: .m_flagComment__abuseFlagged_abuseFlaggedcommentID_commentID(`abuseFlagged`, `commentID`), products: willThrow.map({ StubProduct.throw($0) })) }()
			let stubber = given.stubThrows(for: (Void).self)
			willProduce(stubber)
			return given
        }
        public static func followThread(following: Parameter<Bool>, threadID: Parameter<String>, willThrow: Error...) -> MethodStub {
            return Given(method: .m_followThread__following_followingthreadID_threadID(`following`, `threadID`), products: willThrow.map({ StubProduct.throw($0) }))
        }
        public static func followThread(following: Parameter<Bool>, threadID: Parameter<String>, willProduce: (StubberThrows<Void>) -> Void) -> MethodStub {
            let willThrow: [Error] = []
			let given: Given = { return Given(method: .m_followThread__following_followingthreadID_threadID(`following`, `threadID`), products: willThrow.map({ StubProduct.throw($0) })) }()
			let stubber = given.stubThrows(for: (Void).self)
			willProduce(stubber)
			return given
        }
        public static func createNewThread(newThread: Parameter<DiscussionNewThread>, willThrow: Error...) -> MethodStub {
            return Given(method: .m_createNewThread__newThread_newThread(`newThread`), products: willThrow.map({ StubProduct.throw($0) }))
        }
        public static func createNewThread(newThread: Parameter<DiscussionNewThread>, willProduce: (StubberThrows<Void>) -> Void) -> MethodStub {
            let willThrow: [Error] = []
			let given: Given = { return Given(method: .m_createNewThread__newThread_newThread(`newThread`), products: willThrow.map({ StubProduct.throw($0) })) }()
			let stubber = given.stubThrows(for: (Void).self)
			willProduce(stubber)
			return given
        }
        public static func readBody(threadID: Parameter<String>, willThrow: Error...) -> MethodStub {
            return Given(method: .m_readBody__threadID_threadID(`threadID`), products: willThrow.map({ StubProduct.throw($0) }))
        }
        public static func readBody(threadID: Parameter<String>, willProduce: (StubberThrows<Void>) -> Void) -> MethodStub {
            let willThrow: [Error] = []
			let given: Given = { return Given(method: .m_readBody__threadID_threadID(`threadID`), products: willThrow.map({ StubProduct.throw($0) })) }()
			let stubber = given.stubThrows(for: (Void).self)
			willProduce(stubber)
			return given
        }
    }

    public struct Verify {
        fileprivate var method: MethodType

        public static func getCourseDiscussionInfo(courseID: Parameter<String>) -> Verify { return Verify(method: .m_getCourseDiscussionInfo__courseID_courseID(`courseID`))}
        public static func getThreadsList(courseID: Parameter<String>, type: Parameter<ThreadType>, sort: Parameter<SortType>, filter: Parameter<ThreadsFilter>, page: Parameter<Int>) -> Verify { return Verify(method: .m_getThreadsList__courseID_courseIDtype_typesort_sortfilter_filterpage_page(`courseID`, `type`, `sort`, `filter`, `page`))}
        public static func getTopics(courseID: Parameter<String>) -> Verify { return Verify(method: .m_getTopics__courseID_courseID(`courseID`))}
        public static func getTopic(courseID: Parameter<String>, topicID: Parameter<String>) -> Verify { return Verify(method: .m_getTopic__courseID_courseIDtopicID_topicID(`courseID`, `topicID`))}
        public static func searchThreads(courseID: Parameter<String>, searchText: Parameter<String>, pageNumber: Parameter<Int>) -> Verify { return Verify(method: .m_searchThreads__courseID_courseIDsearchText_searchTextpageNumber_pageNumber(`courseID`, `searchText`, `pageNumber`))}
        public static func getThread(threadID: Parameter<String>) -> Verify { return Verify(method: .m_getThread__threadID_threadID(`threadID`))}
        public static func getDiscussionComments(threadID: Parameter<String>, page: Parameter<Int>) -> Verify { return Verify(method: .m_getDiscussionComments__threadID_threadIDpage_page(`threadID`, `page`))}
        public static func getQuestionComments(threadID: Parameter<String>, page: Parameter<Int>) -> Verify { return Verify(method: .m_getQuestionComments__threadID_threadIDpage_page(`threadID`, `page`))}
        public static func getCommentResponses(commentID: Parameter<String>, page: Parameter<Int>) -> Verify { return Verify(method: .m_getCommentResponses__commentID_commentIDpage_page(`commentID`, `page`))}
        public static func getResponse(responseID: Parameter<String>) -> Verify { return Verify(method: .m_getResponse__responseID_responseID(`responseID`))}
        public static func addCommentTo(threadID: Parameter<String>, rawBody: Parameter<String>, parentID: Parameter<String?>) -> Verify { return Verify(method: .m_addCommentTo__threadID_threadIDrawBody_rawBodyparentID_parentID(`threadID`, `rawBody`, `parentID`))}
        public static func voteThread(voted: Parameter<Bool>, threadID: Parameter<String>) -> Verify { return Verify(method: .m_voteThread__voted_votedthreadID_threadID(`voted`, `threadID`))}
        public static func voteResponse(voted: Parameter<Bool>, responseID: Parameter<String>) -> Verify { return Verify(method: .m_voteResponse__voted_votedresponseID_responseID(`voted`, `responseID`))}
        public static func flagThread(abuseFlagged: Parameter<Bool>, threadID: Parameter<String>) -> Verify { return Verify(method: .m_flagThread__abuseFlagged_abuseFlaggedthreadID_threadID(`abuseFlagged`, `threadID`))}
        public static func flagComment(abuseFlagged: Parameter<Bool>, commentID: Parameter<String>) -> Verify { return Verify(method: .m_flagComment__abuseFlagged_abuseFlaggedcommentID_commentID(`abuseFlagged`, `commentID`))}
        public static func followThread(following: Parameter<Bool>, threadID: Parameter<String>) -> Verify { return Verify(method: .m_followThread__following_followingthreadID_threadID(`following`, `threadID`))}
        public static func createNewThread(newThread: Parameter<DiscussionNewThread>) -> Verify { return Verify(method: .m_createNewThread__newThread_newThread(`newThread`))}
        public static func readBody(threadID: Parameter<String>) -> Verify { return Verify(method: .m_readBody__threadID_threadID(`threadID`))}
    }

    public struct Perform {
        fileprivate var method: MethodType
        var performs: Any

        public static func getCourseDiscussionInfo(courseID: Parameter<String>, perform: @escaping (String) -> Void) -> Perform {
            return Perform(method: .m_getCourseDiscussionInfo__courseID_courseID(`courseID`), performs: perform)
        }
        public static func getThreadsList(courseID: Parameter<String>, type: Parameter<ThreadType>, sort: Parameter<SortType>, filter: Parameter<ThreadsFilter>, page: Parameter<Int>, perform: @escaping (String, ThreadType, SortType, ThreadsFilter, Int) -> Void) -> Perform {
            return Perform(method: .m_getThreadsList__courseID_courseIDtype_typesort_sortfilter_filterpage_page(`courseID`, `type`, `sort`, `filter`, `page`), performs: perform)
        }
        public static func getTopics(courseID: Parameter<String>, perform: @escaping (String) -> Void) -> Perform {
            return Perform(method: .m_getTopics__courseID_courseID(`courseID`), performs: perform)
        }
        public static func getTopic(courseID: Parameter<String>, topicID: Parameter<String>, perform: @escaping (String, String) -> Void) -> Perform {
            return Perform(method: .m_getTopic__courseID_courseIDtopicID_topicID(`courseID`, `topicID`), performs: perform)
        }
        public static func searchThreads(courseID: Parameter<String>, searchText: Parameter<String>, pageNumber: Parameter<Int>, perform: @escaping (String, String, Int) -> Void) -> Perform {
            return Perform(method: .m_searchThreads__courseID_courseIDsearchText_searchTextpageNumber_pageNumber(`courseID`, `searchText`, `pageNumber`), performs: perform)
        }
        public static func getThread(threadID: Parameter<String>, perform: @escaping (String) -> Void) -> Perform {
            return Perform(method: .m_getThread__threadID_threadID(`threadID`), performs: perform)
        }
        public static func getDiscussionComments(threadID: Parameter<String>, page: Parameter<Int>, perform: @escaping (String, Int) -> Void) -> Perform {
            return Perform(method: .m_getDiscussionComments__threadID_threadIDpage_page(`threadID`, `page`), performs: perform)
        }
        public static func getQuestionComments(threadID: Parameter<String>, page: Parameter<Int>, perform: @escaping (String, Int) -> Void) -> Perform {
            return Perform(method: .m_getQuestionComments__threadID_threadIDpage_page(`threadID`, `page`), performs: perform)
        }
        public static func getCommentResponses(commentID: Parameter<String>, page: Parameter<Int>, perform: @escaping (String, Int) -> Void) -> Perform {
            return Perform(method: .m_getCommentResponses__commentID_commentIDpage_page(`commentID`, `page`), performs: perform)
        }
        public static func getResponse(responseID: Parameter<String>, perform: @escaping (String) -> Void) -> Perform {
            return Perform(method: .m_getResponse__responseID_responseID(`responseID`), performs: perform)
        }
        public static func addCommentTo(threadID: Parameter<String>, rawBody: Parameter<String>, parentID: Parameter<String?>, perform: @escaping (String, String, String?) -> Void) -> Perform {
            return Perform(method: .m_addCommentTo__threadID_threadIDrawBody_rawBodyparentID_parentID(`threadID`, `rawBody`, `parentID`), performs: perform)
        }
        public static func voteThread(voted: Parameter<Bool>, threadID: Parameter<String>, perform: @escaping (Bool, String) -> Void) -> Perform {
            return Perform(method: .m_voteThread__voted_votedthreadID_threadID(`voted`, `threadID`), performs: perform)
        }
        public static func voteResponse(voted: Parameter<Bool>, responseID: Parameter<String>, perform: @escaping (Bool, String) -> Void) -> Perform {
            return Perform(method: .m_voteResponse__voted_votedresponseID_responseID(`voted`, `responseID`), performs: perform)
        }
        public static func flagThread(abuseFlagged: Parameter<Bool>, threadID: Parameter<String>, perform: @escaping (Bool, String) -> Void) -> Perform {
            return Perform(method: .m_flagThread__abuseFlagged_abuseFlaggedthreadID_threadID(`abuseFlagged`, `threadID`), performs: perform)
        }
        public static func flagComment(abuseFlagged: Parameter<Bool>, commentID: Parameter<String>, perform: @escaping (Bool, String) -> Void) -> Perform {
            return Perform(method: .m_flagComment__abuseFlagged_abuseFlaggedcommentID_commentID(`abuseFlagged`, `commentID`), performs: perform)
        }
        public static func followThread(following: Parameter<Bool>, threadID: Parameter<String>, perform: @escaping (Bool, String) -> Void) -> Perform {
            return Perform(method: .m_followThread__following_followingthreadID_threadID(`following`, `threadID`), performs: perform)
        }
        public static func createNewThread(newThread: Parameter<DiscussionNewThread>, perform: @escaping (DiscussionNewThread) -> Void) -> Perform {
            return Perform(method: .m_createNewThread__newThread_newThread(`newThread`), performs: perform)
        }
        public static func readBody(threadID: Parameter<String>, perform: @escaping (String) -> Void) -> Perform {
            return Perform(method: .m_readBody__threadID_threadID(`threadID`), performs: perform)
        }
    }

    public func given(_ method: Given) {
        methodReturnValues.append(method)
    }

    public func perform(_ method: Perform) {
        methodPerformValues.append(method)
        methodPerformValues.sort { $0.method.intValue() < $1.method.intValue() }
    }

    public func verify(_ method: Verify, count: Count = Count.moreOrEqual(to: 1), file: StaticString = #file, line: UInt = #line) {
        let fullMatches = matchingCalls(method, file: file, line: line)
        let success = count.matches(fullMatches)
        let assertionName = method.method.assertionName()
        let feedback: String = {
            guard !success else { return "" }
            return Utils.closestCallsMessage(
                for: self.invocations.map { invocation in
                    matcher.set(file: file, line: line)
                    defer { matcher.clearFileAndLine() }
                    return MethodType.compareParameters(lhs: invocation, rhs: method.method, matcher: matcher)
                },
                name: assertionName
            )
        }()
        MockyAssert(success, "Expected: \(count) invocations of `\(assertionName)`, but was: \(fullMatches).\(feedback)", file: file, line: line)
    }

    private func addInvocation(_ call: MethodType) {
        self.queue.sync { invocations.append(call) }
    }
    private func methodReturnValue(_ method: MethodType) throws -> StubProduct {
        matcher.set(file: self.file, line: self.line)
        defer { matcher.clearFileAndLine() }
        let candidates = sequencingPolicy.sorted(methodReturnValues, by: { $0.method.intValue() > $1.method.intValue() })
        let matched = candidates.first(where: { $0.isValid && MethodType.compareParameters(lhs: $0.method, rhs: method, matcher: matcher).isFullMatch })
        guard let product = matched?.getProduct(policy: self.stubbingPolicy) else { throw MockError.notStubed }
        return product
    }
    private func methodPerformValue(_ method: MethodType) -> Any? {
        matcher.set(file: self.file, line: self.line)
        defer { matcher.clearFileAndLine() }
        let matched = methodPerformValues.reversed().first { MethodType.compareParameters(lhs: $0.method, rhs: method, matcher: matcher).isFullMatch }
        return matched?.performs
    }
    private func matchingCalls(_ method: MethodType, file: StaticString?, line: UInt?) -> [MethodType] {
        matcher.set(file: file ?? self.file, line: line ?? self.line)
        defer { matcher.clearFileAndLine() }
        return invocations.filter { MethodType.compareParameters(lhs: $0, rhs: method, matcher: matcher).isFullMatch }
    }
    private func matchingCalls(_ method: Verify, file: StaticString?, line: UInt?) -> Int {
        return matchingCalls(method.method, file: file, line: line).count
    }
    private func givenGetterValue<T>(_ method: MethodType, _ message: String) -> T {
        do {
            return try methodReturnValue(method).casted()
        } catch {
            onFatalFailure(message)
            Failure(message)
        }
    }
    private func optionalGivenGetterValue<T>(_ method: MethodType, _ message: String) -> T? {
        do {
            return try methodReturnValue(method).casted()
        } catch {
            return nil
        }
    }
    private func onFatalFailure(_ message: String) {
        guard let file = self.file, let line = self.line else { return } // Let if fail if cannot handle gratefully
        SwiftyMockyTestObserver.handleFatalError(message: message, file: file, line: line)
    }
}

// MARK: - DiscussionRouter
@MainActor
open class DiscussionRouterMock: DiscussionRouter, Mock {
    public init(sequencing sequencingPolicy: SequencingPolicy = .lastWrittenResolvedFirst, stubbing stubbingPolicy: StubbingPolicy = .wrap, file: StaticString = #file, line: UInt = #line) {
        SwiftyMockyTestObserver.setup()
        self.sequencingPolicy = sequencingPolicy
        self.stubbingPolicy = stubbingPolicy
        self.file = file
        self.line = line
    }

    var matcher: Matcher = Matcher.default
    var stubbingPolicy: StubbingPolicy = .wrap
    var sequencingPolicy: SequencingPolicy = .lastWrittenResolvedFirst

    private var queue = DispatchQueue(label: "com.swiftymocky.invocations", qos: .userInteractive)
    private var invocations: [MethodType] = []
    private var methodReturnValues: [Given] = []
    private var methodPerformValues: [Perform] = []
    private var file: StaticString?
    private var line: UInt?

    public typealias PropertyStub = Given
    public typealias MethodStub = Given
    public typealias SubscriptStub = Given

    /// Convenience method - call setupMock() to extend debug information when failure occurs
    public func setupMock(file: StaticString = #file, line: UInt = #line) {
        self.file = file
        self.line = line
    }

    /// Clear mock internals. You can specify what to reset (invocations aka verify, givens or performs) or leave it empty to clear all mock internals
    public func resetMock(_ scopes: MockScope...) {
        let scopes: [MockScope] = scopes.isEmpty ? [.invocation, .given, .perform] : scopes
        if scopes.contains(.invocation) { invocations = [] }
        if scopes.contains(.given) { methodReturnValues = [] }
        if scopes.contains(.perform) { methodPerformValues = [] }
    }





    open func showUserDetails(username: String) {
        addInvocation(.m_showUserDetails__username_username(Parameter<String>.value(`username`)))
		let perform = methodPerformValue(.m_showUserDetails__username_username(Parameter<String>.value(`username`))) as? (String) -> Void
		perform?(`username`)
    }

    open func showThreads(courseID: String, topics: Topics, title: String, type: ThreadType, isBlackedOut: Bool, animated: Bool) {
        addInvocation(.m_showThreads__courseID_courseIDtopics_topicstitle_titletype_typeisBlackedOut_isBlackedOutanimated_animated(Parameter<String>.value(`courseID`), Parameter<Topics>.value(`topics`), Parameter<String>.value(`title`), Parameter<ThreadType>.value(`type`), Parameter<Bool>.value(`isBlackedOut`), Parameter<Bool>.value(`animated`)))
		let perform = methodPerformValue(.m_showThreads__courseID_courseIDtopics_topicstitle_titletype_typeisBlackedOut_isBlackedOutanimated_animated(Parameter<String>.value(`courseID`), Parameter<Topics>.value(`topics`), Parameter<String>.value(`title`), Parameter<ThreadType>.value(`type`), Parameter<Bool>.value(`isBlackedOut`), Parameter<Bool>.value(`animated`))) as? (String, Topics, String, ThreadType, Bool, Bool) -> Void
		perform?(`courseID`, `topics`, `title`, `type`, `isBlackedOut`, `animated`)
    }

    open func showThread(thread: UserThread, postStateSubject: CurrentValueSubject<PostState?, Never>, isBlackedOut: Bool, animated: Bool) {
        addInvocation(.m_showThread__thread_threadpostStateSubject_postStateSubjectisBlackedOut_isBlackedOutanimated_animated(Parameter<UserThread>.value(`thread`), Parameter<CurrentValueSubject<PostState?, Never>>.value(`postStateSubject`), Parameter<Bool>.value(`isBlackedOut`), Parameter<Bool>.value(`animated`)))
		let perform = methodPerformValue(.m_showThread__thread_threadpostStateSubject_postStateSubjectisBlackedOut_isBlackedOutanimated_animated(Parameter<UserThread>.value(`thread`), Parameter<CurrentValueSubject<PostState?, Never>>.value(`postStateSubject`), Parameter<Bool>.value(`isBlackedOut`), Parameter<Bool>.value(`animated`))) as? (UserThread, CurrentValueSubject<PostState?, Never>, Bool, Bool) -> Void
		perform?(`thread`, `postStateSubject`, `isBlackedOut`, `animated`)
    }

    open func showDiscussionsSearch(courseID: String, isBlackedOut: Bool) {
        addInvocation(.m_showDiscussionsSearch__courseID_courseIDisBlackedOut_isBlackedOut(Parameter<String>.value(`courseID`), Parameter<Bool>.value(`isBlackedOut`)))
		let perform = methodPerformValue(.m_showDiscussionsSearch__courseID_courseIDisBlackedOut_isBlackedOut(Parameter<String>.value(`courseID`), Parameter<Bool>.value(`isBlackedOut`))) as? (String, Bool) -> Void
		perform?(`courseID`, `isBlackedOut`)
    }

    open func showComments(courseID: String, commentID: String, parentComment: Post, threadStateSubject: CurrentValueSubject<ThreadPostState?, Never>, isBlackedOut: Bool, animated: Bool) {
        addInvocation(.m_showComments__courseID_courseIDcommentID_commentIDparentComment_parentCommentthreadStateSubject_threadStateSubjectisBlackedOut_isBlackedOutanimated_animated(Parameter<String>.value(`courseID`), Parameter<String>.value(`commentID`), Parameter<Post>.value(`parentComment`), Parameter<CurrentValueSubject<ThreadPostState?, Never>>.value(`threadStateSubject`), Parameter<Bool>.value(`isBlackedOut`), Parameter<Bool>.value(`animated`)))
		let perform = methodPerformValue(.m_showComments__courseID_courseIDcommentID_commentIDparentComment_parentCommentthreadStateSubject_threadStateSubjectisBlackedOut_isBlackedOutanimated_animated(Parameter<String>.value(`courseID`), Parameter<String>.value(`commentID`), Parameter<Post>.value(`parentComment`), Parameter<CurrentValueSubject<ThreadPostState?, Never>>.value(`threadStateSubject`), Parameter<Bool>.value(`isBlackedOut`), Parameter<Bool>.value(`animated`))) as? (String, String, Post, CurrentValueSubject<ThreadPostState?, Never>, Bool, Bool) -> Void
		perform?(`courseID`, `commentID`, `parentComment`, `threadStateSubject`, `isBlackedOut`, `animated`)
    }

    open func createNewThread(courseID: String, selectedTopic: String, onPostCreated: @escaping () -> Void) {
        addInvocation(.m_createNewThread__courseID_courseIDselectedTopic_selectedTopiconPostCreated_onPostCreated(Parameter<String>.value(`courseID`), Parameter<String>.value(`selectedTopic`), Parameter<() -> Void>.value(`onPostCreated`)))
		let perform = methodPerformValue(.m_createNewThread__courseID_courseIDselectedTopic_selectedTopiconPostCreated_onPostCreated(Parameter<String>.value(`courseID`), Parameter<String>.value(`selectedTopic`), Parameter<() -> Void>.value(`onPostCreated`))) as? (String, String, @escaping () -> Void) -> Void
		perform?(`courseID`, `selectedTopic`, `onPostCreated`)
    }

    open func backToRoot(animated: Bool) {
        addInvocation(.m_backToRoot__animated_animated(Parameter<Bool>.value(`animated`)))
		let perform = methodPerformValue(.m_backToRoot__animated_animated(Parameter<Bool>.value(`animated`))) as? (Bool) -> Void
		perform?(`animated`)
    }

    open func back(animated: Bool) {
        addInvocation(.m_back__animated_animated(Parameter<Bool>.value(`animated`)))
		let perform = methodPerformValue(.m_back__animated_animated(Parameter<Bool>.value(`animated`))) as? (Bool) -> Void
		perform?(`animated`)
    }

    open func backWithFade() {
        addInvocation(.m_backWithFade)
		let perform = methodPerformValue(.m_backWithFade) as? () -> Void
		perform?()
    }

    open func dismiss(animated: Bool) {
        addInvocation(.m_dismiss__animated_animated(Parameter<Bool>.value(`animated`)))
		let perform = methodPerformValue(.m_dismiss__animated_animated(Parameter<Bool>.value(`animated`))) as? (Bool) -> Void
		perform?(`animated`)
    }

    open func removeLastView(controllers: Int) {
        addInvocation(.m_removeLastView__controllers_controllers(Parameter<Int>.value(`controllers`)))
		let perform = methodPerformValue(.m_removeLastView__controllers_controllers(Parameter<Int>.value(`controllers`))) as? (Int) -> Void
		perform?(`controllers`)
    }

    open func showMainOrWhatsNewScreen(sourceScreen: LogistrationSourceScreen, postLoginData: PostLoginData?) {
        addInvocation(.m_showMainOrWhatsNewScreen__sourceScreen_sourceScreenpostLoginData_postLoginData(Parameter<LogistrationSourceScreen>.value(`sourceScreen`), Parameter<PostLoginData?>.value(`postLoginData`)))
		let perform = methodPerformValue(.m_showMainOrWhatsNewScreen__sourceScreen_sourceScreenpostLoginData_postLoginData(Parameter<LogistrationSourceScreen>.value(`sourceScreen`), Parameter<PostLoginData?>.value(`postLoginData`))) as? (LogistrationSourceScreen, PostLoginData?) -> Void
		perform?(`sourceScreen`, `postLoginData`)
    }

    open func showStartupScreen() {
        addInvocation(.m_showStartupScreen)
		let perform = methodPerformValue(.m_showStartupScreen) as? () -> Void
		perform?()
    }

    open func showLoginScreen(sourceScreen: LogistrationSourceScreen) {
        addInvocation(.m_showLoginScreen__sourceScreen_sourceScreen(Parameter<LogistrationSourceScreen>.value(`sourceScreen`)))
		let perform = methodPerformValue(.m_showLoginScreen__sourceScreen_sourceScreen(Parameter<LogistrationSourceScreen>.value(`sourceScreen`))) as? (LogistrationSourceScreen) -> Void
		perform?(`sourceScreen`)
    }

    open func showRegisterScreen(sourceScreen: LogistrationSourceScreen) {
        addInvocation(.m_showRegisterScreen__sourceScreen_sourceScreen(Parameter<LogistrationSourceScreen>.value(`sourceScreen`)))
		let perform = methodPerformValue(.m_showRegisterScreen__sourceScreen_sourceScreen(Parameter<LogistrationSourceScreen>.value(`sourceScreen`))) as? (LogistrationSourceScreen) -> Void
		perform?(`sourceScreen`)
    }

    open func showForgotPasswordScreen() {
        addInvocation(.m_showForgotPasswordScreen)
		let perform = methodPerformValue(.m_showForgotPasswordScreen) as? () -> Void
		perform?()
    }

    open func showDiscoveryScreen(searchQuery: String?, sourceScreen: LogistrationSourceScreen) {
        addInvocation(.m_showDiscoveryScreen__searchQuery_searchQuerysourceScreen_sourceScreen(Parameter<String?>.value(`searchQuery`), Parameter<LogistrationSourceScreen>.value(`sourceScreen`)))
		let perform = methodPerformValue(.m_showDiscoveryScreen__searchQuery_searchQuerysourceScreen_sourceScreen(Parameter<String?>.value(`searchQuery`), Parameter<LogistrationSourceScreen>.value(`sourceScreen`))) as? (String?, LogistrationSourceScreen) -> Void
		perform?(`searchQuery`, `sourceScreen`)
    }

    open func showWebBrowser(title: String, url: URL) {
        addInvocation(.m_showWebBrowser__title_titleurl_url(Parameter<String>.value(`title`), Parameter<URL>.value(`url`)))
		let perform = methodPerformValue(.m_showWebBrowser__title_titleurl_url(Parameter<String>.value(`title`), Parameter<URL>.value(`url`))) as? (String, URL) -> Void
		perform?(`title`, `url`)
    }

    open func showSSOWebBrowser(title: String) {
        addInvocation(.m_showSSOWebBrowser__title_title(Parameter<String>.value(`title`)))
		let perform = methodPerformValue(.m_showSSOWebBrowser__title_title(Parameter<String>.value(`title`))) as? (String) -> Void
		perform?(`title`)
    }

    open func presentAlert(alertTitle: String, alertMessage: String, positiveAction: String, onCloseTapped: @escaping () -> Void, okTapped: @escaping () -> Void, type: AlertViewType) {
        addInvocation(.m_presentAlert__alertTitle_alertTitlealertMessage_alertMessagepositiveAction_positiveActiononCloseTapped_onCloseTappedokTapped_okTappedtype_type(Parameter<String>.value(`alertTitle`), Parameter<String>.value(`alertMessage`), Parameter<String>.value(`positiveAction`), Parameter<() -> Void>.value(`onCloseTapped`), Parameter<() -> Void>.value(`okTapped`), Parameter<AlertViewType>.value(`type`)))
		let perform = methodPerformValue(.m_presentAlert__alertTitle_alertTitlealertMessage_alertMessagepositiveAction_positiveActiononCloseTapped_onCloseTappedokTapped_okTappedtype_type(Parameter<String>.value(`alertTitle`), Parameter<String>.value(`alertMessage`), Parameter<String>.value(`positiveAction`), Parameter<() -> Void>.value(`onCloseTapped`), Parameter<() -> Void>.value(`okTapped`), Parameter<AlertViewType>.value(`type`))) as? (String, String, String, @escaping () -> Void, @escaping () -> Void, AlertViewType) -> Void
		perform?(`alertTitle`, `alertMessage`, `positiveAction`, `onCloseTapped`, `okTapped`, `type`)
    }

    open func presentAlert(alertTitle: String, alertMessage: String, nextSectionName: String?, action: String, image: SwiftUI.Image, onCloseTapped: @escaping () -> Void, okTapped: @escaping () -> Void, nextSectionTapped: @escaping () -> Void) {
        addInvocation(.m_presentAlert__alertTitle_alertTitlealertMessage_alertMessagenextSectionName_nextSectionNameaction_actionimage_imageonCloseTapped_onCloseTappedokTapped_okTappednextSectionTapped_nextSectionTapped(Parameter<String>.value(`alertTitle`), Parameter<String>.value(`alertMessage`), Parameter<String?>.value(`nextSectionName`), Parameter<String>.value(`action`), Parameter<SwiftUI.Image>.value(`image`), Parameter<() -> Void>.value(`onCloseTapped`), Parameter<() -> Void>.value(`okTapped`), Parameter<() -> Void>.value(`nextSectionTapped`)))
		let perform = methodPerformValue(.m_presentAlert__alertTitle_alertTitlealertMessage_alertMessagenextSectionName_nextSectionNameaction_actionimage_imageonCloseTapped_onCloseTappedokTapped_okTappednextSectionTapped_nextSectionTapped(Parameter<String>.value(`alertTitle`), Parameter<String>.value(`alertMessage`), Parameter<String?>.value(`nextSectionName`), Parameter<String>.value(`action`), Parameter<SwiftUI.Image>.value(`image`), Parameter<() -> Void>.value(`onCloseTapped`), Parameter<() -> Void>.value(`okTapped`), Parameter<() -> Void>.value(`nextSectionTapped`))) as? (String, String, String?, String, SwiftUI.Image, @escaping () -> Void, @escaping () -> Void, @escaping () -> Void) -> Void
		perform?(`alertTitle`, `alertMessage`, `nextSectionName`, `action`, `image`, `onCloseTapped`, `okTapped`, `nextSectionTapped`)
    }

    open func presentView(transitionStyle: UIModalTransitionStyle, view: any View, completion: (() -> Void)?) {
        addInvocation(.m_presentView__transitionStyle_transitionStyleview_viewcompletion_completion(Parameter<UIModalTransitionStyle>.value(`transitionStyle`), Parameter<any View>.value(`view`), Parameter<(() -> Void)?>.value(`completion`)))
		let perform = methodPerformValue(.m_presentView__transitionStyle_transitionStyleview_viewcompletion_completion(Parameter<UIModalTransitionStyle>.value(`transitionStyle`), Parameter<any View>.value(`view`), Parameter<(() -> Void)?>.value(`completion`))) as? (UIModalTransitionStyle, any View, (() -> Void)?) -> Void
		perform?(`transitionStyle`, `view`, `completion`)
    }

    open func presentView(transitionStyle: UIModalTransitionStyle, animated: Bool, content: () -> any View) {
        addInvocation(.m_presentView__transitionStyle_transitionStyleanimated_animatedcontent_content(Parameter<UIModalTransitionStyle>.value(`transitionStyle`), Parameter<Bool>.value(`animated`), Parameter<() -> any View>.any))
		let perform = methodPerformValue(.m_presentView__transitionStyle_transitionStyleanimated_animatedcontent_content(Parameter<UIModalTransitionStyle>.value(`transitionStyle`), Parameter<Bool>.value(`animated`), Parameter<() -> any View>.any)) as? (UIModalTransitionStyle, Bool, () -> any View) -> Void
		perform?(`transitionStyle`, `animated`, `content`)
    }


    fileprivate enum MethodType {
        case m_showUserDetails__username_username(Parameter<String>)
        case m_showThreads__courseID_courseIDtopics_topicstitle_titletype_typeisBlackedOut_isBlackedOutanimated_animated(Parameter<String>, Parameter<Topics>, Parameter<String>, Parameter<ThreadType>, Parameter<Bool>, Parameter<Bool>)
        case m_showThread__thread_threadpostStateSubject_postStateSubjectisBlackedOut_isBlackedOutanimated_animated(Parameter<UserThread>, Parameter<CurrentValueSubject<PostState?, Never>>, Parameter<Bool>, Parameter<Bool>)
        case m_showDiscussionsSearch__courseID_courseIDisBlackedOut_isBlackedOut(Parameter<String>, Parameter<Bool>)
        case m_showComments__courseID_courseIDcommentID_commentIDparentComment_parentCommentthreadStateSubject_threadStateSubjectisBlackedOut_isBlackedOutanimated_animated(Parameter<String>, Parameter<String>, Parameter<Post>, Parameter<CurrentValueSubject<ThreadPostState?, Never>>, Parameter<Bool>, Parameter<Bool>)
        case m_createNewThread__courseID_courseIDselectedTopic_selectedTopiconPostCreated_onPostCreated(Parameter<String>, Parameter<String>, Parameter<() -> Void>)
        case m_backToRoot__animated_animated(Parameter<Bool>)
        case m_back__animated_animated(Parameter<Bool>)
        case m_backWithFade
        case m_dismiss__animated_animated(Parameter<Bool>)
        case m_removeLastView__controllers_controllers(Parameter<Int>)
        case m_showMainOrWhatsNewScreen__sourceScreen_sourceScreenpostLoginData_postLoginData(Parameter<LogistrationSourceScreen>, Parameter<PostLoginData?>)
        case m_showStartupScreen
        case m_showLoginScreen__sourceScreen_sourceScreen(Parameter<LogistrationSourceScreen>)
        case m_showRegisterScreen__sourceScreen_sourceScreen(Parameter<LogistrationSourceScreen>)
        case m_showForgotPasswordScreen
        case m_showDiscoveryScreen__searchQuery_searchQuerysourceScreen_sourceScreen(Parameter<String?>, Parameter<LogistrationSourceScreen>)
        case m_showWebBrowser__title_titleurl_url(Parameter<String>, Parameter<URL>)
        case m_showSSOWebBrowser__title_title(Parameter<String>)
        case m_presentAlert__alertTitle_alertTitlealertMessage_alertMessagepositiveAction_positiveActiononCloseTapped_onCloseTappedokTapped_okTappedtype_type(Parameter<String>, Parameter<String>, Parameter<String>, Parameter<() -> Void>, Parameter<() -> Void>, Parameter<AlertViewType>)
        case m_presentAlert__alertTitle_alertTitlealertMessage_alertMessagenextSectionName_nextSectionNameaction_actionimage_imageonCloseTapped_onCloseTappedokTapped_okTappednextSectionTapped_nextSectionTapped(Parameter<String>, Parameter<String>, Parameter<String?>, Parameter<String>, Parameter<SwiftUI.Image>, Parameter<() -> Void>, Parameter<() -> Void>, Parameter<() -> Void>)
        case m_presentView__transitionStyle_transitionStyleview_viewcompletion_completion(Parameter<UIModalTransitionStyle>, Parameter<any View>, Parameter<(() -> Void)?>)
        case m_presentView__transitionStyle_transitionStyleanimated_animatedcontent_content(Parameter<UIModalTransitionStyle>, Parameter<Bool>, Parameter<() -> any View>)

        static func compareParameters(lhs: MethodType, rhs: MethodType, matcher: Matcher) -> Matcher.ComparisonResult {
            switch (lhs, rhs) {
            case (.m_showUserDetails__username_username(let lhsUsername), .m_showUserDetails__username_username(let rhsUsername)):
				var results: [Matcher.ParameterComparisonResult] = []
				results.append(Matcher.ParameterComparisonResult(Parameter.compare(lhs: lhsUsername, rhs: rhsUsername, with: matcher), lhsUsername, rhsUsername, "username"))
				return Matcher.ComparisonResult(results)

            case (.m_showThreads__courseID_courseIDtopics_topicstitle_titletype_typeisBlackedOut_isBlackedOutanimated_animated(let lhsCourseid, let lhsTopics, let lhsTitle, let lhsType, let lhsIsblackedout, let lhsAnimated), .m_showThreads__courseID_courseIDtopics_topicstitle_titletype_typeisBlackedOut_isBlackedOutanimated_animated(let rhsCourseid, let rhsTopics, let rhsTitle, let rhsType, let rhsIsblackedout, let rhsAnimated)):
				var results: [Matcher.ParameterComparisonResult] = []
				results.append(Matcher.ParameterComparisonResult(Parameter.compare(lhs: lhsCourseid, rhs: rhsCourseid, with: matcher), lhsCourseid, rhsCourseid, "courseID"))
				results.append(Matcher.ParameterComparisonResult(Parameter.compare(lhs: lhsTopics, rhs: rhsTopics, with: matcher), lhsTopics, rhsTopics, "topics"))
				results.append(Matcher.ParameterComparisonResult(Parameter.compare(lhs: lhsTitle, rhs: rhsTitle, with: matcher), lhsTitle, rhsTitle, "title"))
				results.append(Matcher.ParameterComparisonResult(Parameter.compare(lhs: lhsType, rhs: rhsType, with: matcher), lhsType, rhsType, "type"))
				results.append(Matcher.ParameterComparisonResult(Parameter.compare(lhs: lhsIsblackedout, rhs: rhsIsblackedout, with: matcher), lhsIsblackedout, rhsIsblackedout, "isBlackedOut"))
				results.append(Matcher.ParameterComparisonResult(Parameter.compare(lhs: lhsAnimated, rhs: rhsAnimated, with: matcher), lhsAnimated, rhsAnimated, "animated"))
				return Matcher.ComparisonResult(results)

            case (.m_showThread__thread_threadpostStateSubject_postStateSubjectisBlackedOut_isBlackedOutanimated_animated(let lhsThread, let lhsPoststatesubject, let lhsIsblackedout, let lhsAnimated), .m_showThread__thread_threadpostStateSubject_postStateSubjectisBlackedOut_isBlackedOutanimated_animated(let rhsThread, let rhsPoststatesubject, let rhsIsblackedout, let rhsAnimated)):
				var results: [Matcher.ParameterComparisonResult] = []
				results.append(Matcher.ParameterComparisonResult(Parameter.compare(lhs: lhsThread, rhs: rhsThread, with: matcher), lhsThread, rhsThread, "thread"))
				results.append(Matcher.ParameterComparisonResult(Parameter.compare(lhs: lhsPoststatesubject, rhs: rhsPoststatesubject, with: matcher), lhsPoststatesubject, rhsPoststatesubject, "postStateSubject"))
				results.append(Matcher.ParameterComparisonResult(Parameter.compare(lhs: lhsIsblackedout, rhs: rhsIsblackedout, with: matcher), lhsIsblackedout, rhsIsblackedout, "isBlackedOut"))
				results.append(Matcher.ParameterComparisonResult(Parameter.compare(lhs: lhsAnimated, rhs: rhsAnimated, with: matcher), lhsAnimated, rhsAnimated, "animated"))
				return Matcher.ComparisonResult(results)

            case (.m_showDiscussionsSearch__courseID_courseIDisBlackedOut_isBlackedOut(let lhsCourseid, let lhsIsblackedout), .m_showDiscussionsSearch__courseID_courseIDisBlackedOut_isBlackedOut(let rhsCourseid, let rhsIsblackedout)):
				var results: [Matcher.ParameterComparisonResult] = []
				results.append(Matcher.ParameterComparisonResult(Parameter.compare(lhs: lhsCourseid, rhs: rhsCourseid, with: matcher), lhsCourseid, rhsCourseid, "courseID"))
				results.append(Matcher.ParameterComparisonResult(Parameter.compare(lhs: lhsIsblackedout, rhs: rhsIsblackedout, with: matcher), lhsIsblackedout, rhsIsblackedout, "isBlackedOut"))
				return Matcher.ComparisonResult(results)

            case (.m_showComments__courseID_courseIDcommentID_commentIDparentComment_parentCommentthreadStateSubject_threadStateSubjectisBlackedOut_isBlackedOutanimated_animated(let lhsCourseid, let lhsCommentid, let lhsParentcomment, let lhsThreadstatesubject, let lhsIsblackedout, let lhsAnimated), .m_showComments__courseID_courseIDcommentID_commentIDparentComment_parentCommentthreadStateSubject_threadStateSubjectisBlackedOut_isBlackedOutanimated_animated(let rhsCourseid, let rhsCommentid, let rhsParentcomment, let rhsThreadstatesubject, let rhsIsblackedout, let rhsAnimated)):
				var results: [Matcher.ParameterComparisonResult] = []
				results.append(Matcher.ParameterComparisonResult(Parameter.compare(lhs: lhsCourseid, rhs: rhsCourseid, with: matcher), lhsCourseid, rhsCourseid, "courseID"))
				results.append(Matcher.ParameterComparisonResult(Parameter.compare(lhs: lhsCommentid, rhs: rhsCommentid, with: matcher), lhsCommentid, rhsCommentid, "commentID"))
				results.append(Matcher.ParameterComparisonResult(Parameter.compare(lhs: lhsParentcomment, rhs: rhsParentcomment, with: matcher), lhsParentcomment, rhsParentcomment, "parentComment"))
				results.append(Matcher.ParameterComparisonResult(Parameter.compare(lhs: lhsThreadstatesubject, rhs: rhsThreadstatesubject, with: matcher), lhsThreadstatesubject, rhsThreadstatesubject, "threadStateSubject"))
				results.append(Matcher.ParameterComparisonResult(Parameter.compare(lhs: lhsIsblackedout, rhs: rhsIsblackedout, with: matcher), lhsIsblackedout, rhsIsblackedout, "isBlackedOut"))
				results.append(Matcher.ParameterComparisonResult(Parameter.compare(lhs: lhsAnimated, rhs: rhsAnimated, with: matcher), lhsAnimated, rhsAnimated, "animated"))
				return Matcher.ComparisonResult(results)

            case (.m_createNewThread__courseID_courseIDselectedTopic_selectedTopiconPostCreated_onPostCreated(let lhsCourseid, let lhsSelectedtopic, let lhsOnpostcreated), .m_createNewThread__courseID_courseIDselectedTopic_selectedTopiconPostCreated_onPostCreated(let rhsCourseid, let rhsSelectedtopic, let rhsOnpostcreated)):
				var results: [Matcher.ParameterComparisonResult] = []
				results.append(Matcher.ParameterComparisonResult(Parameter.compare(lhs: lhsCourseid, rhs: rhsCourseid, with: matcher), lhsCourseid, rhsCourseid, "courseID"))
				results.append(Matcher.ParameterComparisonResult(Parameter.compare(lhs: lhsSelectedtopic, rhs: rhsSelectedtopic, with: matcher), lhsSelectedtopic, rhsSelectedtopic, "selectedTopic"))
				results.append(Matcher.ParameterComparisonResult(Parameter.compare(lhs: lhsOnpostcreated, rhs: rhsOnpostcreated, with: matcher), lhsOnpostcreated, rhsOnpostcreated, "onPostCreated"))
				return Matcher.ComparisonResult(results)

            case (.m_backToRoot__animated_animated(let lhsAnimated), .m_backToRoot__animated_animated(let rhsAnimated)):
				var results: [Matcher.ParameterComparisonResult] = []
				results.append(Matcher.ParameterComparisonResult(Parameter.compare(lhs: lhsAnimated, rhs: rhsAnimated, with: matcher), lhsAnimated, rhsAnimated, "animated"))
				return Matcher.ComparisonResult(results)

            case (.m_back__animated_animated(let lhsAnimated), .m_back__animated_animated(let rhsAnimated)):
				var results: [Matcher.ParameterComparisonResult] = []
				results.append(Matcher.ParameterComparisonResult(Parameter.compare(lhs: lhsAnimated, rhs: rhsAnimated, with: matcher), lhsAnimated, rhsAnimated, "animated"))
				return Matcher.ComparisonResult(results)

            case (.m_backWithFade, .m_backWithFade): return .match

            case (.m_dismiss__animated_animated(let lhsAnimated), .m_dismiss__animated_animated(let rhsAnimated)):
				var results: [Matcher.ParameterComparisonResult] = []
				results.append(Matcher.ParameterComparisonResult(Parameter.compare(lhs: lhsAnimated, rhs: rhsAnimated, with: matcher), lhsAnimated, rhsAnimated, "animated"))
				return Matcher.ComparisonResult(results)

            case (.m_removeLastView__controllers_controllers(let lhsControllers), .m_removeLastView__controllers_controllers(let rhsControllers)):
				var results: [Matcher.ParameterComparisonResult] = []
				results.append(Matcher.ParameterComparisonResult(Parameter.compare(lhs: lhsControllers, rhs: rhsControllers, with: matcher), lhsControllers, rhsControllers, "controllers"))
				return Matcher.ComparisonResult(results)

            case (.m_showMainOrWhatsNewScreen__sourceScreen_sourceScreenpostLoginData_postLoginData(let lhsSourcescreen, let lhsPostlogindata), .m_showMainOrWhatsNewScreen__sourceScreen_sourceScreenpostLoginData_postLoginData(let rhsSourcescreen, let rhsPostlogindata)):
				var results: [Matcher.ParameterComparisonResult] = []
				results.append(Matcher.ParameterComparisonResult(Parameter.compare(lhs: lhsSourcescreen, rhs: rhsSourcescreen, with: matcher), lhsSourcescreen, rhsSourcescreen, "sourceScreen"))
				results.append(Matcher.ParameterComparisonResult(Parameter.compare(lhs: lhsPostlogindata, rhs: rhsPostlogindata, with: matcher), lhsPostlogindata, rhsPostlogindata, "postLoginData"))
				return Matcher.ComparisonResult(results)

            case (.m_showStartupScreen, .m_showStartupScreen): return .match

            case (.m_showLoginScreen__sourceScreen_sourceScreen(let lhsSourcescreen), .m_showLoginScreen__sourceScreen_sourceScreen(let rhsSourcescreen)):
				var results: [Matcher.ParameterComparisonResult] = []
				results.append(Matcher.ParameterComparisonResult(Parameter.compare(lhs: lhsSourcescreen, rhs: rhsSourcescreen, with: matcher), lhsSourcescreen, rhsSourcescreen, "sourceScreen"))
				return Matcher.ComparisonResult(results)

            case (.m_showRegisterScreen__sourceScreen_sourceScreen(let lhsSourcescreen), .m_showRegisterScreen__sourceScreen_sourceScreen(let rhsSourcescreen)):
				var results: [Matcher.ParameterComparisonResult] = []
				results.append(Matcher.ParameterComparisonResult(Parameter.compare(lhs: lhsSourcescreen, rhs: rhsSourcescreen, with: matcher), lhsSourcescreen, rhsSourcescreen, "sourceScreen"))
				return Matcher.ComparisonResult(results)

            case (.m_showForgotPasswordScreen, .m_showForgotPasswordScreen): return .match

            case (.m_showDiscoveryScreen__searchQuery_searchQuerysourceScreen_sourceScreen(let lhsSearchquery, let lhsSourcescreen), .m_showDiscoveryScreen__searchQuery_searchQuerysourceScreen_sourceScreen(let rhsSearchquery, let rhsSourcescreen)):
				var results: [Matcher.ParameterComparisonResult] = []
				results.append(Matcher.ParameterComparisonResult(Parameter.compare(lhs: lhsSearchquery, rhs: rhsSearchquery, with: matcher), lhsSearchquery, rhsSearchquery, "searchQuery"))
				results.append(Matcher.ParameterComparisonResult(Parameter.compare(lhs: lhsSourcescreen, rhs: rhsSourcescreen, with: matcher), lhsSourcescreen, rhsSourcescreen, "sourceScreen"))
				return Matcher.ComparisonResult(results)

            case (.m_showWebBrowser__title_titleurl_url(let lhsTitle, let lhsUrl), .m_showWebBrowser__title_titleurl_url(let rhsTitle, let rhsUrl)):
				var results: [Matcher.ParameterComparisonResult] = []
				results.append(Matcher.ParameterComparisonResult(Parameter.compare(lhs: lhsTitle, rhs: rhsTitle, with: matcher), lhsTitle, rhsTitle, "title"))
				results.append(Matcher.ParameterComparisonResult(Parameter.compare(lhs: lhsUrl, rhs: rhsUrl, with: matcher), lhsUrl, rhsUrl, "url"))
				return Matcher.ComparisonResult(results)

            case (.m_showSSOWebBrowser__title_title(let lhsTitle), .m_showSSOWebBrowser__title_title(let rhsTitle)):
				var results: [Matcher.ParameterComparisonResult] = []
				results.append(Matcher.ParameterComparisonResult(Parameter.compare(lhs: lhsTitle, rhs: rhsTitle, with: matcher), lhsTitle, rhsTitle, "title"))
				return Matcher.ComparisonResult(results)

            case (.m_presentAlert__alertTitle_alertTitlealertMessage_alertMessagepositiveAction_positiveActiononCloseTapped_onCloseTappedokTapped_okTappedtype_type(let lhsAlerttitle, let lhsAlertmessage, let lhsPositiveaction, let lhsOnclosetapped, let lhsOktapped, let lhsType), .m_presentAlert__alertTitle_alertTitlealertMessage_alertMessagepositiveAction_positiveActiononCloseTapped_onCloseTappedokTapped_okTappedtype_type(let rhsAlerttitle, let rhsAlertmessage, let rhsPositiveaction, let rhsOnclosetapped, let rhsOktapped, let rhsType)):
				var results: [Matcher.ParameterComparisonResult] = []
				results.append(Matcher.ParameterComparisonResult(Parameter.compare(lhs: lhsAlerttitle, rhs: rhsAlerttitle, with: matcher), lhsAlerttitle, rhsAlerttitle, "alertTitle"))
				results.append(Matcher.ParameterComparisonResult(Parameter.compare(lhs: lhsAlertmessage, rhs: rhsAlertmessage, with: matcher), lhsAlertmessage, rhsAlertmessage, "alertMessage"))
				results.append(Matcher.ParameterComparisonResult(Parameter.compare(lhs: lhsPositiveaction, rhs: rhsPositiveaction, with: matcher), lhsPositiveaction, rhsPositiveaction, "positiveAction"))
				results.append(Matcher.ParameterComparisonResult(Parameter.compare(lhs: lhsOnclosetapped, rhs: rhsOnclosetapped, with: matcher), lhsOnclosetapped, rhsOnclosetapped, "onCloseTapped"))
				results.append(Matcher.ParameterComparisonResult(Parameter.compare(lhs: lhsOktapped, rhs: rhsOktapped, with: matcher), lhsOktapped, rhsOktapped, "okTapped"))
				results.append(Matcher.ParameterComparisonResult(Parameter.compare(lhs: lhsType, rhs: rhsType, with: matcher), lhsType, rhsType, "type"))
				return Matcher.ComparisonResult(results)

            case (.m_presentAlert__alertTitle_alertTitlealertMessage_alertMessagenextSectionName_nextSectionNameaction_actionimage_imageonCloseTapped_onCloseTappedokTapped_okTappednextSectionTapped_nextSectionTapped(let lhsAlerttitle, let lhsAlertmessage, let lhsNextsectionname, let lhsAction, let lhsImage, let lhsOnclosetapped, let lhsOktapped, let lhsNextsectiontapped), .m_presentAlert__alertTitle_alertTitlealertMessage_alertMessagenextSectionName_nextSectionNameaction_actionimage_imageonCloseTapped_onCloseTappedokTapped_okTappednextSectionTapped_nextSectionTapped(let rhsAlerttitle, let rhsAlertmessage, let rhsNextsectionname, let rhsAction, let rhsImage, let rhsOnclosetapped, let rhsOktapped, let rhsNextsectiontapped)):
				var results: [Matcher.ParameterComparisonResult] = []
				results.append(Matcher.ParameterComparisonResult(Parameter.compare(lhs: lhsAlerttitle, rhs: rhsAlerttitle, with: matcher), lhsAlerttitle, rhsAlerttitle, "alertTitle"))
				results.append(Matcher.ParameterComparisonResult(Parameter.compare(lhs: lhsAlertmessage, rhs: rhsAlertmessage, with: matcher), lhsAlertmessage, rhsAlertmessage, "alertMessage"))
				results.append(Matcher.ParameterComparisonResult(Parameter.compare(lhs: lhsNextsectionname, rhs: rhsNextsectionname, with: matcher), lhsNextsectionname, rhsNextsectionname, "nextSectionName"))
				results.append(Matcher.ParameterComparisonResult(Parameter.compare(lhs: lhsAction, rhs: rhsAction, with: matcher), lhsAction, rhsAction, "action"))
				results.append(Matcher.ParameterComparisonResult(Parameter.compare(lhs: lhsImage, rhs: rhsImage, with: matcher), lhsImage, rhsImage, "image"))
				results.append(Matcher.ParameterComparisonResult(Parameter.compare(lhs: lhsOnclosetapped, rhs: rhsOnclosetapped, with: matcher), lhsOnclosetapped, rhsOnclosetapped, "onCloseTapped"))
				results.append(Matcher.ParameterComparisonResult(Parameter.compare(lhs: lhsOktapped, rhs: rhsOktapped, with: matcher), lhsOktapped, rhsOktapped, "okTapped"))
				results.append(Matcher.ParameterComparisonResult(Parameter.compare(lhs: lhsNextsectiontapped, rhs: rhsNextsectiontapped, with: matcher), lhsNextsectiontapped, rhsNextsectiontapped, "nextSectionTapped"))
				return Matcher.ComparisonResult(results)

            case (.m_presentView__transitionStyle_transitionStyleview_viewcompletion_completion(let lhsTransitionstyle, let lhsView, let lhsCompletion), .m_presentView__transitionStyle_transitionStyleview_viewcompletion_completion(let rhsTransitionstyle, let rhsView, let rhsCompletion)):
				var results: [Matcher.ParameterComparisonResult] = []
				results.append(Matcher.ParameterComparisonResult(Parameter.compare(lhs: lhsTransitionstyle, rhs: rhsTransitionstyle, with: matcher), lhsTransitionstyle, rhsTransitionstyle, "transitionStyle"))
				results.append(Matcher.ParameterComparisonResult(Parameter.compare(lhs: lhsView, rhs: rhsView, with: matcher), lhsView, rhsView, "view"))
				results.append(Matcher.ParameterComparisonResult(Parameter.compare(lhs: lhsCompletion, rhs: rhsCompletion, with: matcher), lhsCompletion, rhsCompletion, "completion"))
				return Matcher.ComparisonResult(results)

            case (.m_presentView__transitionStyle_transitionStyleanimated_animatedcontent_content(let lhsTransitionstyle, let lhsAnimated, let lhsContent), .m_presentView__transitionStyle_transitionStyleanimated_animatedcontent_content(let rhsTransitionstyle, let rhsAnimated, let rhsContent)):
				var results: [Matcher.ParameterComparisonResult] = []
				results.append(Matcher.ParameterComparisonResult(Parameter.compare(lhs: lhsTransitionstyle, rhs: rhsTransitionstyle, with: matcher), lhsTransitionstyle, rhsTransitionstyle, "transitionStyle"))
				results.append(Matcher.ParameterComparisonResult(Parameter.compare(lhs: lhsAnimated, rhs: rhsAnimated, with: matcher), lhsAnimated, rhsAnimated, "animated"))
				results.append(Matcher.ParameterComparisonResult(Parameter.compare(lhs: lhsContent, rhs: rhsContent, with: matcher), lhsContent, rhsContent, "content"))
				return Matcher.ComparisonResult(results)
            default: return .none
            }
        }

        func intValue() -> Int {
            switch self {
            case let .m_showUserDetails__username_username(p0): return p0.intValue
            case let .m_showThreads__courseID_courseIDtopics_topicstitle_titletype_typeisBlackedOut_isBlackedOutanimated_animated(p0, p1, p2, p3, p4, p5): return p0.intValue + p1.intValue + p2.intValue + p3.intValue + p4.intValue + p5.intValue
            case let .m_showThread__thread_threadpostStateSubject_postStateSubjectisBlackedOut_isBlackedOutanimated_animated(p0, p1, p2, p3): return p0.intValue + p1.intValue + p2.intValue + p3.intValue
            case let .m_showDiscussionsSearch__courseID_courseIDisBlackedOut_isBlackedOut(p0, p1): return p0.intValue + p1.intValue
            case let .m_showComments__courseID_courseIDcommentID_commentIDparentComment_parentCommentthreadStateSubject_threadStateSubjectisBlackedOut_isBlackedOutanimated_animated(p0, p1, p2, p3, p4, p5): return p0.intValue + p1.intValue + p2.intValue + p3.intValue + p4.intValue + p5.intValue
            case let .m_createNewThread__courseID_courseIDselectedTopic_selectedTopiconPostCreated_onPostCreated(p0, p1, p2): return p0.intValue + p1.intValue + p2.intValue
            case let .m_backToRoot__animated_animated(p0): return p0.intValue
            case let .m_back__animated_animated(p0): return p0.intValue
            case .m_backWithFade: return 0
            case let .m_dismiss__animated_animated(p0): return p0.intValue
            case let .m_removeLastView__controllers_controllers(p0): return p0.intValue
            case let .m_showMainOrWhatsNewScreen__sourceScreen_sourceScreenpostLoginData_postLoginData(p0, p1): return p0.intValue + p1.intValue
            case .m_showStartupScreen: return 0
            case let .m_showLoginScreen__sourceScreen_sourceScreen(p0): return p0.intValue
            case let .m_showRegisterScreen__sourceScreen_sourceScreen(p0): return p0.intValue
            case .m_showForgotPasswordScreen: return 0
            case let .m_showDiscoveryScreen__searchQuery_searchQuerysourceScreen_sourceScreen(p0, p1): return p0.intValue + p1.intValue
            case let .m_showWebBrowser__title_titleurl_url(p0, p1): return p0.intValue + p1.intValue
            case let .m_showSSOWebBrowser__title_title(p0): return p0.intValue
            case let .m_presentAlert__alertTitle_alertTitlealertMessage_alertMessagepositiveAction_positiveActiononCloseTapped_onCloseTappedokTapped_okTappedtype_type(p0, p1, p2, p3, p4, p5): return p0.intValue + p1.intValue + p2.intValue + p3.intValue + p4.intValue + p5.intValue
            case let .m_presentAlert__alertTitle_alertTitlealertMessage_alertMessagenextSectionName_nextSectionNameaction_actionimage_imageonCloseTapped_onCloseTappedokTapped_okTappednextSectionTapped_nextSectionTapped(p0, p1, p2, p3, p4, p5, p6, p7): return p0.intValue + p1.intValue + p2.intValue + p3.intValue + p4.intValue + p5.intValue + p6.intValue + p7.intValue
            case let .m_presentView__transitionStyle_transitionStyleview_viewcompletion_completion(p0, p1, p2): return p0.intValue + p1.intValue + p2.intValue
            case let .m_presentView__transitionStyle_transitionStyleanimated_animatedcontent_content(p0, p1, p2): return p0.intValue + p1.intValue + p2.intValue
            }
        }
        func assertionName() -> String {
            switch self {
            case .m_showUserDetails__username_username: return ".showUserDetails(username:)"
            case .m_showThreads__courseID_courseIDtopics_topicstitle_titletype_typeisBlackedOut_isBlackedOutanimated_animated: return ".showThreads(courseID:topics:title:type:isBlackedOut:animated:)"
            case .m_showThread__thread_threadpostStateSubject_postStateSubjectisBlackedOut_isBlackedOutanimated_animated: return ".showThread(thread:postStateSubject:isBlackedOut:animated:)"
            case .m_showDiscussionsSearch__courseID_courseIDisBlackedOut_isBlackedOut: return ".showDiscussionsSearch(courseID:isBlackedOut:)"
            case .m_showComments__courseID_courseIDcommentID_commentIDparentComment_parentCommentthreadStateSubject_threadStateSubjectisBlackedOut_isBlackedOutanimated_animated: return ".showComments(courseID:commentID:parentComment:threadStateSubject:isBlackedOut:animated:)"
            case .m_createNewThread__courseID_courseIDselectedTopic_selectedTopiconPostCreated_onPostCreated: return ".createNewThread(courseID:selectedTopic:onPostCreated:)"
            case .m_backToRoot__animated_animated: return ".backToRoot(animated:)"
            case .m_back__animated_animated: return ".back(animated:)"
            case .m_backWithFade: return ".backWithFade()"
            case .m_dismiss__animated_animated: return ".dismiss(animated:)"
            case .m_removeLastView__controllers_controllers: return ".removeLastView(controllers:)"
            case .m_showMainOrWhatsNewScreen__sourceScreen_sourceScreenpostLoginData_postLoginData: return ".showMainOrWhatsNewScreen(sourceScreen:postLoginData:)"
            case .m_showStartupScreen: return ".showStartupScreen()"
            case .m_showLoginScreen__sourceScreen_sourceScreen: return ".showLoginScreen(sourceScreen:)"
            case .m_showRegisterScreen__sourceScreen_sourceScreen: return ".showRegisterScreen(sourceScreen:)"
            case .m_showForgotPasswordScreen: return ".showForgotPasswordScreen()"
            case .m_showDiscoveryScreen__searchQuery_searchQuerysourceScreen_sourceScreen: return ".showDiscoveryScreen(searchQuery:sourceScreen:)"
            case .m_showWebBrowser__title_titleurl_url: return ".showWebBrowser(title:url:)"
            case .m_showSSOWebBrowser__title_title: return ".showSSOWebBrowser(title:)"
            case .m_presentAlert__alertTitle_alertTitlealertMessage_alertMessagepositiveAction_positiveActiononCloseTapped_onCloseTappedokTapped_okTappedtype_type: return ".presentAlert(alertTitle:alertMessage:positiveAction:onCloseTapped:okTapped:type:)"
            case .m_presentAlert__alertTitle_alertTitlealertMessage_alertMessagenextSectionName_nextSectionNameaction_actionimage_imageonCloseTapped_onCloseTappedokTapped_okTappednextSectionTapped_nextSectionTapped: return ".presentAlert(alertTitle:alertMessage:nextSectionName:action:image:onCloseTapped:okTapped:nextSectionTapped:)"
            case .m_presentView__transitionStyle_transitionStyleview_viewcompletion_completion: return ".presentView(transitionStyle:view:completion:)"
            case .m_presentView__transitionStyle_transitionStyleanimated_animatedcontent_content: return ".presentView(transitionStyle:animated:content:)"
            }
        }
    }

    open class Given: StubbedMethod {
        fileprivate var method: MethodType

        private init(method: MethodType, products: [StubProduct]) {
            self.method = method
            super.init(products)
        }


    }

    public struct Verify {
        fileprivate var method: MethodType

        public static func showUserDetails(username: Parameter<String>) -> Verify { return Verify(method: .m_showUserDetails__username_username(`username`))}
        public static func showThreads(courseID: Parameter<String>, topics: Parameter<Topics>, title: Parameter<String>, type: Parameter<ThreadType>, isBlackedOut: Parameter<Bool>, animated: Parameter<Bool>) -> Verify { return Verify(method: .m_showThreads__courseID_courseIDtopics_topicstitle_titletype_typeisBlackedOut_isBlackedOutanimated_animated(`courseID`, `topics`, `title`, `type`, `isBlackedOut`, `animated`))}
        public static func showThread(thread: Parameter<UserThread>, postStateSubject: Parameter<CurrentValueSubject<PostState?, Never>>, isBlackedOut: Parameter<Bool>, animated: Parameter<Bool>) -> Verify { return Verify(method: .m_showThread__thread_threadpostStateSubject_postStateSubjectisBlackedOut_isBlackedOutanimated_animated(`thread`, `postStateSubject`, `isBlackedOut`, `animated`))}
        public static func showDiscussionsSearch(courseID: Parameter<String>, isBlackedOut: Parameter<Bool>) -> Verify { return Verify(method: .m_showDiscussionsSearch__courseID_courseIDisBlackedOut_isBlackedOut(`courseID`, `isBlackedOut`))}
        public static func showComments(courseID: Parameter<String>, commentID: Parameter<String>, parentComment: Parameter<Post>, threadStateSubject: Parameter<CurrentValueSubject<ThreadPostState?, Never>>, isBlackedOut: Parameter<Bool>, animated: Parameter<Bool>) -> Verify { return Verify(method: .m_showComments__courseID_courseIDcommentID_commentIDparentComment_parentCommentthreadStateSubject_threadStateSubjectisBlackedOut_isBlackedOutanimated_animated(`courseID`, `commentID`, `parentComment`, `threadStateSubject`, `isBlackedOut`, `animated`))}
        public static func createNewThread(courseID: Parameter<String>, selectedTopic: Parameter<String>, onPostCreated: Parameter<() -> Void>) -> Verify { return Verify(method: .m_createNewThread__courseID_courseIDselectedTopic_selectedTopiconPostCreated_onPostCreated(`courseID`, `selectedTopic`, `onPostCreated`))}
        public static func backToRoot(animated: Parameter<Bool>) -> Verify { return Verify(method: .m_backToRoot__animated_animated(`animated`))}
        public static func back(animated: Parameter<Bool>) -> Verify { return Verify(method: .m_back__animated_animated(`animated`))}
        public static func backWithFade() -> Verify { return Verify(method: .m_backWithFade)}
        public static func dismiss(animated: Parameter<Bool>) -> Verify { return Verify(method: .m_dismiss__animated_animated(`animated`))}
        public static func removeLastView(controllers: Parameter<Int>) -> Verify { return Verify(method: .m_removeLastView__controllers_controllers(`controllers`))}
        public static func showMainOrWhatsNewScreen(sourceScreen: Parameter<LogistrationSourceScreen>, postLoginData: Parameter<PostLoginData?>) -> Verify { return Verify(method: .m_showMainOrWhatsNewScreen__sourceScreen_sourceScreenpostLoginData_postLoginData(`sourceScreen`, `postLoginData`))}
        public static func showStartupScreen() -> Verify { return Verify(method: .m_showStartupScreen)}
        public static func showLoginScreen(sourceScreen: Parameter<LogistrationSourceScreen>) -> Verify { return Verify(method: .m_showLoginScreen__sourceScreen_sourceScreen(`sourceScreen`))}
        public static func showRegisterScreen(sourceScreen: Parameter<LogistrationSourceScreen>) -> Verify { return Verify(method: .m_showRegisterScreen__sourceScreen_sourceScreen(`sourceScreen`))}
        public static func showForgotPasswordScreen() -> Verify { return Verify(method: .m_showForgotPasswordScreen)}
        public static func showDiscoveryScreen(searchQuery: Parameter<String?>, sourceScreen: Parameter<LogistrationSourceScreen>) -> Verify { return Verify(method: .m_showDiscoveryScreen__searchQuery_searchQuerysourceScreen_sourceScreen(`searchQuery`, `sourceScreen`))}
        public static func showWebBrowser(title: Parameter<String>, url: Parameter<URL>) -> Verify { return Verify(method: .m_showWebBrowser__title_titleurl_url(`title`, `url`))}
        public static func showSSOWebBrowser(title: Parameter<String>) -> Verify { return Verify(method: .m_showSSOWebBrowser__title_title(`title`))}
        public static func presentAlert(alertTitle: Parameter<String>, alertMessage: Parameter<String>, positiveAction: Parameter<String>, onCloseTapped: Parameter<() -> Void>, okTapped: Parameter<() -> Void>, type: Parameter<AlertViewType>) -> Verify { return Verify(method: .m_presentAlert__alertTitle_alertTitlealertMessage_alertMessagepositiveAction_positiveActiononCloseTapped_onCloseTappedokTapped_okTappedtype_type(`alertTitle`, `alertMessage`, `positiveAction`, `onCloseTapped`, `okTapped`, `type`))}
        public static func presentAlert(alertTitle: Parameter<String>, alertMessage: Parameter<String>, nextSectionName: Parameter<String?>, action: Parameter<String>, image: Parameter<SwiftUI.Image>, onCloseTapped: Parameter<() -> Void>, okTapped: Parameter<() -> Void>, nextSectionTapped: Parameter<() -> Void>) -> Verify { return Verify(method: .m_presentAlert__alertTitle_alertTitlealertMessage_alertMessagenextSectionName_nextSectionNameaction_actionimage_imageonCloseTapped_onCloseTappedokTapped_okTappednextSectionTapped_nextSectionTapped(`alertTitle`, `alertMessage`, `nextSectionName`, `action`, `image`, `onCloseTapped`, `okTapped`, `nextSectionTapped`))}
        public static func presentView(transitionStyle: Parameter<UIModalTransitionStyle>, view: Parameter<any View>, completion: Parameter<(() -> Void)?>) -> Verify { return Verify(method: .m_presentView__transitionStyle_transitionStyleview_viewcompletion_completion(`transitionStyle`, `view`, `completion`))}
        public static func presentView(transitionStyle: Parameter<UIModalTransitionStyle>, animated: Parameter<Bool>, content: Parameter<() -> any View>) -> Verify { return Verify(method: .m_presentView__transitionStyle_transitionStyleanimated_animatedcontent_content(`transitionStyle`, `animated`, `content`))}
    }

    public struct Perform {
        fileprivate var method: MethodType
        var performs: Any

        public static func showUserDetails(username: Parameter<String>, perform: @escaping (String) -> Void) -> Perform {
            return Perform(method: .m_showUserDetails__username_username(`username`), performs: perform)
        }
        public static func showThreads(courseID: Parameter<String>, topics: Parameter<Topics>, title: Parameter<String>, type: Parameter<ThreadType>, isBlackedOut: Parameter<Bool>, animated: Parameter<Bool>, perform: @escaping (String, Topics, String, ThreadType, Bool, Bool) -> Void) -> Perform {
            return Perform(method: .m_showThreads__courseID_courseIDtopics_topicstitle_titletype_typeisBlackedOut_isBlackedOutanimated_animated(`courseID`, `topics`, `title`, `type`, `isBlackedOut`, `animated`), performs: perform)
        }
        public static func showThread(thread: Parameter<UserThread>, postStateSubject: Parameter<CurrentValueSubject<PostState?, Never>>, isBlackedOut: Parameter<Bool>, animated: Parameter<Bool>, perform: @escaping (UserThread, CurrentValueSubject<PostState?, Never>, Bool, Bool) -> Void) -> Perform {
            return Perform(method: .m_showThread__thread_threadpostStateSubject_postStateSubjectisBlackedOut_isBlackedOutanimated_animated(`thread`, `postStateSubject`, `isBlackedOut`, `animated`), performs: perform)
        }
        public static func showDiscussionsSearch(courseID: Parameter<String>, isBlackedOut: Parameter<Bool>, perform: @escaping (String, Bool) -> Void) -> Perform {
            return Perform(method: .m_showDiscussionsSearch__courseID_courseIDisBlackedOut_isBlackedOut(`courseID`, `isBlackedOut`), performs: perform)
        }
        public static func showComments(courseID: Parameter<String>, commentID: Parameter<String>, parentComment: Parameter<Post>, threadStateSubject: Parameter<CurrentValueSubject<ThreadPostState?, Never>>, isBlackedOut: Parameter<Bool>, animated: Parameter<Bool>, perform: @escaping (String, String, Post, CurrentValueSubject<ThreadPostState?, Never>, Bool, Bool) -> Void) -> Perform {
            return Perform(method: .m_showComments__courseID_courseIDcommentID_commentIDparentComment_parentCommentthreadStateSubject_threadStateSubjectisBlackedOut_isBlackedOutanimated_animated(`courseID`, `commentID`, `parentComment`, `threadStateSubject`, `isBlackedOut`, `animated`), performs: perform)
        }
        public static func createNewThread(courseID: Parameter<String>, selectedTopic: Parameter<String>, onPostCreated: Parameter<() -> Void>, perform: @escaping (String, String, @escaping () -> Void) -> Void) -> Perform {
            return Perform(method: .m_createNewThread__courseID_courseIDselectedTopic_selectedTopiconPostCreated_onPostCreated(`courseID`, `selectedTopic`, `onPostCreated`), performs: perform)
        }
        public static func backToRoot(animated: Parameter<Bool>, perform: @escaping (Bool) -> Void) -> Perform {
            return Perform(method: .m_backToRoot__animated_animated(`animated`), performs: perform)
        }
        public static func back(animated: Parameter<Bool>, perform: @escaping (Bool) -> Void) -> Perform {
            return Perform(method: .m_back__animated_animated(`animated`), performs: perform)
        }
        public static func backWithFade(perform: @escaping () -> Void) -> Perform {
            return Perform(method: .m_backWithFade, performs: perform)
        }
        public static func dismiss(animated: Parameter<Bool>, perform: @escaping (Bool) -> Void) -> Perform {
            return Perform(method: .m_dismiss__animated_animated(`animated`), performs: perform)
        }
        public static func removeLastView(controllers: Parameter<Int>, perform: @escaping (Int) -> Void) -> Perform {
            return Perform(method: .m_removeLastView__controllers_controllers(`controllers`), performs: perform)
        }
        public static func showMainOrWhatsNewScreen(sourceScreen: Parameter<LogistrationSourceScreen>, postLoginData: Parameter<PostLoginData?>, perform: @escaping (LogistrationSourceScreen, PostLoginData?) -> Void) -> Perform {
            return Perform(method: .m_showMainOrWhatsNewScreen__sourceScreen_sourceScreenpostLoginData_postLoginData(`sourceScreen`, `postLoginData`), performs: perform)
        }
        public static func showStartupScreen(perform: @escaping () -> Void) -> Perform {
            return Perform(method: .m_showStartupScreen, performs: perform)
        }
        public static func showLoginScreen(sourceScreen: Parameter<LogistrationSourceScreen>, perform: @escaping (LogistrationSourceScreen) -> Void) -> Perform {
            return Perform(method: .m_showLoginScreen__sourceScreen_sourceScreen(`sourceScreen`), performs: perform)
        }
        public static func showRegisterScreen(sourceScreen: Parameter<LogistrationSourceScreen>, perform: @escaping (LogistrationSourceScreen) -> Void) -> Perform {
            return Perform(method: .m_showRegisterScreen__sourceScreen_sourceScreen(`sourceScreen`), performs: perform)
        }
        public static func showForgotPasswordScreen(perform: @escaping () -> Void) -> Perform {
            return Perform(method: .m_showForgotPasswordScreen, performs: perform)
        }
        public static func showDiscoveryScreen(searchQuery: Parameter<String?>, sourceScreen: Parameter<LogistrationSourceScreen>, perform: @escaping (String?, LogistrationSourceScreen) -> Void) -> Perform {
            return Perform(method: .m_showDiscoveryScreen__searchQuery_searchQuerysourceScreen_sourceScreen(`searchQuery`, `sourceScreen`), performs: perform)
        }
        public static func showWebBrowser(title: Parameter<String>, url: Parameter<URL>, perform: @escaping (String, URL) -> Void) -> Perform {
            return Perform(method: .m_showWebBrowser__title_titleurl_url(`title`, `url`), performs: perform)
        }
        public static func showSSOWebBrowser(title: Parameter<String>, perform: @escaping (String) -> Void) -> Perform {
            return Perform(method: .m_showSSOWebBrowser__title_title(`title`), performs: perform)
        }
        public static func presentAlert(alertTitle: Parameter<String>, alertMessage: Parameter<String>, positiveAction: Parameter<String>, onCloseTapped: Parameter<() -> Void>, okTapped: Parameter<() -> Void>, type: Parameter<AlertViewType>, perform: @escaping (String, String, String, @escaping () -> Void, @escaping () -> Void, AlertViewType) -> Void) -> Perform {
            return Perform(method: .m_presentAlert__alertTitle_alertTitlealertMessage_alertMessagepositiveAction_positiveActiononCloseTapped_onCloseTappedokTapped_okTappedtype_type(`alertTitle`, `alertMessage`, `positiveAction`, `onCloseTapped`, `okTapped`, `type`), performs: perform)
        }
        public static func presentAlert(alertTitle: Parameter<String>, alertMessage: Parameter<String>, nextSectionName: Parameter<String?>, action: Parameter<String>, image: Parameter<SwiftUI.Image>, onCloseTapped: Parameter<() -> Void>, okTapped: Parameter<() -> Void>, nextSectionTapped: Parameter<() -> Void>, perform: @escaping (String, String, String?, String, SwiftUI.Image, @escaping () -> Void, @escaping () -> Void, @escaping () -> Void) -> Void) -> Perform {
            return Perform(method: .m_presentAlert__alertTitle_alertTitlealertMessage_alertMessagenextSectionName_nextSectionNameaction_actionimage_imageonCloseTapped_onCloseTappedokTapped_okTappednextSectionTapped_nextSectionTapped(`alertTitle`, `alertMessage`, `nextSectionName`, `action`, `image`, `onCloseTapped`, `okTapped`, `nextSectionTapped`), performs: perform)
        }
        public static func presentView(transitionStyle: Parameter<UIModalTransitionStyle>, view: Parameter<any View>, completion: Parameter<(() -> Void)?>, perform: @escaping (UIModalTransitionStyle, any View, (() -> Void)?) -> Void) -> Perform {
            return Perform(method: .m_presentView__transitionStyle_transitionStyleview_viewcompletion_completion(`transitionStyle`, `view`, `completion`), performs: perform)
        }
        public static func presentView(transitionStyle: Parameter<UIModalTransitionStyle>, animated: Parameter<Bool>, content: Parameter<() -> any View>, perform: @escaping (UIModalTransitionStyle, Bool, () -> any View) -> Void) -> Perform {
            return Perform(method: .m_presentView__transitionStyle_transitionStyleanimated_animatedcontent_content(`transitionStyle`, `animated`, `content`), performs: perform)
        }
    }

    public func given(_ method: Given) {
        methodReturnValues.append(method)
    }

    public func perform(_ method: Perform) {
        methodPerformValues.append(method)
        methodPerformValues.sort { $0.method.intValue() < $1.method.intValue() }
    }

    public func verify(_ method: Verify, count: Count = Count.moreOrEqual(to: 1), file: StaticString = #file, line: UInt = #line) {
        let fullMatches = matchingCalls(method, file: file, line: line)
        let success = count.matches(fullMatches)
        let assertionName = method.method.assertionName()
        let feedback: String = {
            guard !success else { return "" }
            return Utils.closestCallsMessage(
                for: self.invocations.map { invocation in
                    matcher.set(file: file, line: line)
                    defer { matcher.clearFileAndLine() }
                    return MethodType.compareParameters(lhs: invocation, rhs: method.method, matcher: matcher)
                },
                name: assertionName
            )
        }()
        MockyAssert(success, "Expected: \(count) invocations of `\(assertionName)`, but was: \(fullMatches).\(feedback)", file: file, line: line)
    }

    private func addInvocation(_ call: MethodType) {
        self.queue.sync { invocations.append(call) }
    }
    private func methodReturnValue(_ method: MethodType) throws -> StubProduct {
        matcher.set(file: self.file, line: self.line)
        defer { matcher.clearFileAndLine() }
        let candidates = sequencingPolicy.sorted(methodReturnValues, by: { $0.method.intValue() > $1.method.intValue() })
        let matched = candidates.first(where: { $0.isValid && MethodType.compareParameters(lhs: $0.method, rhs: method, matcher: matcher).isFullMatch })
        guard let product = matched?.getProduct(policy: self.stubbingPolicy) else { throw MockError.notStubed }
        return product
    }
    private func methodPerformValue(_ method: MethodType) -> Any? {
        matcher.set(file: self.file, line: self.line)
        defer { matcher.clearFileAndLine() }
        let matched = methodPerformValues.reversed().first { MethodType.compareParameters(lhs: $0.method, rhs: method, matcher: matcher).isFullMatch }
        return matched?.performs
    }
    private func matchingCalls(_ method: MethodType, file: StaticString?, line: UInt?) -> [MethodType] {
        matcher.set(file: file ?? self.file, line: line ?? self.line)
        defer { matcher.clearFileAndLine() }
        return invocations.filter { MethodType.compareParameters(lhs: $0, rhs: method, matcher: matcher).isFullMatch }
    }
    private func matchingCalls(_ method: Verify, file: StaticString?, line: UInt?) -> Int {
        return matchingCalls(method.method, file: file, line: line).count
    }
    private func givenGetterValue<T>(_ method: MethodType, _ message: String) -> T {
        do {
            return try methodReturnValue(method).casted()
        } catch {
            onFatalFailure(message)
            Failure(message)
        }
    }
    private func optionalGivenGetterValue<T>(_ method: MethodType, _ message: String) -> T? {
        do {
            return try methodReturnValue(method).casted()
        } catch {
            return nil
        }
    }
    private func onFatalFailure(_ message: String) {
        guard let file = self.file, let line = self.line else { return } // Let if fail if cannot handle gratefully
        SwiftyMockyTestObserver.handleFatalError(message: message, file: file, line: line)
    }
}

// MARK: - DownloadManagerProtocol
@MainActor
open class DownloadManagerProtocolMock: DownloadManagerProtocol, Mock {
    public init(sequencing sequencingPolicy: SequencingPolicy = .lastWrittenResolvedFirst, stubbing stubbingPolicy: StubbingPolicy = .wrap, file: StaticString = #file, line: UInt = #line) {
        SwiftyMockyTestObserver.setup()
        self.sequencingPolicy = sequencingPolicy
        self.stubbingPolicy = stubbingPolicy
        self.file = file
        self.line = line
    }

    var matcher: Matcher = Matcher.default
    var stubbingPolicy: StubbingPolicy = .wrap
    var sequencingPolicy: SequencingPolicy = .lastWrittenResolvedFirst

    private var queue = DispatchQueue(label: "com.swiftymocky.invocations", qos: .userInteractive)
    private var invocations: [MethodType] = []
    private var methodReturnValues: [Given] = []
    private var methodPerformValues: [Perform] = []
    private var file: StaticString?
    private var line: UInt?

    public typealias PropertyStub = Given
    public typealias MethodStub = Given
    public typealias SubscriptStub = Given

    /// Convenience method - call setupMock() to extend debug information when failure occurs
    public func setupMock(file: StaticString = #file, line: UInt = #line) {
        self.file = file
        self.line = line
    }

    /// Clear mock internals. You can specify what to reset (invocations aka verify, givens or performs) or leave it empty to clear all mock internals
    public func resetMock(_ scopes: MockScope...) {
        let scopes: [MockScope] = scopes.isEmpty ? [.invocation, .given, .perform] : scopes
        if scopes.contains(.invocation) { invocations = [] }
        if scopes.contains(.given) { methodReturnValues = [] }
        if scopes.contains(.perform) { methodPerformValues = [] }
    }





<<<<<<< HEAD
    open func getCurrentDownloadTask() -> DownloadDataTask? {
        addInvocation(.m_getCurrentDownloadTask)
		let perform = methodPerformValue(.m_getCurrentDownloadTask) as? () -> Void
=======

    open func publisher() throws -> AnyPublisher<Int, Never> {
        addInvocation(.m_publisher)
		let perform = methodPerformValue(.m_publisher) as? () -> Void
>>>>>>> e903d391
		perform?()
		var __value: DownloadDataTask? = nil
		do {
<<<<<<< HEAD
		    __value = try methodReturnValue(.m_getCurrentDownloadTask).casted()
		} catch {
			// do nothing
=======
		    __value = try methodReturnValue(.m_publisher).casted()
		} catch MockError.notStubed {
			onFatalFailure("Stub return value not specified for publisher(). Use given")
			Failure("Stub return value not specified for publisher(). Use given")
		} catch {
		    throw error
>>>>>>> e903d391
		}
		return __value
    }

    open func eventPublisher() -> AnyPublisher<DownloadManagerEvent, Never> {
        addInvocation(.m_eventPublisher)
		let perform = methodPerformValue(.m_eventPublisher) as? () -> Void
		perform?()
		var __value: AnyPublisher<DownloadManagerEvent, Never>
		do {
		    __value = try methodReturnValue(.m_eventPublisher).casted()
		} catch {
			onFatalFailure("Stub return value not specified for eventPublisher(). Use given")
			Failure("Stub return value not specified for eventPublisher(). Use given")
		}
		return __value
    }

    open func addToDownloadQueue(blocks: [CourseBlock]) throws {
        addInvocation(.m_addToDownloadQueue__blocks_blocks(Parameter<[CourseBlock]>.value(`blocks`)))
		let perform = methodPerformValue(.m_addToDownloadQueue__blocks_blocks(Parameter<[CourseBlock]>.value(`blocks`))) as? ([CourseBlock]) -> Void
		perform?(`blocks`)
		do {
		    _ = try methodReturnValue(.m_addToDownloadQueue__blocks_blocks(Parameter<[CourseBlock]>.value(`blocks`))).casted() as Void
		} catch MockError.notStubed {
			// do nothing
		} catch {
		    throw error
		}
    }

    open func getDownloadTasks() -> [DownloadDataTask] {
        addInvocation(.m_getDownloadTasks)
		let perform = methodPerformValue(.m_getDownloadTasks) as? () -> Void
		perform?()
		var __value: [DownloadDataTask]
		do {
		    __value = try methodReturnValue(.m_getDownloadTasks).casted()
		} catch {
			onFatalFailure("Stub return value not specified for getDownloadTasks(). Use given")
			Failure("Stub return value not specified for getDownloadTasks(). Use given")
		}
		return __value
    }

    open func getDownloadTasksForCourse(_ courseId: String) -> [DownloadDataTask] {
        addInvocation(.m_getDownloadTasksForCourse__courseId(Parameter<String>.value(`courseId`)))
		let perform = methodPerformValue(.m_getDownloadTasksForCourse__courseId(Parameter<String>.value(`courseId`))) as? (String) -> Void
		perform?(`courseId`)
		var __value: [DownloadDataTask]
		do {
		    __value = try methodReturnValue(.m_getDownloadTasksForCourse__courseId(Parameter<String>.value(`courseId`))).casted()
		} catch {
			onFatalFailure("Stub return value not specified for getDownloadTasksForCourse(_ courseId: String). Use given")
			Failure("Stub return value not specified for getDownloadTasksForCourse(_ courseId: String). Use given")
		}
		return __value
    }

    open func cancelDownloading(courseId: String, blocks: [CourseBlock]) throws {
        addInvocation(.m_cancelDownloading__courseId_courseIdblocks_blocks(Parameter<String>.value(`courseId`), Parameter<[CourseBlock]>.value(`blocks`)))
		let perform = methodPerformValue(.m_cancelDownloading__courseId_courseIdblocks_blocks(Parameter<String>.value(`courseId`), Parameter<[CourseBlock]>.value(`blocks`))) as? (String, [CourseBlock]) -> Void
		perform?(`courseId`, `blocks`)
		do {
		    _ = try methodReturnValue(.m_cancelDownloading__courseId_courseIdblocks_blocks(Parameter<String>.value(`courseId`), Parameter<[CourseBlock]>.value(`blocks`))).casted() as Void
		} catch MockError.notStubed {
			// do nothing
		} catch {
		    throw error
		}
    }

    open func cancelDownloading(task: DownloadDataTask) throws {
        addInvocation(.m_cancelDownloading__task_task(Parameter<DownloadDataTask>.value(`task`)))
		let perform = methodPerformValue(.m_cancelDownloading__task_task(Parameter<DownloadDataTask>.value(`task`))) as? (DownloadDataTask) -> Void
		perform?(`task`)
		do {
		    _ = try methodReturnValue(.m_cancelDownloading__task_task(Parameter<DownloadDataTask>.value(`task`))).casted() as Void
		} catch MockError.notStubed {
			// do nothing
		} catch {
		    throw error
		}
    }

    open func cancelDownloading(courseId: String) throws {
        addInvocation(.m_cancelDownloading__courseId_courseId(Parameter<String>.value(`courseId`)))
		let perform = methodPerformValue(.m_cancelDownloading__courseId_courseId(Parameter<String>.value(`courseId`))) as? (String) -> Void
		perform?(`courseId`)
		do {
		    _ = try methodReturnValue(.m_cancelDownloading__courseId_courseId(Parameter<String>.value(`courseId`))).casted() as Void
		} catch MockError.notStubed {
			// do nothing
		} catch {
		    throw error
		}
    }

    open func cancelAllDownloading() throws {
        addInvocation(.m_cancelAllDownloading)
		let perform = methodPerformValue(.m_cancelAllDownloading) as? () -> Void
		perform?()
		do {
		    _ = try methodReturnValue(.m_cancelAllDownloading).casted() as Void
		} catch MockError.notStubed {
			// do nothing
		} catch {
		    throw error
		}
    }

    open func deleteAll() {
        addInvocation(.m_deleteAll)
		let perform = methodPerformValue(.m_deleteAll) as? () -> Void
		perform?()
    }

    open func fileUrl(for blockId: String) -> URL? {
        addInvocation(.m_fileUrl__for_blockId(Parameter<String>.value(`blockId`)))
		let perform = methodPerformValue(.m_fileUrl__for_blockId(Parameter<String>.value(`blockId`))) as? (String) -> Void
		perform?(`blockId`)
		var __value: URL? = nil
		do {
		    __value = try methodReturnValue(.m_fileUrl__for_blockId(Parameter<String>.value(`blockId`))).casted()
		} catch {
			// do nothing
		}
		return __value
    }

    open func resumeDownloading() throws {
        addInvocation(.m_resumeDownloading)
		let perform = methodPerformValue(.m_resumeDownloading) as? () -> Void
		perform?()
		do {
		    _ = try methodReturnValue(.m_resumeDownloading).casted() as Void
		} catch MockError.notStubed {
			// do nothing
		} catch {
		    throw error
		}
    }

    open func isLargeVideosSize(blocks: [CourseBlock]) -> Bool {
        addInvocation(.m_isLargeVideosSize__blocks_blocks(Parameter<[CourseBlock]>.value(`blocks`)))
		let perform = methodPerformValue(.m_isLargeVideosSize__blocks_blocks(Parameter<[CourseBlock]>.value(`blocks`))) as? ([CourseBlock]) -> Void
		perform?(`blocks`)
		var __value: Bool
		do {
		    __value = try methodReturnValue(.m_isLargeVideosSize__blocks_blocks(Parameter<[CourseBlock]>.value(`blocks`))).casted()
		} catch {
			onFatalFailure("Stub return value not specified for isLargeVideosSize(blocks: [CourseBlock]). Use given")
			Failure("Stub return value not specified for isLargeVideosSize(blocks: [CourseBlock]). Use given")
		}
		return __value
    }

    open func removeAppSupportDirectoryUnusedContent() {
        addInvocation(.m_removeAppSupportDirectoryUnusedContent)
		let perform = methodPerformValue(.m_removeAppSupportDirectoryUnusedContent) as? () -> Void
		perform?()
    }

    open func delete(blocks: [CourseBlock], courseId: String) {
        addInvocation(.m_delete__blocks_blockscourseId_courseId(Parameter<[CourseBlock]>.value(`blocks`), Parameter<String>.value(`courseId`)))
		let perform = methodPerformValue(.m_delete__blocks_blockscourseId_courseId(Parameter<[CourseBlock]>.value(`blocks`), Parameter<String>.value(`courseId`))) as? ([CourseBlock], String) -> Void
		perform?(`blocks`, `courseId`)
    }

    open func downloadTask(for blockId: String) -> DownloadDataTask? {
        addInvocation(.m_downloadTask__for_blockId(Parameter<String>.value(`blockId`)))
		let perform = methodPerformValue(.m_downloadTask__for_blockId(Parameter<String>.value(`blockId`))) as? (String) -> Void
		perform?(`blockId`)
		var __value: DownloadDataTask? = nil
		do {
		    __value = try methodReturnValue(.m_downloadTask__for_blockId(Parameter<String>.value(`blockId`))).casted()
		} catch {
			// do nothing
		}
		return __value
    }


    fileprivate enum MethodType {
        case m_getCurrentDownloadTask
        case m_eventPublisher
        case m_addToDownloadQueue__blocks_blocks(Parameter<[CourseBlock]>)
        case m_getDownloadTasks
        case m_getDownloadTasksForCourse__courseId(Parameter<String>)
        case m_cancelDownloading__courseId_courseIdblocks_blocks(Parameter<String>, Parameter<[CourseBlock]>)
        case m_cancelDownloading__task_task(Parameter<DownloadDataTask>)
        case m_cancelDownloading__courseId_courseId(Parameter<String>)
        case m_cancelAllDownloading
        case m_deleteAll
        case m_fileUrl__for_blockId(Parameter<String>)
        case m_resumeDownloading
        case m_isLargeVideosSize__blocks_blocks(Parameter<[CourseBlock]>)
        case m_removeAppSupportDirectoryUnusedContent
        case m_delete__blocks_blockscourseId_courseId(Parameter<[CourseBlock]>, Parameter<String>)
        case m_downloadTask__for_blockId(Parameter<String>)

        static func compareParameters(lhs: MethodType, rhs: MethodType, matcher: Matcher) -> Matcher.ComparisonResult {
            switch (lhs, rhs) {
            case (.m_getCurrentDownloadTask, .m_getCurrentDownloadTask): return .match

            case (.m_eventPublisher, .m_eventPublisher): return .match

            case (.m_addToDownloadQueue__blocks_blocks(let lhsBlocks), .m_addToDownloadQueue__blocks_blocks(let rhsBlocks)):
				var results: [Matcher.ParameterComparisonResult] = []
				results.append(Matcher.ParameterComparisonResult(Parameter.compare(lhs: lhsBlocks, rhs: rhsBlocks, with: matcher), lhsBlocks, rhsBlocks, "blocks"))
				return Matcher.ComparisonResult(results)

            case (.m_getDownloadTasks, .m_getDownloadTasks): return .match

            case (.m_getDownloadTasksForCourse__courseId(let lhsCourseid), .m_getDownloadTasksForCourse__courseId(let rhsCourseid)):
				var results: [Matcher.ParameterComparisonResult] = []
				results.append(Matcher.ParameterComparisonResult(Parameter.compare(lhs: lhsCourseid, rhs: rhsCourseid, with: matcher), lhsCourseid, rhsCourseid, "_ courseId"))
				return Matcher.ComparisonResult(results)

            case (.m_cancelDownloading__courseId_courseIdblocks_blocks(let lhsCourseid, let lhsBlocks), .m_cancelDownloading__courseId_courseIdblocks_blocks(let rhsCourseid, let rhsBlocks)):
				var results: [Matcher.ParameterComparisonResult] = []
				results.append(Matcher.ParameterComparisonResult(Parameter.compare(lhs: lhsCourseid, rhs: rhsCourseid, with: matcher), lhsCourseid, rhsCourseid, "courseId"))
				results.append(Matcher.ParameterComparisonResult(Parameter.compare(lhs: lhsBlocks, rhs: rhsBlocks, with: matcher), lhsBlocks, rhsBlocks, "blocks"))
				return Matcher.ComparisonResult(results)

            case (.m_cancelDownloading__task_task(let lhsTask), .m_cancelDownloading__task_task(let rhsTask)):
				var results: [Matcher.ParameterComparisonResult] = []
				results.append(Matcher.ParameterComparisonResult(Parameter.compare(lhs: lhsTask, rhs: rhsTask, with: matcher), lhsTask, rhsTask, "task"))
				return Matcher.ComparisonResult(results)

            case (.m_cancelDownloading__courseId_courseId(let lhsCourseid), .m_cancelDownloading__courseId_courseId(let rhsCourseid)):
				var results: [Matcher.ParameterComparisonResult] = []
				results.append(Matcher.ParameterComparisonResult(Parameter.compare(lhs: lhsCourseid, rhs: rhsCourseid, with: matcher), lhsCourseid, rhsCourseid, "courseId"))
				return Matcher.ComparisonResult(results)

            case (.m_cancelAllDownloading, .m_cancelAllDownloading): return .match

            case (.m_deleteAll, .m_deleteAll): return .match

            case (.m_fileUrl__for_blockId(let lhsBlockid), .m_fileUrl__for_blockId(let rhsBlockid)):
				var results: [Matcher.ParameterComparisonResult] = []
				results.append(Matcher.ParameterComparisonResult(Parameter.compare(lhs: lhsBlockid, rhs: rhsBlockid, with: matcher), lhsBlockid, rhsBlockid, "for blockId"))
				return Matcher.ComparisonResult(results)

            case (.m_resumeDownloading, .m_resumeDownloading): return .match

            case (.m_isLargeVideosSize__blocks_blocks(let lhsBlocks), .m_isLargeVideosSize__blocks_blocks(let rhsBlocks)):
				var results: [Matcher.ParameterComparisonResult] = []
				results.append(Matcher.ParameterComparisonResult(Parameter.compare(lhs: lhsBlocks, rhs: rhsBlocks, with: matcher), lhsBlocks, rhsBlocks, "blocks"))
				return Matcher.ComparisonResult(results)

            case (.m_removeAppSupportDirectoryUnusedContent, .m_removeAppSupportDirectoryUnusedContent): return .match

            case (.m_delete__blocks_blockscourseId_courseId(let lhsBlocks, let lhsCourseid), .m_delete__blocks_blockscourseId_courseId(let rhsBlocks, let rhsCourseid)):
				var results: [Matcher.ParameterComparisonResult] = []
				results.append(Matcher.ParameterComparisonResult(Parameter.compare(lhs: lhsBlocks, rhs: rhsBlocks, with: matcher), lhsBlocks, rhsBlocks, "blocks"))
				results.append(Matcher.ParameterComparisonResult(Parameter.compare(lhs: lhsCourseid, rhs: rhsCourseid, with: matcher), lhsCourseid, rhsCourseid, "courseId"))
				return Matcher.ComparisonResult(results)

            case (.m_downloadTask__for_blockId(let lhsBlockid), .m_downloadTask__for_blockId(let rhsBlockid)):
				var results: [Matcher.ParameterComparisonResult] = []
				results.append(Matcher.ParameterComparisonResult(Parameter.compare(lhs: lhsBlockid, rhs: rhsBlockid, with: matcher), lhsBlockid, rhsBlockid, "for blockId"))
				return Matcher.ComparisonResult(results)
            default: return .none
            }
        }

        func intValue() -> Int {
            switch self {
            case .m_getCurrentDownloadTask: return 0
            case .m_eventPublisher: return 0
            case let .m_addToDownloadQueue__blocks_blocks(p0): return p0.intValue
            case .m_getDownloadTasks: return 0
            case let .m_getDownloadTasksForCourse__courseId(p0): return p0.intValue
            case let .m_cancelDownloading__courseId_courseIdblocks_blocks(p0, p1): return p0.intValue + p1.intValue
            case let .m_cancelDownloading__task_task(p0): return p0.intValue
            case let .m_cancelDownloading__courseId_courseId(p0): return p0.intValue
            case .m_cancelAllDownloading: return 0
            case .m_deleteAll: return 0
            case let .m_fileUrl__for_blockId(p0): return p0.intValue
            case .m_resumeDownloading: return 0
            case let .m_isLargeVideosSize__blocks_blocks(p0): return p0.intValue
            case .m_removeAppSupportDirectoryUnusedContent: return 0
            case let .m_delete__blocks_blockscourseId_courseId(p0, p1): return p0.intValue + p1.intValue
            case let .m_downloadTask__for_blockId(p0): return p0.intValue
            }
        }
        func assertionName() -> String {
            switch self {
            case .m_getCurrentDownloadTask: return ".getCurrentDownloadTask()"
            case .m_eventPublisher: return ".eventPublisher()"
            case .m_addToDownloadQueue__blocks_blocks: return ".addToDownloadQueue(blocks:)"
            case .m_getDownloadTasks: return ".getDownloadTasks()"
            case .m_getDownloadTasksForCourse__courseId: return ".getDownloadTasksForCourse(_:)"
            case .m_cancelDownloading__courseId_courseIdblocks_blocks: return ".cancelDownloading(courseId:blocks:)"
            case .m_cancelDownloading__task_task: return ".cancelDownloading(task:)"
            case .m_cancelDownloading__courseId_courseId: return ".cancelDownloading(courseId:)"
            case .m_cancelAllDownloading: return ".cancelAllDownloading()"
            case .m_deleteAll: return ".deleteAll()"
            case .m_fileUrl__for_blockId: return ".fileUrl(for:)"
            case .m_resumeDownloading: return ".resumeDownloading()"
            case .m_isLargeVideosSize__blocks_blocks: return ".isLargeVideosSize(blocks:)"
            case .m_removeAppSupportDirectoryUnusedContent: return ".removeAppSupportDirectoryUnusedContent()"
            case .m_delete__blocks_blockscourseId_courseId: return ".delete(blocks:courseId:)"
            case .m_downloadTask__for_blockId: return ".downloadTask(for:)"
            }
        }
    }

    open class Given: StubbedMethod {
        fileprivate var method: MethodType

        private init(method: MethodType, products: [StubProduct]) {
            self.method = method
            super.init(products)
        }


        public static func getCurrentDownloadTask(willReturn: DownloadDataTask?...) -> MethodStub {
            return Given(method: .m_getCurrentDownloadTask, products: willReturn.map({ StubProduct.return($0 as Any) }))
        }
        public static func eventPublisher(willReturn: AnyPublisher<DownloadManagerEvent, Never>...) -> MethodStub {
            return Given(method: .m_eventPublisher, products: willReturn.map({ StubProduct.return($0 as Any) }))
        }
        public static func getDownloadTasks(willReturn: [DownloadDataTask]...) -> MethodStub {
            return Given(method: .m_getDownloadTasks, products: willReturn.map({ StubProduct.return($0 as Any) }))
        }
        public static func getDownloadTasksForCourse(_ courseId: Parameter<String>, willReturn: [DownloadDataTask]...) -> MethodStub {
            return Given(method: .m_getDownloadTasksForCourse__courseId(`courseId`), products: willReturn.map({ StubProduct.return($0 as Any) }))
        }
        public static func fileUrl(for blockId: Parameter<String>, willReturn: URL?...) -> MethodStub {
            return Given(method: .m_fileUrl__for_blockId(`blockId`), products: willReturn.map({ StubProduct.return($0 as Any) }))
        }
        public static func isLargeVideosSize(blocks: Parameter<[CourseBlock]>, willReturn: Bool...) -> MethodStub {
            return Given(method: .m_isLargeVideosSize__blocks_blocks(`blocks`), products: willReturn.map({ StubProduct.return($0 as Any) }))
        }
<<<<<<< HEAD
        public static func downloadTask(for blockId: Parameter<String>, willReturn: DownloadDataTask?...) -> MethodStub {
            return Given(method: .m_downloadTask__for_blockId(`blockId`), products: willReturn.map({ StubProduct.return($0 as Any) }))
        }
        public static func getCurrentDownloadTask(willProduce: (Stubber<DownloadDataTask?>) -> Void) -> MethodStub {
            let willReturn: [DownloadDataTask?] = []
			let given: Given = { return Given(method: .m_getCurrentDownloadTask, products: willReturn.map({ StubProduct.return($0 as Any) })) }()
			let stubber = given.stub(for: (DownloadDataTask?).self)
			willProduce(stubber)
			return given
        }
=======
>>>>>>> e903d391
        public static func eventPublisher(willProduce: (Stubber<AnyPublisher<DownloadManagerEvent, Never>>) -> Void) -> MethodStub {
            let willReturn: [AnyPublisher<DownloadManagerEvent, Never>] = []
			let given: Given = { return Given(method: .m_eventPublisher, products: willReturn.map({ StubProduct.return($0 as Any) })) }()
			let stubber = given.stub(for: (AnyPublisher<DownloadManagerEvent, Never>).self)
			willProduce(stubber)
			return given
        }
        public static func getDownloadTasks(willProduce: (Stubber<[DownloadDataTask]>) -> Void) -> MethodStub {
            let willReturn: [[DownloadDataTask]] = []
			let given: Given = { return Given(method: .m_getDownloadTasks, products: willReturn.map({ StubProduct.return($0 as Any) })) }()
			let stubber = given.stub(for: ([DownloadDataTask]).self)
			willProduce(stubber)
			return given
        }
        public static func getDownloadTasksForCourse(_ courseId: Parameter<String>, willProduce: (Stubber<[DownloadDataTask]>) -> Void) -> MethodStub {
            let willReturn: [[DownloadDataTask]] = []
			let given: Given = { return Given(method: .m_getDownloadTasksForCourse__courseId(`courseId`), products: willReturn.map({ StubProduct.return($0 as Any) })) }()
			let stubber = given.stub(for: ([DownloadDataTask]).self)
			willProduce(stubber)
			return given
        }
        public static func fileUrl(for blockId: Parameter<String>, willProduce: (Stubber<URL?>) -> Void) -> MethodStub {
            let willReturn: [URL?] = []
			let given: Given = { return Given(method: .m_fileUrl__for_blockId(`blockId`), products: willReturn.map({ StubProduct.return($0 as Any) })) }()
			let stubber = given.stub(for: (URL?).self)
			willProduce(stubber)
			return given
        }
        public static func isLargeVideosSize(blocks: Parameter<[CourseBlock]>, willProduce: (Stubber<Bool>) -> Void) -> MethodStub {
            let willReturn: [Bool] = []
			let given: Given = { return Given(method: .m_isLargeVideosSize__blocks_blocks(`blocks`), products: willReturn.map({ StubProduct.return($0 as Any) })) }()
			let stubber = given.stub(for: (Bool).self)
			willProduce(stubber)
			return given
        }
<<<<<<< HEAD
        public static func downloadTask(for blockId: Parameter<String>, willProduce: (Stubber<DownloadDataTask?>) -> Void) -> MethodStub {
            let willReturn: [DownloadDataTask?] = []
			let given: Given = { return Given(method: .m_downloadTask__for_blockId(`blockId`), products: willReturn.map({ StubProduct.return($0 as Any) })) }()
			let stubber = given.stub(for: (DownloadDataTask?).self)
=======
        public static func publisher(willThrow: Error...) -> MethodStub {
            return Given(method: .m_publisher, products: willThrow.map({ StubProduct.throw($0) }))
        }
        public static func publisher(willProduce: (StubberThrows<AnyPublisher<Int, Never>>) -> Void) -> MethodStub {
            let willThrow: [Error] = []
			let given: Given = { return Given(method: .m_publisher, products: willThrow.map({ StubProduct.throw($0) })) }()
			let stubber = given.stubThrows(for: (AnyPublisher<Int, Never>).self)
>>>>>>> e903d391
			willProduce(stubber)
			return given
        }
        public static func addToDownloadQueue(blocks: Parameter<[CourseBlock]>, willThrow: Error...) -> MethodStub {
            return Given(method: .m_addToDownloadQueue__blocks_blocks(`blocks`), products: willThrow.map({ StubProduct.throw($0) }))
        }
        public static func addToDownloadQueue(blocks: Parameter<[CourseBlock]>, willProduce: (StubberThrows<Void>) -> Void) -> MethodStub {
            let willThrow: [Error] = []
			let given: Given = { return Given(method: .m_addToDownloadQueue__blocks_blocks(`blocks`), products: willThrow.map({ StubProduct.throw($0) })) }()
			let stubber = given.stubThrows(for: (Void).self)
			willProduce(stubber)
			return given
        }
        public static func cancelDownloading(courseId: Parameter<String>, blocks: Parameter<[CourseBlock]>, willThrow: Error...) -> MethodStub {
            return Given(method: .m_cancelDownloading__courseId_courseIdblocks_blocks(`courseId`, `blocks`), products: willThrow.map({ StubProduct.throw($0) }))
        }
        public static func cancelDownloading(courseId: Parameter<String>, blocks: Parameter<[CourseBlock]>, willProduce: (StubberThrows<Void>) -> Void) -> MethodStub {
            let willThrow: [Error] = []
			let given: Given = { return Given(method: .m_cancelDownloading__courseId_courseIdblocks_blocks(`courseId`, `blocks`), products: willThrow.map({ StubProduct.throw($0) })) }()
			let stubber = given.stubThrows(for: (Void).self)
			willProduce(stubber)
			return given
        }
        public static func cancelDownloading(task: Parameter<DownloadDataTask>, willThrow: Error...) -> MethodStub {
            return Given(method: .m_cancelDownloading__task_task(`task`), products: willThrow.map({ StubProduct.throw($0) }))
        }
        public static func cancelDownloading(task: Parameter<DownloadDataTask>, willProduce: (StubberThrows<Void>) -> Void) -> MethodStub {
            let willThrow: [Error] = []
			let given: Given = { return Given(method: .m_cancelDownloading__task_task(`task`), products: willThrow.map({ StubProduct.throw($0) })) }()
			let stubber = given.stubThrows(for: (Void).self)
			willProduce(stubber)
			return given
        }
        public static func cancelDownloading(courseId: Parameter<String>, willThrow: Error...) -> MethodStub {
            return Given(method: .m_cancelDownloading__courseId_courseId(`courseId`), products: willThrow.map({ StubProduct.throw($0) }))
        }
        public static func cancelDownloading(courseId: Parameter<String>, willProduce: (StubberThrows<Void>) -> Void) -> MethodStub {
            let willThrow: [Error] = []
			let given: Given = { return Given(method: .m_cancelDownloading__courseId_courseId(`courseId`), products: willThrow.map({ StubProduct.throw($0) })) }()
			let stubber = given.stubThrows(for: (Void).self)
			willProduce(stubber)
			return given
        }
        public static func cancelAllDownloading(willThrow: Error...) -> MethodStub {
            return Given(method: .m_cancelAllDownloading, products: willThrow.map({ StubProduct.throw($0) }))
        }
        public static func cancelAllDownloading(willProduce: (StubberThrows<Void>) -> Void) -> MethodStub {
            let willThrow: [Error] = []
			let given: Given = { return Given(method: .m_cancelAllDownloading, products: willThrow.map({ StubProduct.throw($0) })) }()
			let stubber = given.stubThrows(for: (Void).self)
			willProduce(stubber)
			return given
        }
        public static func resumeDownloading(willThrow: Error...) -> MethodStub {
            return Given(method: .m_resumeDownloading, products: willThrow.map({ StubProduct.throw($0) }))
        }
        public static func resumeDownloading(willProduce: (StubberThrows<Void>) -> Void) -> MethodStub {
            let willThrow: [Error] = []
			let given: Given = { return Given(method: .m_resumeDownloading, products: willThrow.map({ StubProduct.throw($0) })) }()
			let stubber = given.stubThrows(for: (Void).self)
			willProduce(stubber)
			return given
        }
    }

    public struct Verify {
        fileprivate var method: MethodType

        public static func getCurrentDownloadTask() -> Verify { return Verify(method: .m_getCurrentDownloadTask)}
        public static func eventPublisher() -> Verify { return Verify(method: .m_eventPublisher)}
        public static func addToDownloadQueue(blocks: Parameter<[CourseBlock]>) -> Verify { return Verify(method: .m_addToDownloadQueue__blocks_blocks(`blocks`))}
        public static func getDownloadTasks() -> Verify { return Verify(method: .m_getDownloadTasks)}
        public static func getDownloadTasksForCourse(_ courseId: Parameter<String>) -> Verify { return Verify(method: .m_getDownloadTasksForCourse__courseId(`courseId`))}
        public static func cancelDownloading(courseId: Parameter<String>, blocks: Parameter<[CourseBlock]>) -> Verify { return Verify(method: .m_cancelDownloading__courseId_courseIdblocks_blocks(`courseId`, `blocks`))}
        public static func cancelDownloading(task: Parameter<DownloadDataTask>) -> Verify { return Verify(method: .m_cancelDownloading__task_task(`task`))}
        public static func cancelDownloading(courseId: Parameter<String>) -> Verify { return Verify(method: .m_cancelDownloading__courseId_courseId(`courseId`))}
        public static func cancelAllDownloading() -> Verify { return Verify(method: .m_cancelAllDownloading)}
        public static func deleteAll() -> Verify { return Verify(method: .m_deleteAll)}
        public static func fileUrl(for blockId: Parameter<String>) -> Verify { return Verify(method: .m_fileUrl__for_blockId(`blockId`))}
        public static func resumeDownloading() -> Verify { return Verify(method: .m_resumeDownloading)}
        public static func isLargeVideosSize(blocks: Parameter<[CourseBlock]>) -> Verify { return Verify(method: .m_isLargeVideosSize__blocks_blocks(`blocks`))}
        public static func removeAppSupportDirectoryUnusedContent() -> Verify { return Verify(method: .m_removeAppSupportDirectoryUnusedContent)}
        public static func delete(blocks: Parameter<[CourseBlock]>, courseId: Parameter<String>) -> Verify { return Verify(method: .m_delete__blocks_blockscourseId_courseId(`blocks`, `courseId`))}
        public static func downloadTask(for blockId: Parameter<String>) -> Verify { return Verify(method: .m_downloadTask__for_blockId(`blockId`))}
    }

    public struct Perform {
        fileprivate var method: MethodType
        var performs: Any

        public static func getCurrentDownloadTask(perform: @escaping () -> Void) -> Perform {
            return Perform(method: .m_getCurrentDownloadTask, performs: perform)
        }
        public static func eventPublisher(perform: @escaping () -> Void) -> Perform {
            return Perform(method: .m_eventPublisher, performs: perform)
        }
        public static func addToDownloadQueue(blocks: Parameter<[CourseBlock]>, perform: @escaping ([CourseBlock]) -> Void) -> Perform {
            return Perform(method: .m_addToDownloadQueue__blocks_blocks(`blocks`), performs: perform)
        }
        public static func getDownloadTasks(perform: @escaping () -> Void) -> Perform {
            return Perform(method: .m_getDownloadTasks, performs: perform)
        }
        public static func getDownloadTasksForCourse(_ courseId: Parameter<String>, perform: @escaping (String) -> Void) -> Perform {
            return Perform(method: .m_getDownloadTasksForCourse__courseId(`courseId`), performs: perform)
        }
        public static func cancelDownloading(courseId: Parameter<String>, blocks: Parameter<[CourseBlock]>, perform: @escaping (String, [CourseBlock]) -> Void) -> Perform {
            return Perform(method: .m_cancelDownloading__courseId_courseIdblocks_blocks(`courseId`, `blocks`), performs: perform)
        }
        public static func cancelDownloading(task: Parameter<DownloadDataTask>, perform: @escaping (DownloadDataTask) -> Void) -> Perform {
            return Perform(method: .m_cancelDownloading__task_task(`task`), performs: perform)
        }
        public static func cancelDownloading(courseId: Parameter<String>, perform: @escaping (String) -> Void) -> Perform {
            return Perform(method: .m_cancelDownloading__courseId_courseId(`courseId`), performs: perform)
        }
        public static func cancelAllDownloading(perform: @escaping () -> Void) -> Perform {
            return Perform(method: .m_cancelAllDownloading, performs: perform)
        }
        public static func deleteAll(perform: @escaping () -> Void) -> Perform {
            return Perform(method: .m_deleteAll, performs: perform)
        }
        public static func fileUrl(for blockId: Parameter<String>, perform: @escaping (String) -> Void) -> Perform {
            return Perform(method: .m_fileUrl__for_blockId(`blockId`), performs: perform)
        }
        public static func resumeDownloading(perform: @escaping () -> Void) -> Perform {
            return Perform(method: .m_resumeDownloading, performs: perform)
        }
        public static func isLargeVideosSize(blocks: Parameter<[CourseBlock]>, perform: @escaping ([CourseBlock]) -> Void) -> Perform {
            return Perform(method: .m_isLargeVideosSize__blocks_blocks(`blocks`), performs: perform)
        }
        public static func removeAppSupportDirectoryUnusedContent(perform: @escaping () -> Void) -> Perform {
            return Perform(method: .m_removeAppSupportDirectoryUnusedContent, performs: perform)
        }
        public static func delete(blocks: Parameter<[CourseBlock]>, courseId: Parameter<String>, perform: @escaping ([CourseBlock], String) -> Void) -> Perform {
            return Perform(method: .m_delete__blocks_blockscourseId_courseId(`blocks`, `courseId`), performs: perform)
        }
        public static func downloadTask(for blockId: Parameter<String>, perform: @escaping (String) -> Void) -> Perform {
            return Perform(method: .m_downloadTask__for_blockId(`blockId`), performs: perform)
        }
    }

    public func given(_ method: Given) {
        methodReturnValues.append(method)
    }

    public func perform(_ method: Perform) {
        methodPerformValues.append(method)
        methodPerformValues.sort { $0.method.intValue() < $1.method.intValue() }
    }

    public func verify(_ method: Verify, count: Count = Count.moreOrEqual(to: 1), file: StaticString = #file, line: UInt = #line) {
        let fullMatches = matchingCalls(method, file: file, line: line)
        let success = count.matches(fullMatches)
        let assertionName = method.method.assertionName()
        let feedback: String = {
            guard !success else { return "" }
            return Utils.closestCallsMessage(
                for: self.invocations.map { invocation in
                    matcher.set(file: file, line: line)
                    defer { matcher.clearFileAndLine() }
                    return MethodType.compareParameters(lhs: invocation, rhs: method.method, matcher: matcher)
                },
                name: assertionName
            )
        }()
        MockyAssert(success, "Expected: \(count) invocations of `\(assertionName)`, but was: \(fullMatches).\(feedback)", file: file, line: line)
    }

    private func addInvocation(_ call: MethodType) {
        self.queue.sync { invocations.append(call) }
    }
    private func methodReturnValue(_ method: MethodType) throws -> StubProduct {
        matcher.set(file: self.file, line: self.line)
        defer { matcher.clearFileAndLine() }
        let candidates = sequencingPolicy.sorted(methodReturnValues, by: { $0.method.intValue() > $1.method.intValue() })
        let matched = candidates.first(where: { $0.isValid && MethodType.compareParameters(lhs: $0.method, rhs: method, matcher: matcher).isFullMatch })
        guard let product = matched?.getProduct(policy: self.stubbingPolicy) else { throw MockError.notStubed }
        return product
    }
    private func methodPerformValue(_ method: MethodType) -> Any? {
        matcher.set(file: self.file, line: self.line)
        defer { matcher.clearFileAndLine() }
        let matched = methodPerformValues.reversed().first { MethodType.compareParameters(lhs: $0.method, rhs: method, matcher: matcher).isFullMatch }
        return matched?.performs
    }
    private func matchingCalls(_ method: MethodType, file: StaticString?, line: UInt?) -> [MethodType] {
        matcher.set(file: file ?? self.file, line: line ?? self.line)
        defer { matcher.clearFileAndLine() }
        return invocations.filter { MethodType.compareParameters(lhs: $0, rhs: method, matcher: matcher).isFullMatch }
    }
    private func matchingCalls(_ method: Verify, file: StaticString?, line: UInt?) -> Int {
        return matchingCalls(method.method, file: file, line: line).count
    }
    private func givenGetterValue<T>(_ method: MethodType, _ message: String) -> T {
        do {
            return try methodReturnValue(method).casted()
        } catch {
            onFatalFailure(message)
            Failure(message)
        }
    }
    private func optionalGivenGetterValue<T>(_ method: MethodType, _ message: String) -> T? {
        do {
            return try methodReturnValue(method).casted()
        } catch {
            return nil
        }
    }
    private func onFatalFailure(_ message: String) {
        guard let file = self.file, let line = self.line else { return } // Let if fail if cannot handle gratefully
        SwiftyMockyTestObserver.handleFatalError(message: message, file: file, line: line)
    }
}

// MARK: - OfflineSyncInteractorProtocol

open class OfflineSyncInteractorProtocolMock: OfflineSyncInteractorProtocol, Mock {
    public init(sequencing sequencingPolicy: SequencingPolicy = .lastWrittenResolvedFirst, stubbing stubbingPolicy: StubbingPolicy = .wrap, file: StaticString = #file, line: UInt = #line) {
        SwiftyMockyTestObserver.setup()
        self.sequencingPolicy = sequencingPolicy
        self.stubbingPolicy = stubbingPolicy
        self.file = file
        self.line = line
    }

    var matcher: Matcher = Matcher.default
    var stubbingPolicy: StubbingPolicy = .wrap
    var sequencingPolicy: SequencingPolicy = .lastWrittenResolvedFirst

    private var queue = DispatchQueue(label: "com.swiftymocky.invocations", qos: .userInteractive)
    private var invocations: [MethodType] = []
    private var methodReturnValues: [Given] = []
    private var methodPerformValues: [Perform] = []
    private var file: StaticString?
    private var line: UInt?

    public typealias PropertyStub = Given
    public typealias MethodStub = Given
    public typealias SubscriptStub = Given

    /// Convenience method - call setupMock() to extend debug information when failure occurs
    public func setupMock(file: StaticString = #file, line: UInt = #line) {
        self.file = file
        self.line = line
    }

    /// Clear mock internals. You can specify what to reset (invocations aka verify, givens or performs) or leave it empty to clear all mock internals
    public func resetMock(_ scopes: MockScope...) {
        let scopes: [MockScope] = scopes.isEmpty ? [.invocation, .given, .perform] : scopes
        if scopes.contains(.invocation) { invocations = [] }
        if scopes.contains(.given) { methodReturnValues = [] }
        if scopes.contains(.perform) { methodPerformValues = [] }
    }





    open func submitOfflineProgress(courseID: String, blockID: String, data: String) throws -> Bool {
        addInvocation(.m_submitOfflineProgress__courseID_courseIDblockID_blockIDdata_data(Parameter<String>.value(`courseID`), Parameter<String>.value(`blockID`), Parameter<String>.value(`data`)))
		let perform = methodPerformValue(.m_submitOfflineProgress__courseID_courseIDblockID_blockIDdata_data(Parameter<String>.value(`courseID`), Parameter<String>.value(`blockID`), Parameter<String>.value(`data`))) as? (String, String, String) -> Void
		perform?(`courseID`, `blockID`, `data`)
		var __value: Bool
		do {
		    __value = try methodReturnValue(.m_submitOfflineProgress__courseID_courseIDblockID_blockIDdata_data(Parameter<String>.value(`courseID`), Parameter<String>.value(`blockID`), Parameter<String>.value(`data`))).casted()
		} catch MockError.notStubed {
			onFatalFailure("Stub return value not specified for submitOfflineProgress(courseID: String, blockID: String, data: String). Use given")
			Failure("Stub return value not specified for submitOfflineProgress(courseID: String, blockID: String, data: String). Use given")
		} catch {
		    throw error
		}
		return __value
    }


    fileprivate enum MethodType {
        case m_submitOfflineProgress__courseID_courseIDblockID_blockIDdata_data(Parameter<String>, Parameter<String>, Parameter<String>)

        static func compareParameters(lhs: MethodType, rhs: MethodType, matcher: Matcher) -> Matcher.ComparisonResult {
            switch (lhs, rhs) {
            case (.m_submitOfflineProgress__courseID_courseIDblockID_blockIDdata_data(let lhsCourseid, let lhsBlockid, let lhsData), .m_submitOfflineProgress__courseID_courseIDblockID_blockIDdata_data(let rhsCourseid, let rhsBlockid, let rhsData)):
				var results: [Matcher.ParameterComparisonResult] = []
				results.append(Matcher.ParameterComparisonResult(Parameter.compare(lhs: lhsCourseid, rhs: rhsCourseid, with: matcher), lhsCourseid, rhsCourseid, "courseID"))
				results.append(Matcher.ParameterComparisonResult(Parameter.compare(lhs: lhsBlockid, rhs: rhsBlockid, with: matcher), lhsBlockid, rhsBlockid, "blockID"))
				results.append(Matcher.ParameterComparisonResult(Parameter.compare(lhs: lhsData, rhs: rhsData, with: matcher), lhsData, rhsData, "data"))
				return Matcher.ComparisonResult(results)
            }
        }

        func intValue() -> Int {
            switch self {
            case let .m_submitOfflineProgress__courseID_courseIDblockID_blockIDdata_data(p0, p1, p2): return p0.intValue + p1.intValue + p2.intValue
            }
        }
        func assertionName() -> String {
            switch self {
            case .m_submitOfflineProgress__courseID_courseIDblockID_blockIDdata_data: return ".submitOfflineProgress(courseID:blockID:data:)"
            }
        }
    }

    open class Given: StubbedMethod {
        fileprivate var method: MethodType

        private init(method: MethodType, products: [StubProduct]) {
            self.method = method
            super.init(products)
        }


        public static func submitOfflineProgress(courseID: Parameter<String>, blockID: Parameter<String>, data: Parameter<String>, willReturn: Bool...) -> MethodStub {
            return Given(method: .m_submitOfflineProgress__courseID_courseIDblockID_blockIDdata_data(`courseID`, `blockID`, `data`), products: willReturn.map({ StubProduct.return($0 as Any) }))
        }
        public static func submitOfflineProgress(courseID: Parameter<String>, blockID: Parameter<String>, data: Parameter<String>, willThrow: Error...) -> MethodStub {
            return Given(method: .m_submitOfflineProgress__courseID_courseIDblockID_blockIDdata_data(`courseID`, `blockID`, `data`), products: willThrow.map({ StubProduct.throw($0) }))
        }
        public static func submitOfflineProgress(courseID: Parameter<String>, blockID: Parameter<String>, data: Parameter<String>, willProduce: (StubberThrows<Bool>) -> Void) -> MethodStub {
            let willThrow: [Error] = []
			let given: Given = { return Given(method: .m_submitOfflineProgress__courseID_courseIDblockID_blockIDdata_data(`courseID`, `blockID`, `data`), products: willThrow.map({ StubProduct.throw($0) })) }()
			let stubber = given.stubThrows(for: (Bool).self)
			willProduce(stubber)
			return given
        }
    }

    public struct Verify {
        fileprivate var method: MethodType

        public static func submitOfflineProgress(courseID: Parameter<String>, blockID: Parameter<String>, data: Parameter<String>) -> Verify { return Verify(method: .m_submitOfflineProgress__courseID_courseIDblockID_blockIDdata_data(`courseID`, `blockID`, `data`))}
    }

    public struct Perform {
        fileprivate var method: MethodType
        var performs: Any

        public static func submitOfflineProgress(courseID: Parameter<String>, blockID: Parameter<String>, data: Parameter<String>, perform: @escaping (String, String, String) -> Void) -> Perform {
            return Perform(method: .m_submitOfflineProgress__courseID_courseIDblockID_blockIDdata_data(`courseID`, `blockID`, `data`), performs: perform)
        }
    }

    public func given(_ method: Given) {
        methodReturnValues.append(method)
    }

    public func perform(_ method: Perform) {
        methodPerformValues.append(method)
        methodPerformValues.sort { $0.method.intValue() < $1.method.intValue() }
    }

    public func verify(_ method: Verify, count: Count = Count.moreOrEqual(to: 1), file: StaticString = #file, line: UInt = #line) {
        let fullMatches = matchingCalls(method, file: file, line: line)
        let success = count.matches(fullMatches)
        let assertionName = method.method.assertionName()
        let feedback: String = {
            guard !success else { return "" }
            return Utils.closestCallsMessage(
                for: self.invocations.map { invocation in
                    matcher.set(file: file, line: line)
                    defer { matcher.clearFileAndLine() }
                    return MethodType.compareParameters(lhs: invocation, rhs: method.method, matcher: matcher)
                },
                name: assertionName
            )
        }()
        MockyAssert(success, "Expected: \(count) invocations of `\(assertionName)`, but was: \(fullMatches).\(feedback)", file: file, line: line)
    }

    private func addInvocation(_ call: MethodType) {
        self.queue.sync { invocations.append(call) }
    }
    private func methodReturnValue(_ method: MethodType) throws -> StubProduct {
        matcher.set(file: self.file, line: self.line)
        defer { matcher.clearFileAndLine() }
        let candidates = sequencingPolicy.sorted(methodReturnValues, by: { $0.method.intValue() > $1.method.intValue() })
        let matched = candidates.first(where: { $0.isValid && MethodType.compareParameters(lhs: $0.method, rhs: method, matcher: matcher).isFullMatch })
        guard let product = matched?.getProduct(policy: self.stubbingPolicy) else { throw MockError.notStubed }
        return product
    }
    private func methodPerformValue(_ method: MethodType) -> Any? {
        matcher.set(file: self.file, line: self.line)
        defer { matcher.clearFileAndLine() }
        let matched = methodPerformValues.reversed().first { MethodType.compareParameters(lhs: $0.method, rhs: method, matcher: matcher).isFullMatch }
        return matched?.performs
    }
    private func matchingCalls(_ method: MethodType, file: StaticString?, line: UInt?) -> [MethodType] {
        matcher.set(file: file ?? self.file, line: line ?? self.line)
        defer { matcher.clearFileAndLine() }
        return invocations.filter { MethodType.compareParameters(lhs: $0, rhs: method, matcher: matcher).isFullMatch }
    }
    private func matchingCalls(_ method: Verify, file: StaticString?, line: UInt?) -> Int {
        return matchingCalls(method.method, file: file, line: line).count
    }
    private func givenGetterValue<T>(_ method: MethodType, _ message: String) -> T {
        do {
            return try methodReturnValue(method).casted()
        } catch {
            onFatalFailure(message)
            Failure(message)
        }
    }
    private func optionalGivenGetterValue<T>(_ method: MethodType, _ message: String) -> T? {
        do {
            return try methodReturnValue(method).casted()
        } catch {
            return nil
        }
    }
    private func onFatalFailure(_ message: String) {
        guard let file = self.file, let line = self.line else { return } // Let if fail if cannot handle gratefully
        SwiftyMockyTestObserver.handleFatalError(message: message, file: file, line: line)
    }
}
<|MERGE_RESOLUTION|>--- conflicted
+++ resolved
@@ -2798,20 +2798,6 @@
         @MainActor
 		public static func publisher(willThrow: Error...) -> MethodStub {
             return Given(method: .m_publisher, products: willThrow.map({ StubProduct.throw($0) }))
-<<<<<<< HEAD
-=======
-        }
-        @MainActor
-		public static func publisher(willProduce: (StubberThrows<AnyPublisher<Int, Never>>) -> Void) -> MethodStub {
-            let willThrow: [Error] = []
-			let given: Given = { return Given(method: .m_publisher, products: willThrow.map({ StubProduct.throw($0) })) }()
-			let stubber = given.stubThrows(for: (AnyPublisher<Int, Never>).self)
-			willProduce(stubber)
-			return given
-        }
-        public static func deleteDownloadDataTask(id: Parameter<String>, willThrow: Error...) -> MethodStub {
-            return Given(method: .m_deleteDownloadDataTask__id_id(`id`), products: willThrow.map({ StubProduct.throw($0) }))
->>>>>>> e903d391
         }
         @MainActor
 		public static func publisher(willProduce: (StubberThrows<AnyPublisher<Int, Never>>) -> Void) -> MethodStub {
@@ -5253,31 +5239,15 @@
 
 
 
-<<<<<<< HEAD
     open func getCurrentDownloadTask() -> DownloadDataTask? {
         addInvocation(.m_getCurrentDownloadTask)
 		let perform = methodPerformValue(.m_getCurrentDownloadTask) as? () -> Void
-=======
-
-    open func publisher() throws -> AnyPublisher<Int, Never> {
-        addInvocation(.m_publisher)
-		let perform = methodPerformValue(.m_publisher) as? () -> Void
->>>>>>> e903d391
 		perform?()
 		var __value: DownloadDataTask? = nil
 		do {
-<<<<<<< HEAD
 		    __value = try methodReturnValue(.m_getCurrentDownloadTask).casted()
 		} catch {
 			// do nothing
-=======
-		    __value = try methodReturnValue(.m_publisher).casted()
-		} catch MockError.notStubed {
-			onFatalFailure("Stub return value not specified for publisher(). Use given")
-			Failure("Stub return value not specified for publisher(). Use given")
-		} catch {
-		    throw error
->>>>>>> e903d391
 		}
 		return __value
     }
@@ -5614,7 +5584,6 @@
         public static func isLargeVideosSize(blocks: Parameter<[CourseBlock]>, willReturn: Bool...) -> MethodStub {
             return Given(method: .m_isLargeVideosSize__blocks_blocks(`blocks`), products: willReturn.map({ StubProduct.return($0 as Any) }))
         }
-<<<<<<< HEAD
         public static func downloadTask(for blockId: Parameter<String>, willReturn: DownloadDataTask?...) -> MethodStub {
             return Given(method: .m_downloadTask__for_blockId(`blockId`), products: willReturn.map({ StubProduct.return($0 as Any) }))
         }
@@ -5625,8 +5594,6 @@
 			willProduce(stubber)
 			return given
         }
-=======
->>>>>>> e903d391
         public static func eventPublisher(willProduce: (Stubber<AnyPublisher<DownloadManagerEvent, Never>>) -> Void) -> MethodStub {
             let willReturn: [AnyPublisher<DownloadManagerEvent, Never>] = []
 			let given: Given = { return Given(method: .m_eventPublisher, products: willReturn.map({ StubProduct.return($0 as Any) })) }()
@@ -5662,20 +5629,10 @@
 			willProduce(stubber)
 			return given
         }
-<<<<<<< HEAD
         public static func downloadTask(for blockId: Parameter<String>, willProduce: (Stubber<DownloadDataTask?>) -> Void) -> MethodStub {
             let willReturn: [DownloadDataTask?] = []
 			let given: Given = { return Given(method: .m_downloadTask__for_blockId(`blockId`), products: willReturn.map({ StubProduct.return($0 as Any) })) }()
 			let stubber = given.stub(for: (DownloadDataTask?).self)
-=======
-        public static func publisher(willThrow: Error...) -> MethodStub {
-            return Given(method: .m_publisher, products: willThrow.map({ StubProduct.throw($0) }))
-        }
-        public static func publisher(willProduce: (StubberThrows<AnyPublisher<Int, Never>>) -> Void) -> MethodStub {
-            let willThrow: [Error] = []
-			let given: Given = { return Given(method: .m_publisher, products: willThrow.map({ StubProduct.throw($0) })) }()
-			let stubber = given.stubThrows(for: (AnyPublisher<Int, Never>).self)
->>>>>>> e903d391
 			willProduce(stubber)
 			return given
         }
