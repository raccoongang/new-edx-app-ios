--- conflicted
+++ resolved
@@ -1253,11 +1253,7 @@
 			repositoryURL = "https://github.com/openedx/openedx-app-foundation-ios/";
 			requirement = {
 				kind = exactVersion;
-<<<<<<< HEAD
-				version = 1.0.1;
-=======
 				version = 1.0.2;
->>>>>>> e903d391
 			};
 		};
 		CEBA52752CEBB69100619E2B /* XCRemoteSwiftPackageReference "openedx-app-firebase-analytics-ios" */ = {
@@ -1265,11 +1261,7 @@
 			repositoryURL = "https://github.com/openedx/openedx-app-firebase-analytics-ios";
 			requirement = {
 				kind = exactVersion;
-<<<<<<< HEAD
-				version = 1.0.1;
-=======
 				version = 1.0.2;
->>>>>>> e903d391
 			};
 		};
 /* End XCRemoteSwiftPackageReference section */
