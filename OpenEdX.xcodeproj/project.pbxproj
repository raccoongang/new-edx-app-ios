--- conflicted
+++ resolved
@@ -427,12 +427,9 @@
 				A51CDBEE2B6D2BEE009B6D4E /* SegmentBrazeUI */,
 				A5BD3E2F2B83B0F7006A8983 /* SegmentFirebase */,
 				A5462D9E2B865713003B96A5 /* Segment */,
-<<<<<<< HEAD
 				025796D32C2B342100A60C03 /* ZipArchive */,
-=======
 				0780ABE22BFBA2E40093A4A6 /* FirebaseAnalytics */,
 				0780ABE42BFBA2E40093A4A6 /* FirebaseMessaging */,
->>>>>>> b2539a6f
 			);
 			productName = OpenEdX;
 			productReference = 07D5DA3128D075AA00752FD9 /* OpenEdX.app */;
@@ -468,11 +465,8 @@
 				A51CDBEB2B6D2BEE009B6D4E /* XCRemoteSwiftPackageReference "braze-segment-swift" */,
 				A5BD3E2E2B83B0F7006A8983 /* XCRemoteSwiftPackageReference "analytics-swift-firebase" */,
 				A5462D9D2B865713003B96A5 /* XCRemoteSwiftPackageReference "analytics-swift" */,
-<<<<<<< HEAD
-				025796D22C2B342100A60C03 /* XCRemoteSwiftPackageReference "ZipArchive" */,
-=======
-				0780ABE12BFBA2E40093A4A6 /* XCRemoteSwiftPackageReference "firebase-ios-sdk" */,
->>>>>>> b2539a6f
+                025796D22C2B342100A60C03 /* XCRemoteSwiftPackageReference "ZipArchive" */,
+                0780ABE12BFBA2E40093A4A6 /* XCRemoteSwiftPackageReference "firebase-ios-sdk" */,
 			);
 			productRefGroup = 07D5DA3228D075AA00752FD9 /* Products */;
 			projectDirPath = "";
@@ -1240,23 +1234,23 @@
 /* End XCConfigurationList section */
 
 /* Begin XCRemoteSwiftPackageReference section */
-<<<<<<< HEAD
-		025796D22C2B342100A60C03 /* XCRemoteSwiftPackageReference "ZipArchive" */ = {
-			isa = XCRemoteSwiftPackageReference;
-			repositoryURL = "https://github.com/ZipArchive/ZipArchive";
-			requirement = {
-				kind = upToNextMajorVersion;
-				minimumVersion = 2.5.5;
-=======
-		0780ABE12BFBA2E40093A4A6 /* XCRemoteSwiftPackageReference "firebase-ios-sdk" */ = {
-			isa = XCRemoteSwiftPackageReference;
-			repositoryURL = "https://github.com/firebase/firebase-ios-sdk";
-			requirement = {
-				kind = upToNextMajorVersion;
-				minimumVersion = 10.26.0;
->>>>>>> b2539a6f
-			};
-		};
+        025796D22C2B342100A60C03 /* XCRemoteSwiftPackageReference "ZipArchive" */ = {
+            isa = XCRemoteSwiftPackageReference;
+            repositoryURL = "https://github.com/ZipArchive/ZipArchive";
+            requirement = {
+                kind = upToNextMajorVersion;
+                minimumVersion = 2.5.5;
+            };
+        };
+        0780ABE12BFBA2E40093A4A6 /* XCRemoteSwiftPackageReference "firebase-ios-sdk" */ = {
+            isa = XCRemoteSwiftPackageReference;
+            repositoryURL = "https://github.com/firebase/firebase-ios-sdk";
+            requirement = {
+                kind = upToNextMajorVersion;
+                minimumVersion = 10.26.0;
+            };
+        };
+
 		A51CDBEB2B6D2BEE009B6D4E /* XCRemoteSwiftPackageReference "braze-segment-swift" */ = {
 			isa = XCRemoteSwiftPackageReference;
 			repositoryURL = "https://github.com/braze-inc/braze-segment-swift";
@@ -1292,23 +1286,21 @@
 /* End XCRemoteSwiftPackageReference section */
 
 /* Begin XCSwiftPackageProductDependency section */
-<<<<<<< HEAD
-		025796D32C2B342100A60C03 /* ZipArchive */ = {
-			isa = XCSwiftPackageProductDependency;
-			package = 025796D22C2B342100A60C03 /* XCRemoteSwiftPackageReference "ZipArchive" */;
-			productName = ZipArchive;
-=======
-		0780ABE22BFBA2E40093A4A6 /* FirebaseAnalytics */ = {
-			isa = XCSwiftPackageProductDependency;
-			package = 0780ABE12BFBA2E40093A4A6 /* XCRemoteSwiftPackageReference "firebase-ios-sdk" */;
-			productName = FirebaseAnalytics;
-		};
-		0780ABE42BFBA2E40093A4A6 /* FirebaseMessaging */ = {
-			isa = XCSwiftPackageProductDependency;
-			package = 0780ABE12BFBA2E40093A4A6 /* XCRemoteSwiftPackageReference "firebase-ios-sdk" */;
-			productName = FirebaseMessaging;
->>>>>>> b2539a6f
-		};
+        025796D32C2B342100A60C03 /* ZipArchive */ = {
+            isa = XCSwiftPackageProductDependency;
+            package = 025796D22C2B342100A60C03 /* XCRemoteSwiftPackageReference "ZipArchive" */;
+            productName = ZipArchive;
+        };
+        0780ABE22BFBA2E40093A4A6 /* FirebaseAnalytics */ = {
+            isa = XCSwiftPackageProductDependency;
+            package = 0780ABE12BFBA2E40093A4A6 /* XCRemoteSwiftPackageReference "firebase-ios-sdk" */;
+            productName = FirebaseAnalytics;
+        };
+        0780ABE42BFBA2E40093A4A6 /* FirebaseMessaging */ = {
+            isa = XCSwiftPackageProductDependency;
+            package = 0780ABE12BFBA2E40093A4A6 /* XCRemoteSwiftPackageReference "firebase-ios-sdk" */;
+            productName = FirebaseMessaging;
+        };
 		A51CDBEC2B6D2BEE009B6D4E /* SegmentBraze */ = {
 			isa = XCSwiftPackageProductDependency;
 			package = A51CDBEB2B6D2BEE009B6D4E /* XCRemoteSwiftPackageReference "braze-segment-swift" */;
