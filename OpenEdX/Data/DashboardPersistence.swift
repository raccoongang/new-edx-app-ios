//
//  DashboardPersistence.swift
//  OpenEdX
//
//  Created by  Stepanok Ivan on 25.07.2023.
//

import Dashboard
import Core
import Foundation
import CoreData

public class DashboardPersistence: DashboardPersistenceProtocol {
    
    private var context: NSManagedObjectContext
    
    public init(context: NSManagedObjectContext) {
        self.context = context
    }
    
    public func loadEnrollments() async throws -> [CourseItem] {
        try await context.perform {[context] in
            let result = try? context.fetch(CDDashboardCourse.fetchRequest())
                .map { CourseItem(name: $0.name ?? "",
                                  org: $0.org ?? "",
                                  shortDescription: $0.desc ?? "",
                                  imageURL: $0.imageURL ?? "",
                                  hasAccess: $0.hasAccess,
                                  courseStart: $0.courseStart,
                                  courseEnd: $0.courseEnd,
                                  enrollmentStart: $0.enrollmentStart,
                                  enrollmentEnd: $0.enrollmentEnd,
                                  courseID: $0.courseID ?? "",
                                  numPages: Int($0.numPages),
                                  coursesCount: Int($0.courseCount),
                                  progressEarned: 0,
                                  progressPossible: 0)}
            if let result, !result.isEmpty {
                return result
            } else {
                throw NoCachedDataError()
            }
        }
    }
    
    public func saveEnrollments(items: [CourseItem]) {
        for item in items {
            context.perform {[context] in
                let newItem = CDDashboardCourse(context: self.context)
                context.mergePolicy = NSMergePolicy.mergeByPropertyObjectTrump
                newItem.name = item.name
                newItem.org = item.org
                newItem.desc = item.shortDescription
                newItem.imageURL = item.imageURL
                newItem.hasAccess = item.hasAccess
                newItem.courseStart = item.courseStart
                newItem.courseEnd = item.courseEnd
                newItem.enrollmentStart = item.enrollmentStart
                newItem.enrollmentEnd = item.enrollmentEnd
                newItem.numPages = Int32(item.numPages)
                newItem.courseID = item.courseID
                
                do {
                    try context.save()
                } catch {
                    print("⛔️⛔️⛔️⛔️⛔️", error)
                }
            }
        }
    }

    public func loadPrimaryEnrollment() async throws -> PrimaryEnrollment {
        try await context.perform {[context] in
            let request = CDMyEnrollments.fetchRequest()
            if let result = try context.fetch(request).first {
                let primaryCourse = result.primaryCourse.flatMap { cdPrimaryCourse -> PrimaryCourse? in

                    let futureAssignments = (cdPrimaryCourse.futureAssignments as? Set<CDAssignment> ?? [])
                        .map { future in
                            return Assignment(
                                type: future.type ?? "",
                                title: future.title ?? "",
                                description: future.descript ?? "",
                                date: future.date ?? Date(),
                                complete: future.complete,
                                firstComponentBlockId: future.firstComponentBlockId
                            )
                        }
                    
                    let pastAssignments = (cdPrimaryCourse.pastAssignments as? Set<CDAssignment> ?? [])
                        .map { past in
                            return Assignment(
                                type: past.type ?? "",
                                title: past.title ?? "",
                                description: past.descript ?? "",
                                date: past.date ?? Date(),
                                complete: past.complete,
                                firstComponentBlockId: past.firstComponentBlockId
                            )
                        }

                    return PrimaryCourse(
                        name: cdPrimaryCourse.name ?? "",
                        org: cdPrimaryCourse.org ?? "",
                        courseID: cdPrimaryCourse.courseID ?? "",
                        hasAccess: cdPrimaryCourse.hasAccess,
                        courseStart: cdPrimaryCourse.courseStart,
                        courseEnd: cdPrimaryCourse.courseEnd,
                        courseBanner: cdPrimaryCourse.courseBanner ?? "",
                        futureAssignments: futureAssignments,
                        pastAssignments: pastAssignments,
                        progressEarned: Int(cdPrimaryCourse.progressEarned),
                        progressPossible: Int(cdPrimaryCourse.progressPossible),
                        lastVisitedBlockID: cdPrimaryCourse.lastVisitedBlockID ?? "",
                        resumeTitle: cdPrimaryCourse.resumeTitle
                    )
                }

                let courses = (result.courses as? Set<CDDashboardCourse> ?? [])
                    .map { cdCourse in
                        return CourseItem(
                            name: cdCourse.name ?? "",
                            org: cdCourse.org ?? "",
                            shortDescription: cdCourse.desc ?? "",
                            imageURL: cdCourse.imageURL ?? "",
                            hasAccess: cdCourse.hasAccess,
                            courseStart: cdCourse.courseStart,
                            courseEnd: cdCourse.courseEnd,
                            enrollmentStart: cdCourse.enrollmentStart,
                            enrollmentEnd: cdCourse.enrollmentEnd,
                            courseID: cdCourse.courseID ?? "",
                            numPages: Int(cdCourse.numPages),
                            coursesCount: Int(cdCourse.courseCount),
                            progressEarned: Int(cdCourse.progressEarned),
                            progressPossible: Int(cdCourse.progressPossible)
                        )
                    }

                return PrimaryEnrollment(
                    primaryCourse: primaryCourse,
                    courses: courses,
                    totalPages: Int(result.totalPages),
                    count: Int(result.count)
                )
            } else {
                throw NoCachedDataError()
            }
        }
    }
    
    // swiftlint:disable function_body_length
    public func savePrimaryEnrollment(enrollments: PrimaryEnrollment) {
        // Deleting all old data before saving new ones
        clearOldEnrollmentsData()
        context.perform {[context] in
            let newEnrollment = CDMyEnrollments(context: context)
            context.mergePolicy = NSMergePolicy.mergeByPropertyObjectTrump

            // Saving new courses
            newEnrollment.courses = NSSet(array: enrollments.courses.map { course in
                let cdCourse = CDDashboardCourse(context: self.context)
                cdCourse.name = course.name
                cdCourse.org = course.org
                cdCourse.desc = course.shortDescription
                cdCourse.imageURL = course.imageURL
                cdCourse.courseStart = course.courseStart
                cdCourse.courseEnd = course.courseEnd
                cdCourse.enrollmentStart = course.enrollmentStart
                cdCourse.enrollmentEnd = course.enrollmentEnd
                cdCourse.courseID = course.courseID
                cdCourse.numPages = Int32(course.numPages)
                cdCourse.hasAccess = course.hasAccess
                cdCourse.progressEarned = Int32(course.progressEarned)
                cdCourse.progressPossible = Int32(course.progressPossible)
                return cdCourse
            })

            // Saving PrimaryCourse
            if let primaryCourse = enrollments.primaryCourse {
                let cdPrimaryCourse = CDPrimaryCourse(context: context)
                
                let futureAssignments = primaryCourse.futureAssignments.map { assignment in
                    let cdAssignment = CDAssignment(context: self.context)
                    cdAssignment.type = assignment.type
                    cdAssignment.title = assignment.title
                    cdAssignment.descript = assignment.description
                    cdAssignment.date = assignment.date
                    cdAssignment.complete = assignment.complete
                    cdAssignment.firstComponentBlockId = assignment.firstComponentBlockId
                    return cdAssignment
                }
                cdPrimaryCourse.futureAssignments = NSSet(array: futureAssignments)
                
                let pastAssignments = primaryCourse.pastAssignments.map { assignment in
                    let cdAssignment = CDAssignment(context: self.context)
                    cdAssignment.type = assignment.type
                    cdAssignment.title = assignment.title
                    cdAssignment.descript = assignment.description
                    cdAssignment.date = assignment.date
                    cdAssignment.complete = assignment.complete
                    cdAssignment.firstComponentBlockId = assignment.firstComponentBlockId
                    return cdAssignment
                }
                cdPrimaryCourse.pastAssignments = NSSet(array: pastAssignments)
                
                cdPrimaryCourse.name = primaryCourse.name
                cdPrimaryCourse.org = primaryCourse.org
                cdPrimaryCourse.courseID = primaryCourse.courseID
                cdPrimaryCourse.hasAccess = primaryCourse.hasAccess
                cdPrimaryCourse.courseStart = primaryCourse.courseStart
                cdPrimaryCourse.courseEnd = primaryCourse.courseEnd
                cdPrimaryCourse.courseBanner = primaryCourse.courseBanner
                cdPrimaryCourse.progressEarned = Int32(primaryCourse.progressEarned)
                cdPrimaryCourse.progressPossible = Int32(primaryCourse.progressPossible)
                cdPrimaryCourse.lastVisitedBlockID = primaryCourse.lastVisitedBlockID
                cdPrimaryCourse.resumeTitle = primaryCourse.resumeTitle

                newEnrollment.primaryCourse = cdPrimaryCourse
            }

            newEnrollment.totalPages = Int32(enrollments.totalPages)
            newEnrollment.count = Int32(enrollments.count)

            do {
                try context.save()
            } catch {
                print("Error when saving MyEnrollments:", error)
            }
        }
    }
    // swiftlint:enable function_body_length
    
    func clearOldEnrollmentsData() {
        context.perform {[context] in
            let fetchRequest1: NSFetchRequest<NSFetchRequestResult> = CDDashboardCourse.fetchRequest()
            let batchDeleteRequest1 = NSBatchDeleteRequest(fetchRequest: fetchRequest1)

<<<<<<< HEAD
        let fetchRequest2: NSFetchRequest<NSFetchRequestResult> = CDMyEnrollments.fetchRequest()
        let batchDeleteRequest2 = NSBatchDeleteRequest(fetchRequest: fetchRequest2)

        do {
            try context.execute(batchDeleteRequest1)
            try context.execute(batchDeleteRequest2)
        } catch {
            print("Error when deleting old data:", error)
=======
            let fetchRequest2: NSFetchRequest<NSFetchRequestResult> = CDPrimaryCourse.fetchRequest()
            let batchDeleteRequest2 = NSBatchDeleteRequest(fetchRequest: fetchRequest2)

            let fetchRequest3: NSFetchRequest<NSFetchRequestResult> = CDMyEnrollments.fetchRequest()
            let batchDeleteRequest3 = NSBatchDeleteRequest(fetchRequest: fetchRequest3)

            do {
                try context.execute(batchDeleteRequest1)
                try context.execute(batchDeleteRequest2)
                try context.execute(batchDeleteRequest3)
            } catch {
                print("Error when deleting old data:", error)
            }
>>>>>>> 5f4268c5
        }
    }
}<|MERGE_RESOLUTION|>--- conflicted
+++ resolved
@@ -234,31 +234,16 @@
         context.perform {[context] in
             let fetchRequest1: NSFetchRequest<NSFetchRequestResult> = CDDashboardCourse.fetchRequest()
             let batchDeleteRequest1 = NSBatchDeleteRequest(fetchRequest: fetchRequest1)
-
-<<<<<<< HEAD
-        let fetchRequest2: NSFetchRequest<NSFetchRequestResult> = CDMyEnrollments.fetchRequest()
-        let batchDeleteRequest2 = NSBatchDeleteRequest(fetchRequest: fetchRequest2)
-
-        do {
-            try context.execute(batchDeleteRequest1)
-            try context.execute(batchDeleteRequest2)
-        } catch {
-            print("Error when deleting old data:", error)
-=======
-            let fetchRequest2: NSFetchRequest<NSFetchRequestResult> = CDPrimaryCourse.fetchRequest()
+            
+            let fetchRequest2: NSFetchRequest<NSFetchRequestResult> = CDMyEnrollments.fetchRequest()
             let batchDeleteRequest2 = NSBatchDeleteRequest(fetchRequest: fetchRequest2)
-
-            let fetchRequest3: NSFetchRequest<NSFetchRequestResult> = CDMyEnrollments.fetchRequest()
-            let batchDeleteRequest3 = NSBatchDeleteRequest(fetchRequest: fetchRequest3)
-
+            
             do {
                 try context.execute(batchDeleteRequest1)
                 try context.execute(batchDeleteRequest2)
-                try context.execute(batchDeleteRequest3)
             } catch {
                 print("Error when deleting old data:", error)
             }
->>>>>>> 5f4268c5
         }
     }
 }