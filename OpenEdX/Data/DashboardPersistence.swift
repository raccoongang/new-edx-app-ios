--- conflicted
+++ resolved
@@ -150,10 +150,6 @@
         }
     }
     
-<<<<<<< HEAD
-    // swiftlint:disable function_body_length
-=======
->>>>>>> e903d391
     public func savePrimaryEnrollment(enrollments: PrimaryEnrollment) async {
         // Deleting all old data before saving new ones
         await clearOldEnrollmentsData()
