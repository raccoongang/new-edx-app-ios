//
//  DashboardPersistence.swift
//  OpenEdX
//
//  Created by  Stepanok Ivan on 25.07.2023.
//

import Dashboard
import Core
import Foundation
import CoreData

public class DashboardPersistence: DashboardPersistenceProtocol {
    
    private var context: NSManagedObjectContext
    
    public init(context: NSManagedObjectContext) {
        self.context = context
    }
    
    public func loadEnrollments() throws -> [CourseItem] {
        let result = try? context.fetch(CDDashboardCourse.fetchRequest())
            .map { CourseItem(name: $0.name ?? "",
                              org: $0.org ?? "",
                              shortDescription: $0.desc ?? "",
                              imageURL: $0.imageURL ?? "",
                              hasAccess: $0.hasAccess,
                              courseStart: $0.courseStart,
                              courseEnd: $0.courseEnd,
                              enrollmentStart: $0.enrollmentStart,
                              enrollmentEnd: $0.enrollmentEnd,
                              courseID: $0.courseID ?? "",
                              numPages: Int($0.numPages),
                              coursesCount: Int($0.courseCount),
<<<<<<< HEAD
                              sku: $0.courseSku ?? "",
                              dynamicUpgradeDeadline: $0.dynamicUpgradeDeadline,
                              mode: DataLayer.Mode(rawValue: $0.mode ?? "") ?? .unknown,
                              isSelfPaced: $0.isSelfPaced)
            }
=======
                              progressEarned: 0,
                              progressPossible: 0)}
>>>>>>> d8a7b466
        if let result, !result.isEmpty {
            return result
        } else {
            throw NoCachedDataError()
        }
    }
    
    public func saveEnrollments(items: [CourseItem]) {
        for item in items {
            context.performAndWait {
                let newItem = CDDashboardCourse(context: self.context)
                context.mergePolicy = NSMergePolicy.mergeByPropertyObjectTrump
                newItem.name = item.name
                newItem.org = item.org
                newItem.desc = item.shortDescription
                newItem.imageURL = item.imageURL
                newItem.hasAccess = item.hasAccess
                newItem.courseStart = item.courseStart
                newItem.courseEnd = item.courseEnd
                newItem.enrollmentStart = item.enrollmentStart
                newItem.enrollmentEnd = item.enrollmentEnd
                newItem.numPages = Int32(item.numPages)
                newItem.courseID = item.courseID
                newItem.courseSku = item.sku
                newItem.dynamicUpgradeDeadline = item.dynamicUpgradeDeadline
                newItem.mode = item.mode.rawValue
                do {
                    try context.save()
                } catch {
                    print("⛔️⛔️⛔️⛔️⛔️", error)
                }
            }
        }
    }
<<<<<<< HEAD
    
    public func loadServerConfig() throws -> DataLayer.ServerConfigs? {
        let result = try? context.fetch(CDServerConfigs.fetchRequest())
            .map { DataLayer.ServerConfigs(config: $0.config ?? "")}
        
        if let result, !result.isEmpty {
            return result.first
=======

    public func loadPrimaryEnrollment() throws -> PrimaryEnrollment {
        let request = CDMyEnrollments.fetchRequest()
        if let result = try context.fetch(request).first {
            let primaryCourse = result.primaryCourse.flatMap { cdPrimaryCourse -> PrimaryCourse? in

                let futureAssignments = (cdPrimaryCourse.futureAssignments as? Set<CDAssignment> ?? [])
                    .map { future in
                        return Assignment(
                            type: future.type ?? "",
                            title: future.title ?? "",
                            description: future.descript ?? "",
                            date: future.date ?? Date(),
                            complete: future.complete,
                            firstComponentBlockId: future.firstComponentBlockId
                        )
                    }
                
                let pastAssignments = (cdPrimaryCourse.pastAssignments as? Set<CDAssignment> ?? [])
                    .map { past in
                        return Assignment(
                            type: past.type ?? "",
                            title: past.title ?? "",
                            description: past.descript ?? "",
                            date: past.date ?? Date(),
                            complete: past.complete,
                            firstComponentBlockId: past.firstComponentBlockId
                        )
                    }

                return PrimaryCourse(
                    name: cdPrimaryCourse.name ?? "",
                    org: cdPrimaryCourse.org ?? "",
                    courseID: cdPrimaryCourse.courseID ?? "",
                    hasAccess: cdPrimaryCourse.hasAccess,
                    courseStart: cdPrimaryCourse.courseStart,
                    courseEnd: cdPrimaryCourse.courseEnd,
                    courseBanner: cdPrimaryCourse.courseBanner ?? "",
                    futureAssignments: futureAssignments,
                    pastAssignments: pastAssignments,
                    progressEarned: Int(cdPrimaryCourse.progressEarned),
                    progressPossible: Int(cdPrimaryCourse.progressPossible),
                    lastVisitedBlockID: cdPrimaryCourse.lastVisitedBlockID ?? "",
                    resumeTitle: cdPrimaryCourse.resumeTitle
                )
            }

            let courses = (result.courses as? Set<CDDashboardCourse> ?? [])
                .map { cdCourse in
                    return CourseItem(
                        name: cdCourse.name ?? "",
                        org: cdCourse.org ?? "",
                        shortDescription: cdCourse.desc ?? "",
                        imageURL: cdCourse.imageURL ?? "",
                        hasAccess: cdCourse.hasAccess,
                        courseStart: cdCourse.courseStart,
                        courseEnd: cdCourse.courseEnd,
                        enrollmentStart: cdCourse.enrollmentStart,
                        enrollmentEnd: cdCourse.enrollmentEnd,
                        courseID: cdCourse.courseID ?? "",
                        numPages: Int(cdCourse.numPages),
                        coursesCount: Int(cdCourse.courseCount),
                        progressEarned: Int(cdCourse.progressEarned),
                        progressPossible: Int(cdCourse.progressPossible)
                    )
                }

            return PrimaryEnrollment(
                primaryCourse: primaryCourse,
                courses: courses,
                totalPages: Int(result.totalPages),
                count: Int(result.count)
            )
>>>>>>> d8a7b466
        } else {
            throw NoCachedDataError()
        }
    }
    
<<<<<<< HEAD
    public func saveServerConfig(configs: DataLayer.ServerConfigs) {
        context.performAndWait {
            let result = try? context.fetch(CDServerConfigs.fetchRequest())
            var item: CDServerConfigs?
            
            if let result, !result.isEmpty {
                item = result.first
                item?.config = configs.config
            } else {
                item = CDServerConfigs(context: context)
            }
            
            context.mergePolicy = NSMergePolicy.mergeByPropertyObjectTrump
            item?.config = configs.config
            do {
                try context.save()
            } catch {
                print("⛔️⛔️⛔️⛔️⛔️", error)
            }
        }
    }
=======
    // swiftlint:disable function_body_length
    public func savePrimaryEnrollment(enrollments: PrimaryEnrollment) {
        context.performAndWait {
            // Deleting all old data before saving new ones
            clearOldEnrollmentsData()
            
            let newEnrollment = CDMyEnrollments(context: context)
            context.mergePolicy = NSMergePolicy.mergeByPropertyObjectTrump

            // Saving new courses
            newEnrollment.courses = NSSet(array: enrollments.courses.map { course in
                let cdCourse = CDDashboardCourse(context: self.context)
                cdCourse.name = course.name
                cdCourse.org = course.org
                cdCourse.desc = course.shortDescription
                cdCourse.imageURL = course.imageURL
                cdCourse.courseStart = course.courseStart
                cdCourse.courseEnd = course.courseEnd
                cdCourse.enrollmentStart = course.enrollmentStart
                cdCourse.enrollmentEnd = course.enrollmentEnd
                cdCourse.courseID = course.courseID
                cdCourse.numPages = Int32(course.numPages)
                cdCourse.hasAccess = course.hasAccess
                cdCourse.progressEarned = Int32(course.progressEarned)
                cdCourse.progressPossible = Int32(course.progressPossible)
                return cdCourse
            })

            // Saving PrimaryCourse
            if let primaryCourse = enrollments.primaryCourse {
                let cdPrimaryCourse = CDPrimaryCourse(context: context)
                
                let futureAssignments = primaryCourse.futureAssignments.map { assignment in
                    let cdAssignment = CDAssignment(context: self.context)
                    cdAssignment.type = assignment.type
                    cdAssignment.title = assignment.title
                    cdAssignment.descript = assignment.description
                    cdAssignment.date = assignment.date
                    cdAssignment.complete = assignment.complete
                    cdAssignment.firstComponentBlockId = assignment.firstComponentBlockId
                    return cdAssignment
                }
                cdPrimaryCourse.futureAssignments = NSSet(array: futureAssignments)
                
                let pastAssignments = primaryCourse.pastAssignments.map { assignment in
                    let cdAssignment = CDAssignment(context: self.context)
                    cdAssignment.type = assignment.type
                    cdAssignment.title = assignment.title
                    cdAssignment.descript = assignment.description
                    cdAssignment.date = assignment.date
                    cdAssignment.complete = assignment.complete
                    cdAssignment.firstComponentBlockId = assignment.firstComponentBlockId
                    return cdAssignment
                }
                cdPrimaryCourse.pastAssignments = NSSet(array: pastAssignments)
                
                cdPrimaryCourse.name = primaryCourse.name
                cdPrimaryCourse.org = primaryCourse.org
                cdPrimaryCourse.courseID = primaryCourse.courseID
                cdPrimaryCourse.hasAccess = primaryCourse.hasAccess
                cdPrimaryCourse.courseStart = primaryCourse.courseStart
                cdPrimaryCourse.courseEnd = primaryCourse.courseEnd
                cdPrimaryCourse.courseBanner = primaryCourse.courseBanner
                cdPrimaryCourse.progressEarned = Int32(primaryCourse.progressEarned)
                cdPrimaryCourse.progressPossible = Int32(primaryCourse.progressPossible)
                cdPrimaryCourse.lastVisitedBlockID = primaryCourse.lastVisitedBlockID
                cdPrimaryCourse.resumeTitle = primaryCourse.resumeTitle

                newEnrollment.primaryCourse = cdPrimaryCourse
            }

            newEnrollment.totalPages = Int32(enrollments.totalPages)
            newEnrollment.count = Int32(enrollments.count)

            do {
                try context.save()
            } catch {
                print("Error when saving MyEnrollments:", error)
            }
        }
    }
    // swiftlint:enable function_body_length
    
    func clearOldEnrollmentsData() {
        let fetchRequest1: NSFetchRequest<NSFetchRequestResult> = CDDashboardCourse.fetchRequest()
        let batchDeleteRequest1 = NSBatchDeleteRequest(fetchRequest: fetchRequest1)

        let fetchRequest2: NSFetchRequest<NSFetchRequestResult> = CDPrimaryCourse.fetchRequest()
        let batchDeleteRequest2 = NSBatchDeleteRequest(fetchRequest: fetchRequest2)

        let fetchRequest3: NSFetchRequest<NSFetchRequestResult> = CDMyEnrollments.fetchRequest()
        let batchDeleteRequest3 = NSBatchDeleteRequest(fetchRequest: fetchRequest3)

        do {
            try context.execute(batchDeleteRequest1)
            try context.execute(batchDeleteRequest2)
            try context.execute(batchDeleteRequest3)
        } catch {
            print("Error when deleting old data:", error)
        }
    }
>>>>>>> d8a7b466
}<|MERGE_RESOLUTION|>--- conflicted
+++ resolved
@@ -32,16 +32,13 @@
                               courseID: $0.courseID ?? "",
                               numPages: Int($0.numPages),
                               coursesCount: Int($0.courseCount),
-<<<<<<< HEAD
                               sku: $0.courseSku ?? "",
                               dynamicUpgradeDeadline: $0.dynamicUpgradeDeadline,
                               mode: DataLayer.Mode(rawValue: $0.mode ?? "") ?? .unknown,
-                              isSelfPaced: $0.isSelfPaced)
-            }
-=======
+                              isSelfPaced: $0.isSelfPaced,
                               progressEarned: 0,
                               progressPossible: 0)}
->>>>>>> d8a7b466
+        
         if let result, !result.isEmpty {
             return result
         } else {
@@ -76,7 +73,6 @@
             }
         }
     }
-<<<<<<< HEAD
     
     public func loadServerConfig() throws -> DataLayer.ServerConfigs? {
         let result = try? context.fetch(CDServerConfigs.fetchRequest())
@@ -84,13 +80,17 @@
         
         if let result, !result.isEmpty {
             return result.first
-=======
-
+            
+        } else {
+            throw NoCachedDataError()
+        }
+    }
+    
     public func loadPrimaryEnrollment() throws -> PrimaryEnrollment {
         let request = CDMyEnrollments.fetchRequest()
         if let result = try context.fetch(request).first {
             let primaryCourse = result.primaryCourse.flatMap { cdPrimaryCourse -> PrimaryCourse? in
-
+                
                 let futureAssignments = (cdPrimaryCourse.futureAssignments as? Set<CDAssignment> ?? [])
                     .map { future in
                         return Assignment(
@@ -114,7 +114,7 @@
                             firstComponentBlockId: past.firstComponentBlockId
                         )
                     }
-
+                
                 return PrimaryCourse(
                     name: cdPrimaryCourse.name ?? "",
                     org: cdPrimaryCourse.org ?? "",
@@ -131,7 +131,7 @@
                     resumeTitle: cdPrimaryCourse.resumeTitle
                 )
             }
-
+            
             let courses = (result.courses as? Set<CDDashboardCourse> ?? [])
                 .map { cdCourse in
                     return CourseItem(
@@ -151,20 +151,16 @@
                         progressPossible: Int(cdCourse.progressPossible)
                     )
                 }
-
+            
             return PrimaryEnrollment(
                 primaryCourse: primaryCourse,
                 courses: courses,
                 totalPages: Int(result.totalPages),
                 count: Int(result.count)
             )
->>>>>>> d8a7b466
-        } else {
-            throw NoCachedDataError()
-        }
-    }
-    
-<<<<<<< HEAD
+        }
+    }
+    
     public func saveServerConfig(configs: DataLayer.ServerConfigs) {
         context.performAndWait {
             let result = try? context.fetch(CDServerConfigs.fetchRequest())
@@ -186,7 +182,7 @@
             }
         }
     }
-=======
+    
     // swiftlint:disable function_body_length
     public func savePrimaryEnrollment(enrollments: PrimaryEnrollment) {
         context.performAndWait {
@@ -195,7 +191,7 @@
             
             let newEnrollment = CDMyEnrollments(context: context)
             context.mergePolicy = NSMergePolicy.mergeByPropertyObjectTrump
-
+            
             // Saving new courses
             newEnrollment.courses = NSSet(array: enrollments.courses.map { course in
                 let cdCourse = CDDashboardCourse(context: self.context)
@@ -214,7 +210,7 @@
                 cdCourse.progressPossible = Int32(course.progressPossible)
                 return cdCourse
             })
-
+            
             // Saving PrimaryCourse
             if let primaryCourse = enrollments.primaryCourse {
                 let cdPrimaryCourse = CDPrimaryCourse(context: context)
@@ -254,13 +250,13 @@
                 cdPrimaryCourse.progressPossible = Int32(primaryCourse.progressPossible)
                 cdPrimaryCourse.lastVisitedBlockID = primaryCourse.lastVisitedBlockID
                 cdPrimaryCourse.resumeTitle = primaryCourse.resumeTitle
-
+                
                 newEnrollment.primaryCourse = cdPrimaryCourse
             }
-
+            
             newEnrollment.totalPages = Int32(enrollments.totalPages)
             newEnrollment.count = Int32(enrollments.count)
-
+            
             do {
                 try context.save()
             } catch {
@@ -273,13 +269,13 @@
     func clearOldEnrollmentsData() {
         let fetchRequest1: NSFetchRequest<NSFetchRequestResult> = CDDashboardCourse.fetchRequest()
         let batchDeleteRequest1 = NSBatchDeleteRequest(fetchRequest: fetchRequest1)
-
+        
         let fetchRequest2: NSFetchRequest<NSFetchRequestResult> = CDPrimaryCourse.fetchRequest()
         let batchDeleteRequest2 = NSBatchDeleteRequest(fetchRequest: fetchRequest2)
-
+        
         let fetchRequest3: NSFetchRequest<NSFetchRequestResult> = CDMyEnrollments.fetchRequest()
         let batchDeleteRequest3 = NSBatchDeleteRequest(fetchRequest: fetchRequest3)
-
+        
         do {
             try context.execute(batchDeleteRequest1)
             try context.execute(batchDeleteRequest2)
@@ -288,5 +284,4 @@
             print("Error when deleting old data:", error)
         }
     }
->>>>>>> d8a7b466
 }