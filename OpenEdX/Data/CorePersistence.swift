--- conflicted
+++ resolved
@@ -80,81 +80,6 @@
         let userId = getUserId32() ?? 0
         for block in blocks {
             let downloadDataId = downloadDataId(from: block.id)
-<<<<<<< HEAD
-            
-            let data = try? fetchCDDownloadData(
-                predicate: CDPredicate.id(downloadDataId)
-            )
-            guard data?.first == nil else { continue }
-            var fileExtension: String?
-            var url: String?
-            var fileSize: Int32?
-            var fileName: String?
-            
-            if let html = block.offlineDownload {
-                let fileUrl = html.fileUrl
-                url = fileUrl
-                fileSize = Int32(html.fileSize)
-                fileExtension = URL(string: fileUrl)?.pathExtension
-                if let folderName = URL(string: fileUrl)?.lastPathComponent,
-                   let folderUrl = URL(string: folderName)?.deletingPathExtension() {
-                    fileName = folderUrl.absoluteString
-                }
-                saveDownloadData()
-            } else if let encodedVideo = block.encodedVideo,
-                      let video = encodedVideo.video(downloadQuality: downloadQuality),
-                      let videoUrl = video.url {
-                url = videoUrl
-                if let videoFileSize = video.fileSize {
-                    fileSize = Int32(videoFileSize)
-                }
-                fileExtension = URL(string: videoUrl)?.pathExtension
-                fileName = "\(block.id).\(fileExtension ?? "")"
-                saveDownloadData()
-            } else {
-                continue
-            }
-            
-            func saveDownloadData() {
-                context.performAndWait {
-                    let newDownloadData = CDDownloadData(context: context)
-                    context.mergePolicy = NSMergePolicy.mergeByPropertyObjectTrump
-                    newDownloadData.id = downloadDataId
-                    newDownloadData.blockId = block.id
-                    newDownloadData.userId = getUserId32() ?? 0
-                    newDownloadData.courseId = block.courseId
-                    newDownloadData.url = url
-                    newDownloadData.fileName = fileName
-                    newDownloadData.displayName = block.displayName
-                    if let lastModified = block.offlineDownload?.lastModified {
-                        newDownloadData.lastModified = lastModified
-                    }
-                    newDownloadData.progress = .zero
-                    newDownloadData.resumeData = nil
-                    newDownloadData.state = DownloadState.waiting.rawValue
-                    newDownloadData.type = block.offlineDownload != nil
-                    ? DownloadType.html.rawValue
-                    : DownloadType.video.rawValue
-                    newDownloadData.fileSize = Int32(fileSize ?? 0)
-                }
-            }
-        }
-    }
-    
-    public func addToDownloadQueue(tasks: [DownloadDataTask]) {
-        for task in tasks {
-            context.performAndWait {
-                let newDownloadData = CDDownloadData(context: context)
-                context.mergePolicy = NSMergePolicy.mergeByPropertyObjectTrump
-                newDownloadData.id = task.id
-                newDownloadData.blockId = task.blockId
-                newDownloadData.userId = Int32(task.userId)
-                newDownloadData.courseId = task.courseId
-                newDownloadData.url = task.url
-                newDownloadData.fileName = task.fileName
-                newDownloadData.displayName = task.displayName
-                newDownloadData.lastModified = task.lastModified
-=======
             await context.perform {[context] in
                 let data = try? CorePersistenceHelper.fetchCDDownloadData(
                     predicate: CDPredicate.id(downloadDataId),
@@ -178,7 +103,28 @@
                 newDownloadData.url = url
                 newDownloadData.fileName = fileName
                 newDownloadData.displayName = block.displayName
->>>>>>> 5f4268c5
+                newDownloadData.progress = .zero
+                newDownloadData.resumeData = nil
+                newDownloadData.state = DownloadState.waiting.rawValue
+                newDownloadData.type = DownloadType.video.rawValue
+                newDownloadData.fileSize = Int32(video.fileSize ?? 0)
+            }
+        }
+    }
+
+    public func addToDownloadQueue(tasks: [DownloadDataTask]) {
+        for task in tasks {
+            context.performAndWait {
+                let newDownloadData = CDDownloadData(context: context)
+                context.mergePolicy = NSMergePolicy.mergeByPropertyObjectTrump
+                newDownloadData.id = task.id
+                newDownloadData.blockId = task.blockId
+                newDownloadData.userId = Int32(task.userId)
+                newDownloadData.courseId = task.courseId
+                newDownloadData.url = task.url
+                newDownloadData.fileName = task.fileName
+                newDownloadData.displayName = task.displayName
+                newDownloadData.lastModified = task.lastModified
                 newDownloadData.progress = .zero
                 newDownloadData.resumeData = nil
                 newDownloadData.state = DownloadState.waiting.rawValue
@@ -252,7 +198,7 @@
         let userId = getUserId32()
         return await context.perform {[context] in
             let data = try? CorePersistenceHelper.fetchCDDownloadData(
-                predicate: .state(DownloadState.finished.rawValue),
+                predicate: .state(DownloadState.waiting.rawValue),
                 fetchLimit: 1,
                 context: context,
                 userId: userId
@@ -318,9 +264,7 @@
             }
         }
     }
-<<<<<<< HEAD
-=======
-    
+
     public func saveDownloadDataTask(_ task: DownloadDataTask) {
         context.perform {[context] in
             let newDownloadData = CDDownloadData(context: context)
@@ -345,7 +289,6 @@
             }
         }
     }
->>>>>>> 5f4268c5
 
     public func publisher() -> AnyPublisher<Int, Never> {
         let notification = NSManagedObjectContext.didChangeObjectsNotification
@@ -451,38 +394,6 @@
 
     // MARK: - Private Intents
 
-<<<<<<< HEAD
-    private func fetchCDDownloadData(
-        predicate: CDPredicate? = nil,
-        fetchLimit: Int? = nil
-    ) throws -> [CDDownloadData] {
-        let request = CDDownloadData.fetchRequest()
-        
-        var predicates = [NSPredicate]()
-        
-        if let predicate = predicate {
-            predicates.append(predicate.predicate)
-        }
-        
-        if let userId = getUserId32() {
-            let userIdNumber = NSNumber(value: userId)
-            let userIdPredicate = NSPredicate(format: "userId == %@", userIdNumber)
-            predicates.append(userIdPredicate)
-        }
-        
-        if !predicates.isEmpty {
-            request.predicate = NSCompoundPredicate(andPredicateWithSubpredicates: predicates)
-        }
-        
-        if let fetchLimit = fetchLimit {
-            request.fetchLimit = fetchLimit
-        }
-        
-        return try context.fetch(request)
-    }
-
-=======
->>>>>>> 5f4268c5
     private func getUserId32() -> Int32? {
         guard let userId else {
             return nil
