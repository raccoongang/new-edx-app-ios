//
//  CorePersistence.swift
//  OpenEdX
//
//  Created by  Stepanok Ivan on 25.07.2023.
//

import Core
import OEXFoundation
import Foundation
@preconcurrency import CoreData
@preconcurrency import Combine

public final class CorePersistence: CorePersistenceProtocol {
    
    struct CorePersistenceHelper {
        static func fetchCDDownloadData(
            predicate: CDPredicate? = nil,
            fetchLimit: Int? = nil,
            context: NSManagedObjectContext,
            userId: Int32?
        ) throws -> [CDDownloadData] {
            let request = CDDownloadData.fetchRequest()
            if let predicate = predicate {
                request.predicate = predicate.predicate
            }
            if let fetchLimit = fetchLimit {
                request.fetchLimit = fetchLimit
            }
            let data = try context.fetch(request).filter {
                guard let userId = userId else {
                    return true
                }
                debugLog(userId, "-userId-")
                return $0.userId == userId
            }
            return data
        }
    }
    // MARK: - Predicate

    enum CDPredicate {
        case id(String)
        case courseId(String)
        case state(String)

        var predicate: NSPredicate {
            switch self {
            case .id(let id):
                NSPredicate(format: "id = %@", id)
            case .courseId(let courseId):
                NSPredicate(format: "courseId = %@", courseId)
            case .state(let state):
                NSPredicate(format: "state != %@", state)
            }
        }
    }

    // MARK: - Properties

    private nonisolated(unsafe) var userId: Int?

    private let container: NSPersistentContainer
    
    public init(container: NSPersistentContainer) {
        self.container = container
    }

    public func set(userId: Int) {
        self.userId = userId
    }

    public func getUserID() -> Int? {
        userId
    }

    // MARK: - Public Intents
    public func addToDownloadQueue(
        blocks: [CourseBlock],
        downloadQuality: DownloadQuality
    ) {
        let userId = getUserId32() ?? 0
<<<<<<< HEAD
        let objects: [[String: Any]] = blocks.compactMap { block -> [String: Any]? in
            let downloadDataId = downloadDataId(from: block.id)
            var fileExtension: String?
            let url: String
            var fileSize: Int32?
            var fileName: String?
            
            if let html = block.offlineDownload {
                let fileUrl = html.fileUrl
                url = fileUrl
                fileSize = Int32(html.fileSize)
                fileExtension = URL(string: fileUrl)?.pathExtension
                if let folderName = URL(string: fileUrl)?.lastPathComponent,
                   let folderUrl = URL(string: folderName)?.deletingPathExtension() {
                    fileName = folderUrl.absoluteString
                }
            } else if let encodedVideo = block.encodedVideo,
                      let video = encodedVideo.video(downloadQuality: downloadQuality),
                      let videoUrl = video.url {
                url = videoUrl
                if let videoFileSize = video.fileSize {
                    fileSize = Int32(videoFileSize)
=======
        await container.performBackgroundTask { context in
            for block in blocks {
                let downloadDataId = self.downloadDataId(from: block.id)
                let data = try? CorePersistenceHelper.fetchCDDownloadData(
                    predicate: CDPredicate.id(downloadDataId),
                    context: context,
                    userId: userId
                )
                guard data?.first == nil else { return }
                
                var fileExtension: String?
                var url: String?
                var fileSize: Int32?
                var fileName: String?
                
                if let html = block.offlineDownload {
                    let fileUrl = html.fileUrl
                    url = fileUrl
                    fileSize = Int32(html.fileSize)
                    fileExtension = URL(string: fileUrl)?.pathExtension
                    if let folderName = URL(string: fileUrl)?.lastPathComponent,
                       let folderUrl = URL(string: folderName)?.deletingPathExtension() {
                        fileName = folderUrl.absoluteString
                    }
                    saveDownloadData(context)
                } else if let encodedVideo = block.encodedVideo,
                          let video = encodedVideo.video(downloadQuality: downloadQuality),
                          let videoUrl = video.url {
                    url = videoUrl
                    if let videoFileSize = video.fileSize {
                        fileSize = Int32(videoFileSize)
                    }
                    fileExtension = URL(string: videoUrl)?.pathExtension
                    fileName = "\(block.id).\(fileExtension ?? "")"
                    saveDownloadData(context)
                } else { return }
                
                func saveDownloadData(_ context: NSManagedObjectContext) {
                    let newDownloadData = CDDownloadData(context: context)
                    context.mergePolicy = NSMergePolicy.mergeByPropertyObjectTrump
                    newDownloadData.id = downloadDataId
                    newDownloadData.blockId = block.id
                    newDownloadData.userId = userId
                    newDownloadData.courseId = block.courseId
                    newDownloadData.url = url
                    newDownloadData.fileName = fileName
                    newDownloadData.displayName = block.displayName
                    if let lastModified = block.offlineDownload?.lastModified {
                        newDownloadData.lastModified = lastModified
                    }
                    newDownloadData.progress = .zero
                    newDownloadData.resumeData = nil
                    newDownloadData.state = DownloadState.waiting.rawValue
                    newDownloadData.type = block.offlineDownload != nil
                    ? DownloadType.html.rawValue
                    : DownloadType.video.rawValue
                    newDownloadData.fileSize = Int32(fileSize ?? 0)
>>>>>>> e903d391
                }
                fileExtension = URL(string: videoUrl)?.pathExtension
                fileName = "\(block.id).\(fileExtension ?? "")"
            } else { return nil }
            
            var dictionary = [
                "id": downloadDataId,
                "blockId": block.id,
                "userId": userId,
                "courseId": block.courseId,
                "url": url,
                "fileName": fileName ?? "",
                "displayName": block.displayName,
                "progress": Double.zero,
                "state": DownloadState.waiting.rawValue,
                "type": block.offlineDownload != nil ? DownloadType.html.rawValue : DownloadType.video.rawValue,
                "fileSize": fileSize ?? 0,
                "actualSize": 0
            ]
            if let lastModified = block.offlineDownload?.lastModified {
                dictionary["lastModified"] = lastModified
            }
<<<<<<< HEAD
            return dictionary
=======
            
            do {
                try context.save()
            } catch {
                debugLog("⛔️⛔️⛔️⛔️⛔️", error)
            }
>>>>>>> e903d391
        }
        
        insertDownloadData(objects: objects)
    }
<<<<<<< HEAD
    
    public func addToDownloadQueue(tasks: [DownloadDataTask]) {
        let objects: [[String: Any]] = tasks.map { task in
            [
                "id": downloadDataId(from: task.id),
                "blockId": task.blockId,
                "userId": task.userId,
                "courseId": task.courseId,
                "url": task.url,
                "fileName": task.fileName,
                "displayName": task.displayName,
                "progress": task.progress,
                "state": task.state,
                "type": task.type,
                "fileSize": task.fileSize,
                "actualSize": task.actualSize
            ]
        }
        insertDownloadData(objects: objects)
    }
    
    func insertDownloadData(objects: [[String: Any]]) {
        let batchInsertRequest = NSBatchInsertRequest(entityName: "CDDownloadData", objects: objects)
        batchInsertRequest.resultType = .objectIDs
        container.performBackgroundTask { context in
            do {
                let batchInsertResult = try context.execute(batchInsertRequest) as? NSBatchInsertResult
                if let objectIDs = batchInsertResult?.result as? [NSManagedObjectID] {
                    NSManagedObjectContext.mergeChanges(
                        fromRemoteContextSave: [NSInsertedObjectsKey: objectIDs],
                        into: [context]
                    )
                }
            } catch {
                debugLog("⛔️⛔️⛔️⛔️⛔️", error)
=======

    public func addToDownloadQueue(tasks: [DownloadDataTask]) async {
        await container.performBackgroundTask { context in
        for task in tasks {
                let newDownloadData = CDDownloadData(context: context)
                context.mergePolicy = NSMergePolicy.mergeByPropertyObjectTrump
                newDownloadData.id = task.id
                newDownloadData.blockId = task.blockId
                newDownloadData.userId = Int32(task.userId)
                newDownloadData.courseId = task.courseId
                newDownloadData.url = task.url
                newDownloadData.fileName = task.fileName
                newDownloadData.displayName = task.displayName
                newDownloadData.lastModified = task.lastModified
                newDownloadData.progress = .zero
                newDownloadData.resumeData = nil
                newDownloadData.state = DownloadState.waiting.rawValue
                newDownloadData.type = task.type.rawValue
                newDownloadData.fileSize = Int32(task.fileSize)
>>>>>>> e903d391
            }
        }
    }

    public func getDownloadDataTasks() async -> [DownloadDataTask] {
        let userId = getUserId32() ?? 0
        return await container.performBackgroundTask { context in
            guard let data = try? CorePersistenceHelper.fetchCDDownloadData(
                context: context,
                userId: userId
            ) else {
                return []
            }

            let downloads = data.downloadDataTasks()

            return downloads
        }
    }

    public func getDownloadDataTasksForCourse(
        _ courseId: String
    ) async -> [DownloadDataTask] {
        let uID = userId
        let int32Id = getUserId32()
        return await container.performBackgroundTask { context in
            guard let data = try? CorePersistenceHelper.fetchCDDownloadData(
                predicate: .courseId(courseId),
                context: context,
                userId: int32Id
            ) else {
                return []
            }

            if data.isEmpty {
                return []
            }

            let downloads = data
                .downloadDataTasks()
                .filter(userId: uID)

            return downloads
        }
    }

    public func downloadDataTask(for blockId: String) async -> DownloadDataTask? {
        let dataId = downloadDataId(from: blockId)
        let userId = getUserId32()
        return await container.performBackgroundTask { context in
            let data = try? CorePersistenceHelper.fetchCDDownloadData(
                predicate: .id(dataId),
                context: context,
                userId: userId
            )

            guard let downloadData = data?.first else {
                return nil
            }

            return DownloadDataTask(sourse: downloadData)
        }
    }

    public func updateTask(task: DownloadDataTask) {
        let dataId = downloadDataId(from: task.id)
        let userId = getUserId32()
<<<<<<< HEAD

        container.performBackgroundTask { context in
=======
        return await container.performBackgroundTask { context in
            let data = try? CorePersistenceHelper.fetchCDDownloadData(
                predicate: .state(DownloadState.finished.rawValue),
                fetchLimit: 1,
                context: context,
                userId: userId
            )
            
            guard let downloadData = data?.first else {
                return nil
            }
            
            return DownloadDataTask(sourse: downloadData)
        }
    }

    public func updateDownloadState(
        id: String,
        state: DownloadState,
        resumeData: Data?
    ) async {
        let dataId = downloadDataId(from: id)
        let userId = getUserId32()
        return await container.performBackgroundTask { context in
>>>>>>> e903d391
            guard let data = try? CorePersistenceHelper.fetchCDDownloadData(
                predicate: .id(dataId),
                context: context,
                userId: userId
            ) else {
                return
            }

            guard let dataTask = data.first else { return }

            dataTask.state = task.state.rawValue
            dataTask.resumeData = task.resumeData
            dataTask.url = task.url
            dataTask.fileName = task.fileName
            dataTask.progress = task.progress
            dataTask.type = task.type.rawValue
            dataTask.fileSize = Int32(task.fileSize)
            dataTask.actualSize = Int32(task.actualSize)
            
            if task.state == .finished { dataTask.progress = 1 }

            do {
                try context.save()
            } catch {
                debugLog("⛔️⛔️⛔️⛔️⛔️", error)
            }
        }
    }
<<<<<<< HEAD
    
//    public func updateDownloadState(
//        id: String,
//        state: DownloadState,
//        resumeData: Data?
//    ) {
//        let dataId = downloadDataId(from: id)
//        let userId = getUserId32()
//        container.performBackgroundTask { context in
//            guard let data = try? CorePersistenceHelper.fetchCDDownloadData(
//                predicate: .id(dataId),
//                context: context,
//                userId: userId
//            ) else {
//                return
//            }
//
//            guard let task = data.first else { return }
//
//            task.state = state.rawValue
//            if state == .finished { task.progress = 1 }
//            task.resumeData = resumeData
//
//            do {
//                try context.save()
//            } catch {
//                debugLog("⛔️⛔️⛔️⛔️⛔️", error)
//            }
//        }
//    }

    public func deleteDownloadDataTasks(ids: [String]) {
        container.performBackgroundTask { context in
            let request: NSFetchRequest<any NSFetchRequestResult> = CDDownloadData.fetchRequest()
            request.predicate = NSPredicate(format: "id IN %@", ids)
            let batchDeleteRequest = NSBatchDeleteRequest(fetchRequest: request)
            batchDeleteRequest.resultType = .resultTypeObjectIDs
            
=======

    public func deleteDownloadDataTask(id: String) async throws {
        let dataId = downloadDataId(from: id)
        let userId = getUserId32()
        await container.performBackgroundTask { context in
>>>>>>> e903d391
            do {
                let deleteResult = try context.execute(batchDeleteRequest) as? NSBatchDeleteResult
                
                if let objectIDs = deleteResult?.result as? [NSManagedObjectID] {
                    NSManagedObjectContext.mergeChanges(
                        fromRemoteContextSave: [NSDeletedObjectsKey: objectIDs],
                        into: [context]
                    )
                }
                debugLog("Tasks erased successfully")
            } catch {
                debugLog("Error deleting tasks: \(error.localizedDescription)")
            }
        }
    }
    
    public func saveDownloadDataTask(_ task: DownloadDataTask) async {
        await container.performBackgroundTask { context in
            let newDownloadData = CDDownloadData(context: context)
            context.mergePolicy = NSMergePolicy.mergeByPropertyObjectTrump
            newDownloadData.id = task.id
            newDownloadData.blockId = task.blockId
            newDownloadData.userId = Int32(task.userId)
            newDownloadData.courseId = task.courseId
            newDownloadData.url = task.url
            newDownloadData.progress = task.progress
            newDownloadData.fileName = task.fileName
            newDownloadData.displayName = task.displayName
            newDownloadData.resumeData = task.resumeData
            newDownloadData.state = task.state.rawValue
            newDownloadData.type = task.type.rawValue
            newDownloadData.fileSize = Int32(task.fileSize)

            do {
                try context.save()
            } catch {
                debugLog("⛔️⛔️⛔️⛔️⛔️", error)
            }
        }
    }

    public func publisher() throws -> AnyPublisher<Int, Never> {
        let notification = NSManagedObjectContext.didChangeObjectsNotification
        return NotificationCenter.default.publisher(for: notification, object: container.viewContext)
            .compactMap({ notification in
                guard let userInfo = notification.userInfo else { return nil }

                if let inserts = userInfo[NSInsertedObjectsKey] as? Set<NSManagedObject>, inserts.count > 0 {
                    return inserts.count
                }

                if let updates = userInfo[NSUpdatedObjectsKey] as? Set<NSManagedObject>, updates.count > 0 {
                    return updates.count
                }

                if let deletes = userInfo[NSDeletedObjectsKey] as? Set<NSManagedObject>, deletes.count > 0 {
                    return deletes.count
                }

                return nil
            })
            .eraseToAnyPublisher()
    }
    
    // MARK: - Offline Progress
    public func saveOfflineProgress(progress: OfflineProgress) async {
        await container.performBackgroundTask { context in
            let progressForSaving = CDOfflineProgress(context: context)
            context.mergePolicy = NSMergePolicy.mergeByPropertyObjectTrump
            progressForSaving.blockID = progress.blockID
            progressForSaving.progressJson = progress.progressJson
            
            do {
                try context.save()
            } catch {
                debugLog("⛔️⛔️⛔️⛔️⛔️", error)
            }
        }
    }
    
    public func loadProgress(for blockID: String) async -> OfflineProgress? {
        return await container.performBackgroundTask { context in
            let request = CDOfflineProgress.fetchRequest()
            request.predicate = NSPredicate(format: "blockID = %@", blockID)
            guard let progress = try? context.fetch(request).first,
                  let savedBlockID = progress.blockID,
                  let progressJson = progress.progressJson,
                  blockID == savedBlockID else { return nil }
            
            return OfflineProgress(
                progressJson: progressJson
            )
        }
    }
    
    public func loadAllOfflineProgress() async -> [OfflineProgress] {
        return await container.performBackgroundTask { context in
            let result = try? context.fetch(CDOfflineProgress.fetchRequest())
                .map {
                    OfflineProgress(
                        progressJson: $0.progressJson ?? ""
                    )}
            if let result, !result.isEmpty {
                return result
            } else {
                return []
            }
        }
    }
    
    public func deleteProgress(for blockID: String) async {
        return await container.performBackgroundTask { context in
            let request = CDOfflineProgress.fetchRequest()
            request.predicate = NSPredicate(format: "blockID = %@", blockID)
            guard let progress = try? context.fetch(request).first else { return }
            
            do {
                context.delete(progress)
                try context.save()
                debugLog("File erased successfully")
            } catch {
                debugLog("Error deleteing progress: \(error.localizedDescription)")
            }
        }
    }
    
    public func deleteAllProgress() async {
        return await container.performBackgroundTask { context in
            let request = CDOfflineProgress.fetchRequest()
            guard let allProgress = try? context.fetch(request) else { return }
            
            do {
                for progress in allProgress {
                    context.delete(progress)
                    try context.save()
                    debugLog("File erased successfully")
                }
            } catch {
                debugLog("Error deleteing progress: \(error.localizedDescription)")
            }
        }
    }

    // MARK: - Private Intents

    private func getUserId32() -> Int32? {
        guard let userId else {
            return nil
        }
        return Int32(userId)
    }

    private func downloadDataId(from id: String) -> String {
        guard let userId else {
            return id
        }
        if id.contains(String("\(userId)_")) {
            return id
        }
        return "\(userId)_\(id)"
    }
}

extension Array where Element == DownloadDataTask {
    func filter(userId: Int?) -> [DownloadDataTask] {
        filter {
            guard let userId else {
                return true
            }
            return $0.userId == userId
        }
    }
}

extension Array where Element == CDDownloadData {
    func downloadDataTasks() -> [DownloadDataTask] {
        compactMap { DownloadDataTask(sourse: $0) }
    }
}<|MERGE_RESOLUTION|>--- conflicted
+++ resolved
@@ -80,7 +80,6 @@
         downloadQuality: DownloadQuality
     ) {
         let userId = getUserId32() ?? 0
-<<<<<<< HEAD
         let objects: [[String: Any]] = blocks.compactMap { block -> [String: Any]? in
             let downloadDataId = downloadDataId(from: block.id)
             var fileExtension: String?
@@ -103,65 +102,6 @@
                 url = videoUrl
                 if let videoFileSize = video.fileSize {
                     fileSize = Int32(videoFileSize)
-=======
-        await container.performBackgroundTask { context in
-            for block in blocks {
-                let downloadDataId = self.downloadDataId(from: block.id)
-                let data = try? CorePersistenceHelper.fetchCDDownloadData(
-                    predicate: CDPredicate.id(downloadDataId),
-                    context: context,
-                    userId: userId
-                )
-                guard data?.first == nil else { return }
-                
-                var fileExtension: String?
-                var url: String?
-                var fileSize: Int32?
-                var fileName: String?
-                
-                if let html = block.offlineDownload {
-                    let fileUrl = html.fileUrl
-                    url = fileUrl
-                    fileSize = Int32(html.fileSize)
-                    fileExtension = URL(string: fileUrl)?.pathExtension
-                    if let folderName = URL(string: fileUrl)?.lastPathComponent,
-                       let folderUrl = URL(string: folderName)?.deletingPathExtension() {
-                        fileName = folderUrl.absoluteString
-                    }
-                    saveDownloadData(context)
-                } else if let encodedVideo = block.encodedVideo,
-                          let video = encodedVideo.video(downloadQuality: downloadQuality),
-                          let videoUrl = video.url {
-                    url = videoUrl
-                    if let videoFileSize = video.fileSize {
-                        fileSize = Int32(videoFileSize)
-                    }
-                    fileExtension = URL(string: videoUrl)?.pathExtension
-                    fileName = "\(block.id).\(fileExtension ?? "")"
-                    saveDownloadData(context)
-                } else { return }
-                
-                func saveDownloadData(_ context: NSManagedObjectContext) {
-                    let newDownloadData = CDDownloadData(context: context)
-                    context.mergePolicy = NSMergePolicy.mergeByPropertyObjectTrump
-                    newDownloadData.id = downloadDataId
-                    newDownloadData.blockId = block.id
-                    newDownloadData.userId = userId
-                    newDownloadData.courseId = block.courseId
-                    newDownloadData.url = url
-                    newDownloadData.fileName = fileName
-                    newDownloadData.displayName = block.displayName
-                    if let lastModified = block.offlineDownload?.lastModified {
-                        newDownloadData.lastModified = lastModified
-                    }
-                    newDownloadData.progress = .zero
-                    newDownloadData.resumeData = nil
-                    newDownloadData.state = DownloadState.waiting.rawValue
-                    newDownloadData.type = block.offlineDownload != nil
-                    ? DownloadType.html.rawValue
-                    : DownloadType.video.rawValue
-                    newDownloadData.fileSize = Int32(fileSize ?? 0)
->>>>>>> e903d391
                 }
                 fileExtension = URL(string: videoUrl)?.pathExtension
                 fileName = "\(block.id).\(fileExtension ?? "")"
@@ -184,21 +124,11 @@
             if let lastModified = block.offlineDownload?.lastModified {
                 dictionary["lastModified"] = lastModified
             }
-<<<<<<< HEAD
             return dictionary
-=======
-            
-            do {
-                try context.save()
-            } catch {
-                debugLog("⛔️⛔️⛔️⛔️⛔️", error)
-            }
->>>>>>> e903d391
         }
         
         insertDownloadData(objects: objects)
     }
-<<<<<<< HEAD
     
     public func addToDownloadQueue(tasks: [DownloadDataTask]) {
         let objects: [[String: Any]] = tasks.map { task in
@@ -234,27 +164,6 @@
                 }
             } catch {
                 debugLog("⛔️⛔️⛔️⛔️⛔️", error)
-=======
-
-    public func addToDownloadQueue(tasks: [DownloadDataTask]) async {
-        await container.performBackgroundTask { context in
-        for task in tasks {
-                let newDownloadData = CDDownloadData(context: context)
-                context.mergePolicy = NSMergePolicy.mergeByPropertyObjectTrump
-                newDownloadData.id = task.id
-                newDownloadData.blockId = task.blockId
-                newDownloadData.userId = Int32(task.userId)
-                newDownloadData.courseId = task.courseId
-                newDownloadData.url = task.url
-                newDownloadData.fileName = task.fileName
-                newDownloadData.displayName = task.displayName
-                newDownloadData.lastModified = task.lastModified
-                newDownloadData.progress = .zero
-                newDownloadData.resumeData = nil
-                newDownloadData.state = DownloadState.waiting.rawValue
-                newDownloadData.type = task.type.rawValue
-                newDownloadData.fileSize = Int32(task.fileSize)
->>>>>>> e903d391
             }
         }
     }
@@ -322,35 +231,8 @@
     public func updateTask(task: DownloadDataTask) {
         let dataId = downloadDataId(from: task.id)
         let userId = getUserId32()
-<<<<<<< HEAD
 
         container.performBackgroundTask { context in
-=======
-        return await container.performBackgroundTask { context in
-            let data = try? CorePersistenceHelper.fetchCDDownloadData(
-                predicate: .state(DownloadState.finished.rawValue),
-                fetchLimit: 1,
-                context: context,
-                userId: userId
-            )
-            
-            guard let downloadData = data?.first else {
-                return nil
-            }
-            
-            return DownloadDataTask(sourse: downloadData)
-        }
-    }
-
-    public func updateDownloadState(
-        id: String,
-        state: DownloadState,
-        resumeData: Data?
-    ) async {
-        let dataId = downloadDataId(from: id)
-        let userId = getUserId32()
-        return await container.performBackgroundTask { context in
->>>>>>> e903d391
             guard let data = try? CorePersistenceHelper.fetchCDDownloadData(
                 predicate: .id(dataId),
                 context: context,
@@ -379,38 +261,6 @@
             }
         }
     }
-<<<<<<< HEAD
-    
-//    public func updateDownloadState(
-//        id: String,
-//        state: DownloadState,
-//        resumeData: Data?
-//    ) {
-//        let dataId = downloadDataId(from: id)
-//        let userId = getUserId32()
-//        container.performBackgroundTask { context in
-//            guard let data = try? CorePersistenceHelper.fetchCDDownloadData(
-//                predicate: .id(dataId),
-//                context: context,
-//                userId: userId
-//            ) else {
-//                return
-//            }
-//
-//            guard let task = data.first else { return }
-//
-//            task.state = state.rawValue
-//            if state == .finished { task.progress = 1 }
-//            task.resumeData = resumeData
-//
-//            do {
-//                try context.save()
-//            } catch {
-//                debugLog("⛔️⛔️⛔️⛔️⛔️", error)
-//            }
-//        }
-//    }
-
     public func deleteDownloadDataTasks(ids: [String]) {
         container.performBackgroundTask { context in
             let request: NSFetchRequest<any NSFetchRequestResult> = CDDownloadData.fetchRequest()
@@ -418,13 +268,6 @@
             let batchDeleteRequest = NSBatchDeleteRequest(fetchRequest: request)
             batchDeleteRequest.resultType = .resultTypeObjectIDs
             
-=======
-
-    public func deleteDownloadDataTask(id: String) async throws {
-        let dataId = downloadDataId(from: id)
-        let userId = getUserId32()
-        await container.performBackgroundTask { context in
->>>>>>> e903d391
             do {
                 let deleteResult = try context.execute(batchDeleteRequest) as? NSBatchDeleteResult
                 
