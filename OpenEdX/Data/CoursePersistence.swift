//
//  CoursePersistence.swift
//  OpenEdX
//
//  Created by  Stepanok Ivan on 25.07.2023.
//

import Foundation
import CoreData
import Course
import Core

public class CoursePersistence: CoursePersistenceProtocol {
    
    private var context: NSManagedObjectContext
    
    public init(context: NSManagedObjectContext) {
        self.context = context
    }
    
    public func loadEnrollments() async throws -> [CourseItem] {
        try await context.perform { [context] in
            let result = try? context.fetch(CDCourseItem.fetchRequest())
                .map {
                    CourseItem(name: $0.name ?? "",
                               org: $0.org ?? "",
                               shortDescription: $0.desc ?? "",
                               imageURL: $0.imageURL ?? "",
                               hasAccess: $0.hasAccess,
                               courseStart: $0.courseStart,
                               courseEnd: $0.courseEnd,
                               enrollmentStart: $0.enrollmentStart,
                               enrollmentEnd: $0.enrollmentEnd,
                               courseID: $0.courseID ?? "",
                               numPages: Int($0.numPages),
                               coursesCount: Int($0.courseCount),
                               progressEarned: 0,
                               progressPossible: 0)
                }
            if let result, !result.isEmpty {
                return result
            } else {
                throw NoCachedDataError()
            }
        }
    }
    
    public func saveEnrollments(items: [CourseItem]) {
        context.perform {[context] in
            for item in items {
                let newItem = CDCourseItem(context: context)
                newItem.name = item.name
                newItem.org = item.org
                newItem.desc = item.shortDescription
                newItem.imageURL = item.imageURL
                newItem.hasAccess = item.hasAccess
                newItem.courseStart = item.courseStart
                newItem.courseEnd = item.courseEnd
                newItem.enrollmentStart = item.enrollmentStart
                newItem.enrollmentEnd = item.enrollmentEnd
                newItem.numPages = Int32(item.numPages)
                newItem.courseID = item.courseID
                newItem.courseCount = Int32(item.coursesCount)
                
                do {
                    try context.save()
                } catch {
                    print("⛔️⛔️⛔️⛔️⛔️", error)
                }
            }
        }
    }
    
<<<<<<< HEAD
    public func loadCourseStructure(courseID: String) throws -> DataLayer.CourseStructure {
        let request = CDCourseStructure.fetchRequest()
        request.predicate = NSPredicate(format: "id = %@", courseID)
        guard let structure = try? context.fetch(request).first else { throw NoCachedDataError() }
        
        let requestBlocks = CDCourseBlock.fetchRequest()
        requestBlocks.predicate = NSPredicate(format: "courseID = %@", courseID)
        
        let blocks = try? context.fetch(requestBlocks).map {
            let userViewData = DataLayer.CourseDetailUserViewData(
                transcripts: $0.transcripts?.jsonStringToDictionary() as? [String: String],
                encodedVideo: DataLayer.CourseDetailEncodedVideoData(
                    youTube: DataLayer.EncodedVideoData(
                        url: $0.youTube?.url,
                        fileSize: nil
                    ),
                    fallback: DataLayer.EncodedVideoData(
                        url: $0.fallback?.url,
                        fileSize: $0.fallback?.fileSize == nil ? nil : Int($0.fallback!.fileSize)
                    ),
                    desktopMP4: DataLayer.EncodedVideoData(
                        url: $0.desktopMP4?.url,
                        fileSize: $0.desktopMP4?.fileSize == nil ? nil : Int($0.desktopMP4!.fileSize)
                    ),
                    mobileHigh: DataLayer.EncodedVideoData(
                        url: $0.mobileHigh?.url,
                        fileSize: $0.mobileHigh?.fileSize == nil ? nil : Int($0.mobileHigh!.fileSize)
                    ),
                    mobileLow: DataLayer.EncodedVideoData(
                        url: $0.mobileLow?.url,
                        fileSize: $0.mobileLow?.fileSize == nil ? nil : Int($0.mobileLow!.fileSize)
                    ),
                    hls: DataLayer.EncodedVideoData(
                        url: $0.hls?.url,
                        fileSize: $0.hls?.fileSize == nil ? nil : Int($0.hls!.fileSize)
                    )
                ),
                topicID: ""
            )
            return DataLayer.CourseBlock(
                blockId: $0.blockId ?? "",
                id: $0.id ?? "",
                graded: $0.graded,
                due: $0.due,
                completion: $0.completion,
                studentUrl: $0.studentUrl ?? "",
                webUrl: $0.webUrl ?? "",
                type: $0.type ?? "",
                displayName: $0.displayName ?? "",
                descendants: $0.descendants,
                allSources: $0.allSources,
                userViewData: userViewData,
                multiDevice: $0.multiDevice,
                assignmentProgress: DataLayer.AssignmentProgress(
                    assignmentType: $0.assignmentType,
                    numPointsEarned: $0.numPointsEarned,
                    numPointsPossible: $0.numPointsPossible
                ),
                offlineDownload: DataLayer.OfflineDownload(
                    fileUrl: $0.fileUrl,
                    lastModified: $0.lastModified,
                    fileSize: Int($0.fileSize)
=======
    public func loadCourseStructure(courseID: String) async throws -> DataLayer.CourseStructure {
        try await context.perform {[context] in
            let request = CDCourseStructure.fetchRequest()
            request.predicate = NSPredicate(format: "id = %@", courseID)
            guard let structure = try? context.fetch(request).first else { throw NoCachedDataError() }
            
            let requestBlocks = CDCourseBlock.fetchRequest()
            requestBlocks.predicate = NSPredicate(format: "courseID = %@", courseID)
            
            let blocks = try? context.fetch(requestBlocks).map {
                let userViewData = DataLayer.CourseDetailUserViewData(
                    transcripts: $0.transcripts?.jsonStringToDictionary() as? [String: String],
                    encodedVideo: DataLayer.CourseDetailEncodedVideoData(
                        youTube: DataLayer.EncodedVideoData(
                            url: $0.youTube?.url,
                            fileSize: Int($0.youTube?.fileSize ?? 0)
                        ),
                        fallback: DataLayer.EncodedVideoData(
                            url: $0.fallback?.url,
                            fileSize: Int($0.fallback?.fileSize ?? 0)
                        ),
                        desktopMP4: DataLayer.EncodedVideoData(
                            url: $0.desktopMP4?.url,
                            fileSize: Int($0.desktopMP4?.fileSize ?? 0)
                        ),
                        mobileHigh: DataLayer.EncodedVideoData(
                            url: $0.mobileHigh?.url,
                            fileSize: Int($0.mobileHigh?.fileSize ?? 0)
                        ),
                        mobileLow: DataLayer.EncodedVideoData(
                            url: $0.mobileLow?.url,
                            fileSize: Int($0.mobileLow?.fileSize ?? 0)
                        ),
                        hls: DataLayer.EncodedVideoData(
                            url: $0.hls?.url,
                            fileSize: Int($0.hls?.fileSize ?? 0)
                        )
                    ),
                    topicID: ""
                )
                return DataLayer.CourseBlock(
                    blockId: $0.blockId ?? "",
                    id: $0.id ?? "",
                    graded: $0.graded,
                    due: $0.due,
                    completion: $0.completion,
                    studentUrl: $0.studentUrl ?? "",
                    webUrl: $0.webUrl ?? "",
                    type: $0.type ?? "",
                    displayName: $0.displayName ?? "",
                    descendants: $0.descendants,
                    allSources: $0.allSources,
                    userViewData: userViewData,
                    multiDevice: $0.multiDevice,
                    assignmentProgress: DataLayer.AssignmentProgress(
                        assignmentType: $0.assignmentType,
                        numPointsEarned: $0.numPointsEarned,
                        numPointsPossible: $0.numPointsPossible
                    )
                )
            }
            
            let dictionary = blocks?.reduce(into: [:]) { result, block in
                result[block.id] = block
            } ?? [:]
            
            return DataLayer.CourseStructure(
                rootItem: structure.rootItem ?? "",
                dict: dictionary,
                id: structure.id ?? "",
                media: DataLayer.CourseMedia(
                    image: DataLayer.Image(
                        raw: structure.mediaRaw ?? "",
                        small: structure.mediaSmall ?? "",
                        large: structure.mediaLarge ?? ""
                    )
                ),
                certificate: DataLayer.Certificate(url: structure.certificate),
                org: structure.org ?? "",
                isSelfPaced: structure.isSelfPaced,
                courseProgress: DataLayer.CourseProgress(
                    assignmentsCompleted: Int(structure.assignmentsCompleted),
                    totalAssignmentsCount: Int(structure.totalAssignmentsCount)
>>>>>>> 5f4268c5
                )
            )
        }
        
    }
    
    public func saveCourseStructure(structure: DataLayer.CourseStructure) {
        context.perform {[context] in
            context.mergePolicy = NSMergePolicy.mergeByPropertyObjectTrump
            let newStructure = CDCourseStructure(context: self.context)
            newStructure.certificate = structure.certificate?.url
            newStructure.mediaSmall = structure.media.image.small
            newStructure.mediaLarge = structure.media.image.large
            newStructure.mediaRaw = structure.media.image.raw
            newStructure.id = structure.id
            newStructure.rootItem = structure.rootItem
            newStructure.isSelfPaced = structure.isSelfPaced
            newStructure.totalAssignmentsCount = Int32(structure.courseProgress?.totalAssignmentsCount ?? 0)
            newStructure.assignmentsCompleted = Int32(structure.courseProgress?.assignmentsCompleted ?? 0)
            
            for block in Array(structure.dict.values) {
                let courseDetail = CDCourseBlock(context: self.context)
                courseDetail.allSources = block.allSources
                courseDetail.descendants = block.descendants
                courseDetail.graded = block.graded
                courseDetail.blockId = block.blockId
                courseDetail.courseID = structure.id
                courseDetail.displayName = block.displayName
                courseDetail.id = block.id
                courseDetail.studentUrl = block.studentUrl
                courseDetail.type = block.type
                courseDetail.completion = block.completion ?? 0
                courseDetail.multiDevice = block.multiDevice ?? false
                if let numPointsEarned = block.assignmentProgress?.numPointsEarned {
                    courseDetail.numPointsEarned = numPointsEarned
                }
                if let numPointsPossible = block.assignmentProgress?.numPointsPossible {
                    courseDetail.numPointsPossible = numPointsPossible
                }
                if let assignmentType = block.assignmentProgress?.assignmentType {
                    courseDetail.assignmentType = assignmentType
                }
                if let due = block.due {
                    courseDetail.due = due
                }
                
                if let offlineDownload = block.offlineDownload, 
                    let fileSize = offlineDownload.fileSize,
                    let fileUrl = offlineDownload.fileUrl,
                    let lastModified = offlineDownload.lastModified {
                    courseDetail.fileSize = Int64(fileSize)
                    courseDetail.fileUrl = fileUrl
                    courseDetail.lastModified = lastModified
                }

                if block.userViewData?.encodedVideo?.youTube != nil {
                    let youTube = CDCourseBlockVideo(context: self.context)
                    youTube.url = block.userViewData?.encodedVideo?.youTube?.url
                    youTube.fileSize = Int32(block.userViewData?.encodedVideo?.youTube?.fileSize ?? 0)
                    youTube.streamPriority = Int32(block.userViewData?.encodedVideo?.youTube?.streamPriority ?? 0)
                    courseDetail.youTube = youTube
                }

                if block.userViewData?.encodedVideo?.fallback != nil {
                    let fallback = CDCourseBlockVideo(context: self.context)
                    fallback.url = block.userViewData?.encodedVideo?.fallback?.url
                    fallback.fileSize = Int32(block.userViewData?.encodedVideo?.fallback?.fileSize ?? 0)
                    fallback.streamPriority = Int32(block.userViewData?.encodedVideo?.fallback?.streamPriority ?? 0)
                    courseDetail.fallback = fallback
                }

                if block.userViewData?.encodedVideo?.desktopMP4 != nil {
                    let desktopMP4 = CDCourseBlockVideo(context: self.context)
                    desktopMP4.url = block.userViewData?.encodedVideo?.desktopMP4?.url
                    desktopMP4.fileSize = Int32(block.userViewData?.encodedVideo?.desktopMP4?.fileSize ?? 0)
                    desktopMP4.streamPriority = Int32(block.userViewData?.encodedVideo?.desktopMP4?.streamPriority ?? 0)
                    courseDetail.desktopMP4 = desktopMP4
                }

                if block.userViewData?.encodedVideo?.mobileHigh != nil {
                    let mobileHigh = CDCourseBlockVideo(context: self.context)
                    mobileHigh.url = block.userViewData?.encodedVideo?.mobileHigh?.url
                    mobileHigh.fileSize = Int32(block.userViewData?.encodedVideo?.mobileHigh?.fileSize ?? 0)
                    mobileHigh.streamPriority = Int32(block.userViewData?.encodedVideo?.mobileHigh?.streamPriority ?? 0)
                    courseDetail.mobileHigh = mobileHigh
                }

                if block.userViewData?.encodedVideo?.mobileLow != nil {
                    let mobileLow = CDCourseBlockVideo(context: self.context)
                    mobileLow.url = block.userViewData?.encodedVideo?.mobileLow?.url
                    mobileLow.fileSize = Int32(block.userViewData?.encodedVideo?.mobileLow?.fileSize ?? 0)
                    mobileLow.streamPriority = Int32(block.userViewData?.encodedVideo?.mobileLow?.streamPriority ?? 0)
                    courseDetail.mobileLow = mobileLow
                }

                if block.userViewData?.encodedVideo?.hls != nil {
                    let hls = CDCourseBlockVideo(context: self.context)
                    hls.url = block.userViewData?.encodedVideo?.hls?.url
                    hls.fileSize = Int32(block.userViewData?.encodedVideo?.hls?.fileSize ?? 0)
                    hls.streamPriority = Int32(block.userViewData?.encodedVideo?.hls?.streamPriority ?? 0)
                    courseDetail.hls = hls
                }

                if let transcripts = block.userViewData?.transcripts {
                    courseDetail.transcripts = transcripts.toJson()
                }
                
                do {
                    try context.save()
                } catch {
                    print("⛔️⛔️⛔️⛔️⛔️", error)
                }
            }
        }
    }
    
    public func saveSubtitles(url: String, subtitlesString: String) {
        context.perform {[context] in
            let newSubtitle = CDSubtitle(context: context)
            newSubtitle.url = url
            newSubtitle.subtitle = subtitlesString
            newSubtitle.uploadedAt = Date()
            
            do {
                try context.save()
            } catch {
                print("⛔️⛔️⛔️⛔️⛔️", error)
            }
        }
    }
    
    public func loadSubtitles(url: String) async -> String? {
        await context.perform {[context] in
            let request = CDSubtitle.fetchRequest()
            request.predicate = NSPredicate(format: "url = %@", url)
            
            guard let subtitle = try? context.fetch(request).first,
                  let loaded = subtitle.uploadedAt else { return nil }
            if Date().timeIntervalSince1970 - loaded.timeIntervalSince1970 < 5 * 3600 {
                return subtitle.subtitle ?? ""
            }
            return nil
        }
    }
    
    public func saveCourseDates(courseID: String, courseDates: CourseDates) {
        
    }
    
    public func loadCourseDates(courseID: String) throws -> CourseDates {
        throw NoCachedDataError()
    }
}<|MERGE_RESOLUTION|>--- conflicted
+++ resolved
@@ -71,70 +71,6 @@
         }
     }
     
-<<<<<<< HEAD
-    public func loadCourseStructure(courseID: String) throws -> DataLayer.CourseStructure {
-        let request = CDCourseStructure.fetchRequest()
-        request.predicate = NSPredicate(format: "id = %@", courseID)
-        guard let structure = try? context.fetch(request).first else { throw NoCachedDataError() }
-        
-        let requestBlocks = CDCourseBlock.fetchRequest()
-        requestBlocks.predicate = NSPredicate(format: "courseID = %@", courseID)
-        
-        let blocks = try? context.fetch(requestBlocks).map {
-            let userViewData = DataLayer.CourseDetailUserViewData(
-                transcripts: $0.transcripts?.jsonStringToDictionary() as? [String: String],
-                encodedVideo: DataLayer.CourseDetailEncodedVideoData(
-                    youTube: DataLayer.EncodedVideoData(
-                        url: $0.youTube?.url,
-                        fileSize: nil
-                    ),
-                    fallback: DataLayer.EncodedVideoData(
-                        url: $0.fallback?.url,
-                        fileSize: $0.fallback?.fileSize == nil ? nil : Int($0.fallback!.fileSize)
-                    ),
-                    desktopMP4: DataLayer.EncodedVideoData(
-                        url: $0.desktopMP4?.url,
-                        fileSize: $0.desktopMP4?.fileSize == nil ? nil : Int($0.desktopMP4!.fileSize)
-                    ),
-                    mobileHigh: DataLayer.EncodedVideoData(
-                        url: $0.mobileHigh?.url,
-                        fileSize: $0.mobileHigh?.fileSize == nil ? nil : Int($0.mobileHigh!.fileSize)
-                    ),
-                    mobileLow: DataLayer.EncodedVideoData(
-                        url: $0.mobileLow?.url,
-                        fileSize: $0.mobileLow?.fileSize == nil ? nil : Int($0.mobileLow!.fileSize)
-                    ),
-                    hls: DataLayer.EncodedVideoData(
-                        url: $0.hls?.url,
-                        fileSize: $0.hls?.fileSize == nil ? nil : Int($0.hls!.fileSize)
-                    )
-                ),
-                topicID: ""
-            )
-            return DataLayer.CourseBlock(
-                blockId: $0.blockId ?? "",
-                id: $0.id ?? "",
-                graded: $0.graded,
-                due: $0.due,
-                completion: $0.completion,
-                studentUrl: $0.studentUrl ?? "",
-                webUrl: $0.webUrl ?? "",
-                type: $0.type ?? "",
-                displayName: $0.displayName ?? "",
-                descendants: $0.descendants,
-                allSources: $0.allSources,
-                userViewData: userViewData,
-                multiDevice: $0.multiDevice,
-                assignmentProgress: DataLayer.AssignmentProgress(
-                    assignmentType: $0.assignmentType,
-                    numPointsEarned: $0.numPointsEarned,
-                    numPointsPossible: $0.numPointsPossible
-                ),
-                offlineDownload: DataLayer.OfflineDownload(
-                    fileUrl: $0.fileUrl,
-                    lastModified: $0.lastModified,
-                    fileSize: Int($0.fileSize)
-=======
     public func loadCourseStructure(courseID: String) async throws -> DataLayer.CourseStructure {
         try await context.perform {[context] in
             let request = CDCourseStructure.fetchRequest()
@@ -218,7 +154,6 @@
                 courseProgress: DataLayer.CourseProgress(
                     assignmentsCompleted: Int(structure.assignmentsCompleted),
                     totalAssignmentsCount: Int(structure.totalAssignmentsCount)
->>>>>>> 5f4268c5
                 )
             )
         }
@@ -265,7 +200,7 @@
                     courseDetail.due = due
                 }
                 
-                if let offlineDownload = block.offlineDownload, 
+                if let offlineDownload = block.offlineDownload,
                     let fileSize = offlineDownload.fileSize,
                     let fileUrl = offlineDownload.fileUrl,
                     let lastModified = offlineDownload.lastModified {
