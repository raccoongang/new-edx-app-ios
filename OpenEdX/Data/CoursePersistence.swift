//
//  CoursePersistence.swift
//  OpenEdX
//
//  Created by  Stepanok Ivan on 25.07.2023.
//

import Foundation
import CoreData
import Course
import Core

public class CoursePersistence: CoursePersistenceProtocol {
    
    private var context: NSManagedObjectContext
    
    public init(context: NSManagedObjectContext) {
        self.context = context
    }
    
    public func loadEnrollments() throws -> [CourseItem] {
        let result = try? context.fetch(CDCourseItem.fetchRequest())
            .map {
                CourseItem(name: $0.name ?? "",
                           org: $0.org ?? "",
                           shortDescription: $0.desc ?? "",
                           imageURL: $0.imageURL ?? "",
                           hasAccess: $0.hasAccess,
                           courseStart: $0.courseStart,
                           courseEnd: $0.courseEnd,
                           enrollmentStart: $0.enrollmentStart,
                           enrollmentEnd: $0.enrollmentEnd,
                           courseID: $0.courseID ?? "",
                           numPages: Int($0.numPages),
                           coursesCount: Int($0.courseCount),
                           isSelfPaced: $0.isSelfPaced,
                           progressEarned: 0,
                           progressPossible: 0)}

        if let result, !result.isEmpty {
            return result
        } else {
            throw NoCachedDataError()
        }
    }
    
    public func saveEnrollments(items: [CourseItem]) {
        context.performAndWait {
            for item in items {
                let newItem = CDCourseItem(context: context)
                newItem.name = item.name
                newItem.org = item.org
                newItem.desc = item.shortDescription
                newItem.imageURL = item.imageURL
                newItem.hasAccess = item.hasAccess
                newItem.courseStart = item.courseStart
                newItem.courseEnd = item.courseEnd
                newItem.enrollmentStart = item.enrollmentStart
                newItem.enrollmentEnd = item.enrollmentEnd
                newItem.numPages = Int32(item.numPages)
                newItem.courseID = item.courseID
                newItem.courseCount = Int32(item.coursesCount)
                
                do {
                    try context.save()
                } catch {
                    print("⛔️⛔️⛔️⛔️⛔️", error)
                }
            }
        }
    }
    
    public func loadCourseStructure(courseID: String) throws -> DataLayer.CourseStructure {
        let request = CDCourseStructure.fetchRequest()
        request.predicate = NSPredicate(format: "id = %@", courseID)
        guard let structure = try? context.fetch(request).first else { throw NoCachedDataError() }
        
        let requestBlocks = CDCourseBlock.fetchRequest()
        requestBlocks.predicate = NSPredicate(format: "courseID = %@", courseID)
        
        let blocks = try? context.fetch(requestBlocks).map {
            let userViewData = DataLayer.CourseDetailUserViewData(
                transcripts: $0.transcripts?.jsonStringToDictionary() as? [String: String],
                encodedVideo: DataLayer.CourseDetailEncodedVideoData(
                    youTube: DataLayer.EncodedVideoData(
                        url: $0.youTube?.url,
                        fileSize: Int($0.youTube?.fileSize ?? 0)
                    ),
                    fallback: DataLayer.EncodedVideoData(
                        url: $0.fallback?.url,
                        fileSize: Int($0.fallback?.fileSize ?? 0)
                    ),
                    desktopMP4: DataLayer.EncodedVideoData(
                        url: $0.desktopMP4?.url,
                        fileSize: Int($0.desktopMP4?.fileSize ?? 0)
                    ),
                    mobileHigh: DataLayer.EncodedVideoData(
                        url: $0.mobileHigh?.url,
                        fileSize: Int($0.mobileHigh?.fileSize ?? 0)
                    ),
                    mobileLow: DataLayer.EncodedVideoData(
                        url: $0.mobileLow?.url,
                        fileSize: Int($0.mobileLow?.fileSize ?? 0)
                    ),
                    hls: DataLayer.EncodedVideoData(
                        url: $0.hls?.url,
                        fileSize: Int($0.hls?.fileSize ?? 0)
                    )
                ),
                topicID: ""
            )
            return DataLayer.CourseBlock(
                blockId: $0.blockId ?? "",
                id: $0.id ?? "",
                graded: $0.graded,
                due: $0.due,
                completion: $0.completion,
                studentUrl: $0.studentUrl ?? "",
                webUrl: $0.webUrl ?? "",
                type: $0.type ?? "",
                displayName: $0.displayName ?? "",
                descendants: $0.descendants,
                allSources: $0.allSources,
                userViewData: userViewData,
                multiDevice: $0.multiDevice,
                assignmentProgress: DataLayer.AssignmentProgress(
                    assignmentType: $0.assignmentType,
                    numPointsEarned: $0.numPointsEarned,
                    numPointsPossible: $0.numPointsPossible
                )
            )
        }
        
        let dictionary = blocks?.reduce(into: [:]) { result, block in
            result[block.id] = block
        } ?? [:]
        
        return DataLayer.CourseStructure(
            rootItem: structure.rootItem ?? "",
            dict: dictionary,
            id: structure.id ?? "",
            media: DataLayer.CourseMedia(
                image: DataLayer.Image(
                    raw: structure.mediaRaw ?? "",
                    small: structure.mediaSmall ?? "",
                    large: structure.mediaLarge ?? ""
                )
            ),
            certificate: DataLayer.Certificate(url: structure.certificate),
            org: structure.org ?? "",
            isSelfPaced: structure.isSelfPaced,
<<<<<<< HEAD
            courseStart: structure.courseStart,
            courseSKU: structure.courseSKU,
            courseMode: DataLayer.Mode(rawValue: structure.mode ?? "")
=======
            courseProgress: DataLayer.CourseProgress(
                assignmentsCompleted: Int(structure.assignmentsCompleted),
                totalAssignmentsCount: Int(structure.totalAssignmentsCount)
            )
>>>>>>> 0933ddd9
        )
    }
    
    public func saveCourseStructure(structure: DataLayer.CourseStructure) {
        context.performAndWait {
            context.mergePolicy = NSMergePolicy.mergeByPropertyObjectTrump
            let newStructure = CDCourseStructure(context: self.context)
            newStructure.certificate = structure.certificate?.url
            newStructure.mediaSmall = structure.media.image.small
            newStructure.mediaLarge = structure.media.image.large
            newStructure.mediaRaw = structure.media.image.raw
            newStructure.id = structure.id
            newStructure.rootItem = structure.rootItem
            newStructure.isSelfPaced = structure.isSelfPaced
<<<<<<< HEAD
            newStructure.courseStart = structure.courseStart
            newStructure.courseSKU = structure.courseSKU
            newStructure.mode = structure.courseMode?.rawValue
=======
            newStructure.totalAssignmentsCount = Int32(structure.courseProgress?.totalAssignmentsCount ?? 0)
            newStructure.assignmentsCompleted = Int32(structure.courseProgress?.assignmentsCompleted ?? 0)
>>>>>>> 0933ddd9
            
            for block in Array(structure.dict.values) {
                let courseDetail = CDCourseBlock(context: self.context)
                courseDetail.allSources = block.allSources
                courseDetail.descendants = block.descendants
                courseDetail.graded = block.graded
                courseDetail.blockId = block.blockId
                courseDetail.courseID = structure.id
                courseDetail.displayName = block.displayName
                courseDetail.id = block.id
                courseDetail.studentUrl = block.studentUrl
                courseDetail.type = block.type
                courseDetail.completion = block.completion ?? 0
                courseDetail.multiDevice = block.multiDevice ?? false
                if let numPointsEarned = block.assignmentProgress?.numPointsEarned {
                    courseDetail.numPointsEarned = numPointsEarned
                }
                if let numPointsPossible = block.assignmentProgress?.numPointsPossible {
                    courseDetail.numPointsPossible = numPointsPossible
                }
                if let assignmentType = block.assignmentProgress?.assignmentType {
                    courseDetail.assignmentType = assignmentType
                }
                if let due = block.due {
                    courseDetail.due = due
                }

                if block.userViewData?.encodedVideo?.youTube != nil {
                    let youTube = CDCourseBlockVideo(context: self.context)
                    youTube.url = block.userViewData?.encodedVideo?.youTube?.url
                    youTube.fileSize = Int32(block.userViewData?.encodedVideo?.youTube?.fileSize ?? 0)
                    youTube.streamPriority = Int32(block.userViewData?.encodedVideo?.youTube?.streamPriority ?? 0)
                    courseDetail.youTube = youTube
                }

                if block.userViewData?.encodedVideo?.fallback != nil {
                    let fallback = CDCourseBlockVideo(context: self.context)
                    fallback.url = block.userViewData?.encodedVideo?.fallback?.url
                    fallback.fileSize = Int32(block.userViewData?.encodedVideo?.fallback?.fileSize ?? 0)
                    fallback.streamPriority = Int32(block.userViewData?.encodedVideo?.fallback?.streamPriority ?? 0)
                    courseDetail.fallback = fallback
                }

                if block.userViewData?.encodedVideo?.desktopMP4 != nil {
                    let desktopMP4 = CDCourseBlockVideo(context: self.context)
                    desktopMP4.url = block.userViewData?.encodedVideo?.desktopMP4?.url
                    desktopMP4.fileSize = Int32(block.userViewData?.encodedVideo?.desktopMP4?.fileSize ?? 0)
                    desktopMP4.streamPriority = Int32(block.userViewData?.encodedVideo?.desktopMP4?.streamPriority ?? 0)
                    courseDetail.desktopMP4 = desktopMP4
                }

                if block.userViewData?.encodedVideo?.mobileHigh != nil {
                    let mobileHigh = CDCourseBlockVideo(context: self.context)
                    mobileHigh.url = block.userViewData?.encodedVideo?.mobileHigh?.url
                    mobileHigh.fileSize = Int32(block.userViewData?.encodedVideo?.mobileHigh?.fileSize ?? 0)
                    mobileHigh.streamPriority = Int32(block.userViewData?.encodedVideo?.mobileHigh?.streamPriority ?? 0)
                    courseDetail.mobileHigh = mobileHigh
                }

                if block.userViewData?.encodedVideo?.mobileLow != nil {
                    let mobileLow = CDCourseBlockVideo(context: self.context)
                    mobileLow.url = block.userViewData?.encodedVideo?.mobileLow?.url
                    mobileLow.fileSize = Int32(block.userViewData?.encodedVideo?.mobileLow?.fileSize ?? 0)
                    mobileLow.streamPriority = Int32(block.userViewData?.encodedVideo?.mobileLow?.streamPriority ?? 0)
                    courseDetail.mobileLow = mobileLow
                }

                if block.userViewData?.encodedVideo?.hls != nil {
                    let hls = CDCourseBlockVideo(context: self.context)
                    hls.url = block.userViewData?.encodedVideo?.hls?.url
                    hls.fileSize = Int32(block.userViewData?.encodedVideo?.hls?.fileSize ?? 0)
                    hls.streamPriority = Int32(block.userViewData?.encodedVideo?.hls?.streamPriority ?? 0)
                    courseDetail.hls = hls
                }

                if let transcripts = block.userViewData?.transcripts {
                    courseDetail.transcripts = transcripts.toJson()
                }
                
                do {
                    try context.save()
                } catch {
                    print("⛔️⛔️⛔️⛔️⛔️", error)
                }
            }
        }
    }
    
    public func saveSubtitles(url: String, subtitlesString: String) {
        context.performAndWait {
            let newSubtitle = CDSubtitle(context: context)
            newSubtitle.url = url
            newSubtitle.subtitle = subtitlesString
            newSubtitle.uploadedAt = Date()
            
            do {
                try context.save()
            } catch {
                print("⛔️⛔️⛔️⛔️⛔️", error)
            }
        }
    }
    
    public func loadSubtitles(url: String) -> String? {
        let request = CDSubtitle.fetchRequest()
        request.predicate = NSPredicate(format: "url = %@", url)
        
        guard let subtitle = try? context.fetch(request).first,
              let loaded = subtitle.uploadedAt else { return nil }
        if Date().timeIntervalSince1970 - loaded.timeIntervalSince1970 < 5 * 3600 {
            return subtitle.subtitle ?? ""
        }
        return nil
    }
    
    public func saveCourseDates(courseID: String, courseDates: CourseDates) {
        
    }
    
    public func loadCourseDates(courseID: String) throws -> CourseDates {
        throw NoCachedDataError()
    }
}<|MERGE_RESOLUTION|>--- conflicted
+++ resolved
@@ -149,16 +149,13 @@
             certificate: DataLayer.Certificate(url: structure.certificate),
             org: structure.org ?? "",
             isSelfPaced: structure.isSelfPaced,
-<<<<<<< HEAD
             courseStart: structure.courseStart,
             courseSKU: structure.courseSKU,
-            courseMode: DataLayer.Mode(rawValue: structure.mode ?? "")
-=======
+            courseMode: DataLayer.Mode(rawValue: structure.mode ?? ""),
             courseProgress: DataLayer.CourseProgress(
                 assignmentsCompleted: Int(structure.assignmentsCompleted),
                 totalAssignmentsCount: Int(structure.totalAssignmentsCount)
             )
->>>>>>> 0933ddd9
         )
     }
     
@@ -173,14 +170,11 @@
             newStructure.id = structure.id
             newStructure.rootItem = structure.rootItem
             newStructure.isSelfPaced = structure.isSelfPaced
-<<<<<<< HEAD
             newStructure.courseStart = structure.courseStart
             newStructure.courseSKU = structure.courseSKU
             newStructure.mode = structure.courseMode?.rawValue
-=======
             newStructure.totalAssignmentsCount = Int32(structure.courseProgress?.totalAssignmentsCount ?? 0)
             newStructure.assignmentsCompleted = Int32(structure.courseProgress?.assignmentsCompleted ?? 0)
->>>>>>> 0933ddd9
             
             for block in Array(structure.dict.values) {
                 let courseDetail = CDCourseBlock(context: self.context)
