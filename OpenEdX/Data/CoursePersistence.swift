--- conflicted
+++ resolved
@@ -138,13 +138,9 @@
                     large: structure.mediaLarge ?? ""
                 )
             ),
-<<<<<<< HEAD
-            certificate: DataLayer.Certificate(url: structure.certificate), 
-            org: structure.org ?? ""
-=======
             certificate: DataLayer.Certificate(url: structure.certificate),
+            org: structure.org ?? "",
             isSelfPaced: structure.isSelfPaced
->>>>>>> 0858f81c
         )
     }
     
