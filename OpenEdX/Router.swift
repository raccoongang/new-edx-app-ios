--- conflicted
+++ resolved
@@ -355,7 +355,7 @@
         let view = CourseUnitView(viewModel: viewModel, sectionName: sectionName, isDropdownActive: isDropdownActive)
         let controllerUnit = UIHostingController(rootView: view)
         var controllers = navigationController.viewControllers
-<<<<<<< HEAD
+
         if let config = container.resolve(ConfigProtocol.self),
             config.features.courseExpandableSectionsEnabled {
             controllers.removeLast(1)
@@ -364,12 +364,8 @@
             controllers.removeLast(2)
             controllers.append(contentsOf: [controllerVertical, controllerUnit])
         }
+
         navigationController.setViewControllers(controllers, animated: true)
-=======
-        controllers.removeLast(2)
-        controllers.append(contentsOf: [controllerVertical, controllerUnit])
-        navigationController.setViewControllers(controllers, animated: animated)
->>>>>>> e7eb4c8d
     }
     
     public func showThreads(courseID: String, topics: Topics, title: String, type: ThreadType) {
