--- conflicted
+++ resolved
@@ -22,11 +22,8 @@
     
     @ObservedObject private(set) var viewModel: MainScreenViewModel
     
-<<<<<<< HEAD
     private let config = Container.shared.resolve(ConfigProtocol.self)!
-    
-=======
->>>>>>> 9e18a29c
+
     init(viewModel: MainScreenViewModel) {
         self.viewModel = viewModel
         UITabBar.appearance().isTranslucent = false
@@ -50,7 +47,7 @@
                         router: Container.shared.resolve(DashboardRouter.self)!
                     )
                     
-                    if updateAvaliable {
+                    if updateAvailable {
                         UpdateNotificationView(config: viewModel.config)
                     }
                 }
@@ -71,7 +68,7 @@
                         ),
                         openDiscoveryPage: { viewModel.selection = .discovery }
                     )
-                    if updateAvaliable {
+                    if updateAvailable {
                         UpdateNotificationView(config: viewModel.config)
                     }
                 }
@@ -112,49 +109,6 @@
                 .accessibilityIdentifier("discovery_tabitem")
             }
             
-<<<<<<< HEAD
-=======
-            ZStack {
-                DashboardView(
-                    viewModel: Container.shared.resolve(DashboardViewModel.self)!,
-                    router: Container.shared.resolve(DashboardRouter.self)!
-                )
-                if updateAvailable {
-                    UpdateNotificationView(config: viewModel.config)
-                }
-            }
-            .tabItem {
-                CoreAssets.dashboard.swiftUIImage.renderingMode(.template)
-                Text(CoreLocalization.Mainscreen.dashboard)
-            }
-            .tag(MainTab.dashboard)
-            .accessibilityIdentifier("dashboard_tabitem")
-            
-            if config?.program.enabled ?? false {
-                ZStack {
-                    if config?.program.type == .webview {
-                        ProgramWebviewView(
-                            viewModel: Container.shared.resolve(ProgramWebviewViewModel.self)!,
-                            router: Container.shared.resolve(DiscoveryRouter.self)!
-                        )
-                    } else if config?.program.type == .native {
-                        Text(CoreLocalization.Mainscreen.inDeveloping)
-                            .accessibilityIdentifier("indevelopment_program_text")
-                    }
-                    
-                    if updateAvailable {
-                        UpdateNotificationView(config: viewModel.config)
-                    }
-                }
-                .tabItem {
-                    CoreAssets.programs.swiftUIImage.renderingMode(.template)
-                    Text(CoreLocalization.Mainscreen.programs)
-                }
-                .tag(MainTab.programs)
-                .accessibilityIdentifier("programs_tabitem")
-            }
-            
->>>>>>> 9e18a29c
             VStack {
                 ProfileView(
                     viewModel: Container.shared.resolve(ProfileViewModel.self)!
