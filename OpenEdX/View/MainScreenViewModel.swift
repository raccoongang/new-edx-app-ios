--- conflicted
+++ resolved
@@ -8,12 +8,9 @@
 import Foundation
 import Core
 import Profile
-<<<<<<< HEAD
 import Course
-=======
 import Swinject
 import Combine
->>>>>>> 9c18b308
 
 public enum MainTab {
     case discovery
@@ -26,14 +23,10 @@
     
     private let analytics: MainScreenAnalytics
     let config: ConfigProtocol
-<<<<<<< HEAD
     let router: BaseRouter
     let syncManager: OfflineSyncManagerProtocol
     let profileInteractor: ProfileInteractorProtocol
     let courseInteractor: CourseInteractorProtocol
-=======
-    private let profileInteractor: ProfileInteractorProtocol
->>>>>>> 9c18b308
     var sourceScreen: LogistrationSourceScreen
     private var appStorage: CoreStorage & ProfileStorage
     private let calendarManager: CalendarManagerProtocol
@@ -46,12 +39,9 @@
          router: BaseRouter,
          syncManager: OfflineSyncManagerProtocol,
          profileInteractor: ProfileInteractorProtocol,
-<<<<<<< HEAD
          courseInteractor: CourseInteractorProtocol,
-=======
          appStorage: CoreStorage & ProfileStorage,
          calendarManager: CalendarManagerProtocol,
->>>>>>> 9c18b308
          sourceScreen: LogistrationSourceScreen = .default
     ) {
         self.analytics = analytics
@@ -59,12 +49,9 @@
         self.router = router
         self.syncManager = syncManager
         self.profileInteractor = profileInteractor
-<<<<<<< HEAD
         self.courseInteractor = courseInteractor
-=======
         self.appStorage = appStorage
         self.calendarManager = calendarManager
->>>>>>> 9c18b308
         self.sourceScreen = sourceScreen
         
         NotificationCenter.default.publisher(for: .shiftCourseDates, object: nil)
@@ -94,7 +81,6 @@
         analytics.mainProfileTabClicked()
     }
     
-<<<<<<< HEAD
     @MainActor
     func showDownloadFailed(downloads: [DownloadDataTask]) async {
         if let sequentials = try? await courseInteractor.getSequentialsContainsBlocks(
@@ -126,8 +112,6 @@
         }
     }
 
-=======
->>>>>>> 9c18b308
     @MainActor
     func prefetchDataForOffline() async {
         if profileInteractor.getMyProfileOffline() == nil {
