--- conflicted
+++ resolved
@@ -767,8 +767,6 @@
         
         logEvent(.bulkDeleteVideosSubsection, parameters: parameters)
     }
-    
-<<<<<<< HEAD
     public func bulkDeleteVideosSection(
         courseID: String,
         sectionId: String,
@@ -783,7 +781,7 @@
         ]
         
         logEvent(.bulkDeleteVideosSection, parameters: parameters)
-=======
+    }
     public func videoLoaded(courseID: String, blockID: String, videoURL: String) {
         let parameters: [String: Any] = [
             EventParamKey.courseID: courseID,
@@ -870,7 +868,6 @@
         ]
         
         logEvent(.videoCompleted, parameters: parameters)
->>>>>>> e903d391
     }
     
     // MARK: Discussion
