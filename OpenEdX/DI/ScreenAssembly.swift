--- conflicted
+++ resolved
@@ -361,15 +361,11 @@
                 router: r.resolve(CourseRouter.self)!,
                 cssInjector: r.resolve(CSSInjector.self)!,
                 connectivity: r.resolve(ConnectivityProtocol.self)!,
-<<<<<<< HEAD
                 config: r.resolve(ConfigProtocol.self)!,
                 courseID: courseID,
-                courseName: courseName)
-=======
-                courseID: courseID,
+                courseName: courseName,
                 analytics: r.resolve(CourseAnalytics.self)!
             )
->>>>>>> 6f1ec1b6
         }
         
         // MARK: Discussion
