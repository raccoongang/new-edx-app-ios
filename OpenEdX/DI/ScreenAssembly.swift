--- conflicted
+++ resolved
@@ -57,11 +57,7 @@
         }
         
         // MARK: MainScreenView
-<<<<<<< HEAD
-        container.register(MainScreenViewModel.self) { @MainActor r, sourceScreen in
-=======
         container.register(MainScreenViewModel.self) { @MainActor r, sourceScreen, postLoginData in
->>>>>>> e903d391
             MainScreenViewModel(
                 analytics: r.resolve(MainScreenAnalytics.self)!,
                 config: r.resolve(ConfigProtocol.self)!,
@@ -298,11 +294,7 @@
             )
         }
         .inObjectScope(.weak)
-<<<<<<< HEAD
-                
-=======
-        
->>>>>>> e903d391
+        
         container.register(ManageAccountViewModel.self) { @MainActor r in
             ManageAccountViewModel(
                 router: r.resolve(ProfileRouter.self)!,
@@ -342,11 +334,7 @@
         // MARK: CourseScreensView
         container.register(
             CourseContainerViewModel.self
-<<<<<<< HEAD
-        ) { @MainActor r, isActive, courseStart, courseEnd, enrollmentStart, enrollmentEnd, selection, lastVisitedBlockID in
-=======
         ) { @MainActor r, isActive, courseStart, courseEnd, enrollStart, enrollEnd, selection, lastVisitedBlockID in
->>>>>>> e903d391
             CourseContainerViewModel(
                 interactor: r.resolve(CourseInteractorProtocol.self)!,
                 authInteractor: r.resolve(AuthInteractorProtocol.self)!,
@@ -407,20 +395,6 @@
                 syncManager: r.resolve(OfflineSyncManagerProtocol.self)!
             )
         }
-<<<<<<< HEAD
-        container.register(
-            YouTubeVideoPlayerViewModel.self,
-            mainActorFactory: { ( r, url: URL?, blockID: String, courseID: String, languages: [SubtitleUrl],
-                playerStateSubject: CurrentValueSubject<VideoPlayerState?, Never>
-            ) in
-            let router: Router = r.resolve(Router.self)!
-            return YouTubeVideoPlayerViewModel(
-                languages: languages,
-                playerStateSubject: playerStateSubject,
-                connectivity: r.resolve(ConnectivityProtocol.self)!,
-                playerHolder: r.resolve(
-                    YoutubePlayerViewControllerHolder.self,
-=======
         container.register(
             YouTubeVideoPlayerViewModel.self,
             mainActorFactory: { ( r, url: URL?, blockID: String, courseID: String, languages: [SubtitleUrl],
@@ -459,44 +433,11 @@
                 
                 let holder = r.resolve(
                     PlayerViewControllerHolder.self,
->>>>>>> e903d391
                     arguments: url,
                     blockID,
                     courseID,
                     router.currentCourseTabSelection
                 )!
-<<<<<<< HEAD
-            )
-        })
-        
-        container.register(
-            EncodedVideoPlayerViewModel.self,
-            mainActorFactory: {
-                (
-                    r,
-                    url: URL?,
-                    blockID: String,
-                    courseID: String,
-                    languages: [SubtitleUrl],
-                    playerStateSubject: CurrentValueSubject<VideoPlayerState?, Never>
-                ) in
-            let router: Router = r.resolve(Router.self)!
-
-            let holder = r.resolve(
-                PlayerViewControllerHolder.self,
-                arguments: url,
-                blockID,
-                courseID,
-                router.currentCourseTabSelection
-            )!
-            return EncodedVideoPlayerViewModel(
-                languages: languages,
-                playerStateSubject: playerStateSubject,
-                connectivity: r.resolve(ConnectivityProtocol.self)!,
-                playerHolder: holder
-            )
-        })
-=======
                 return EncodedVideoPlayerViewModel(
                     languages: languages,
                     playerStateSubject: playerStateSubject,
@@ -507,7 +448,6 @@
                 )
             }
         )
->>>>>>> e903d391
         
         container.register(PlayerDelegateProtocol.self) { r in
             PlayerDelegate(pipManager: r.resolve(PipManagerProtocol.self)!)
@@ -551,10 +491,6 @@
                 }
                 
                 let storage = r.resolve(CoreStorage.self)!
-<<<<<<< HEAD
-                let quality = storage.userSettings?.streamingQuality ?? .auto
-=======
->>>>>>> e903d391
                 let tracker = r.resolve(PlayerTracker.self, argument: url)!
                 let delegate = r.resolve(PlayerDelegateProtocol.self)!
                 let holder = PlayerViewControllerHolder(
@@ -562,17 +498,6 @@
                     blockID: blockID,
                     courseID: courseID,
                     selectedCourseTab: selectedCourseTab,
-<<<<<<< HEAD
-                    videoResolution: quality.resolution,
-                    pipManager: pipManager,
-                    playerTracker: tracker,
-                    playerDelegate: delegate,
-                    playerService: r.resolve(PlayerServiceProtocol.self, arguments: courseID, blockID)!
-                )
-                delegate.playerHolder = holder
-                return holder
-            })
-=======
                     pipManager: pipManager,
                     playerTracker: tracker,
                     playerDelegate: delegate,
@@ -583,7 +508,6 @@
                 return holder
             }
         )
->>>>>>> e903d391
         
         container.register(PlayerServiceProtocol.self) { @MainActor r, courseID, blockID in
             let interactor = r.resolve(CourseInteractorProtocol.self)!
@@ -672,11 +596,7 @@
             )
         }
         
-<<<<<<< HEAD
-        container.register(ResponsesViewModel.self) { @MainActor r, subject in
-=======
         container.register(ResponsesViewModel.self) { @MainActor r, subject, courseID in
->>>>>>> e903d391
             ResponsesViewModel(
                 courseID: courseID,
                 interactor: r.resolve(DiscussionInteractorProtocol.self)!,
@@ -712,20 +632,6 @@
             )
         }
         
-        container.register(CourseRepositoryProtocol.self) { r in
-            CourseRepository(
-                api: r.resolve(API.self)!,
-                coreStorage: r.resolve(CoreStorage.self)!,
-                config: r.resolve(ConfigProtocol.self)!,
-                persistence: r.resolve(CoursePersistenceProtocol.self)!
-            )
-        }
-        container.register(CourseInteractorProtocol.self) { r in
-            CourseInteractor(
-                repository: r.resolve(CourseRepositoryProtocol.self)!
-            )
-        }
-        
         container.register(BackNavigationProtocol.self) { r in
             r.resolve(Router.self)!
         }
