//
//  ScreenAssembly.swift
//  OpenEdX
//
//  Created by Vladimir Chekyrta on 14.09.2022.
//

import Foundation
import Swinject
import Core
import Authorization
import Discovery
import Dashboard
import Profile
import Course
import Discussion

// swiftlint:disable function_body_length type_body_length
class ScreenAssembly: Assembly {
    func assemble(container: Container) {
        
        // MARK: Auth
        container.register(AuthRepositoryProtocol.self) { r in
            AuthRepository(
                api: r.resolve(API.self)!,
                appStorage: r.resolve(CoreStorage.self)!,
                config: r.resolve(ConfigProtocol.self)!
            )
        }
        container.register(AuthInteractorProtocol.self) { r in
            AuthInteractor(
                repository: r.resolve(AuthRepositoryProtocol.self)!
            )
        }
        
        // MARK: MainScreenView
        container.register(MainScreenViewModel.self) { r, sourceScreen in
            MainScreenViewModel(
                analytics: r.resolve(MainScreenAnalytics.self)!,
                config: r.resolve(ConfigProtocol.self)!,
                profileInteractor: r.resolve(ProfileInteractorProtocol.self)!,
                sourceScreen: sourceScreen
            )
        }
        // MARK: Startup screen
        container.register(StartupViewModel.self) { r in
            StartupViewModel(
                router: r.resolve(AuthorizationRouter.self)!,
                analytics: r.resolve(CoreAnalytics.self)!
            )
        }
        
        // MARK: SignIn
        container.register(SignInViewModel.self) { r, sourceScreen in
            SignInViewModel(
                interactor: r.resolve(AuthInteractorProtocol.self)!,
                router: r.resolve(AuthorizationRouter.self)!,
                config: r.resolve(ConfigProtocol.self)!,
                analytics: r.resolve(AuthorizationAnalytics.self)!,
                validator: r.resolve(Validator.self)!,
                sourceScreen: sourceScreen
            )
        }
        container.register(SignUpViewModel.self) { r, sourceScreen in
            SignUpViewModel(
                interactor: r.resolve(AuthInteractorProtocol.self)!,
                router: r.resolve(AuthorizationRouter.self)!,
                analytics: r.resolve(AuthorizationAnalytics.self)!,
                config: r.resolve(ConfigProtocol.self)!,
                cssInjector: r.resolve(CSSInjector.self)!,
                validator: r.resolve(Validator.self)!,
                sourceScreen: sourceScreen
            )
        }
        container.register(ResetPasswordViewModel.self) { r in
            ResetPasswordViewModel(
                interactor: r.resolve(AuthInteractorProtocol.self)!,
                router: r.resolve(AuthorizationRouter.self)!,
                analytics: r.resolve(AuthorizationAnalytics.self)!,
                validator: r.resolve(Validator.self)!
            )
        }
        
        // MARK: Discovery
        container.register(DiscoveryPersistenceProtocol.self) { r in
            DiscoveryPersistence(context: r.resolve(DatabaseManager.self)!.context)
        }
        
        container.register(DiscoveryRepositoryProtocol.self) { r in
            DiscoveryRepository(
                api: r.resolve(API.self)!,
                appStorage: r.resolve(CoreStorage.self)!,
                config: r.resolve(ConfigProtocol.self)!,
                persistence: r.resolve(DiscoveryPersistenceProtocol.self)!
            )
        }
        container.register(DiscoveryInteractorProtocol.self) { r in
            DiscoveryInteractor(
                repository: r.resolve(DiscoveryRepositoryProtocol.self)!
            )
        }
        container.register(DiscoveryViewModel.self) { r in
            DiscoveryViewModel(
                router: r.resolve(DiscoveryRouter.self)!,
                config: r.resolve(ConfigProtocol.self)!,
                interactor: r.resolve(DiscoveryInteractorProtocol.self)!,
                connectivity: r.resolve(ConnectivityProtocol.self)!,
                analytics: r.resolve(DiscoveryAnalytics.self)!,
                storage: r.resolve(CoreStorage.self)!
            )
        }
        
        container.register(DiscoveryWebviewViewModel.self) { r, sourceScreen in
            DiscoveryWebviewViewModel(
                router: r.resolve(DiscoveryRouter.self)!,
                config: r.resolve(ConfigProtocol.self)!,
                interactor: r.resolve(DiscoveryInteractorProtocol.self)!,
                connectivity: r.resolve(ConnectivityProtocol.self)!,
                analytics: r.resolve(DiscoveryAnalytics.self)!,
                storage: r.resolve(CoreStorage.self)!,
                sourceScreen: sourceScreen
            )
        }
        
        container.register(ProgramWebviewViewModel.self) { r in
            ProgramWebviewViewModel(
                router: r.resolve(DiscoveryRouter.self)!,
                config: r.resolve(ConfigProtocol.self)!,
                interactor: r.resolve(DiscoveryInteractorProtocol.self)!,
                connectivity: r.resolve(ConnectivityProtocol.self)!,
                analytics: r.resolve(DiscoveryAnalytics.self)!,
                authInteractor: r.resolve(AuthInteractorProtocol.self)!
            )
        }
        
        container.register(SearchViewModel.self) { r in
            SearchViewModel(
                interactor: r.resolve(DiscoveryInteractorProtocol.self)!,
                connectivity: r.resolve(ConnectivityProtocol.self)!,
                router: r.resolve(DiscoveryRouter.self)!,
                analytics: r.resolve(DiscoveryAnalytics.self)!,
                debounce: .searchDebounce
            )
        }
        
        // MARK: Dashboard
        container.register(DashboardPersistenceProtocol.self) { r in
            DashboardPersistence(context: r.resolve(DatabaseManager.self)!.context)
        }
        
        container.register(DashboardRepositoryProtocol.self) { r in
            DashboardRepository(
                api: r.resolve(API.self)!,
                storage: r.resolve(CoreStorage.self)!,
                config: r.resolve(ConfigProtocol.self)!,
                persistence: r.resolve(DashboardPersistenceProtocol.self)!
            )
        }
        container.register(DashboardInteractorProtocol.self) { r in
            DashboardInteractor(
                repository: r.resolve(DashboardRepositoryProtocol.self)!
            )
        }
        container.register(DashboardViewModel.self) { r in
            DashboardViewModel(
                interactor: r.resolve(DashboardInteractorProtocol.self)!,
                connectivity: r.resolve(ConnectivityProtocol.self)!,
                analytics: r.resolve(DashboardAnalytics.self)!
            )
        }
        
        // MARK: Profile
        
        container.register(ProfileRepositoryProtocol.self) { r in
            ProfileRepository(
                api: r.resolve(API.self)!,
                storage: r.resolve(AppStorage.self)!,
                coreDataHandler: r.resolve(CoreDataHandlerProtocol.self)!,
                downloadManager: r.resolve(DownloadManagerProtocol.self)!,
                config: r.resolve(ConfigProtocol.self)!
            )
        }
        container.register(ProfileInteractorProtocol.self) { r in
            ProfileInteractor(
                repository: r.resolve(ProfileRepositoryProtocol.self)!
            )
        }
        container.register(ProfileViewModel.self) { r in
            ProfileViewModel(
<<<<<<< HEAD
                interactor: r.resolve(ProfileInteractorProtocol.self)!, 
=======
                interactor: r.resolve(ProfileInteractorProtocol.self)!,
                downloadManager: r.resolve(DownloadManagerProtocol.self)!,
>>>>>>> e3d267b1
                router: r.resolve(ProfileRouter.self)!,
                analytics: r.resolve(ProfileAnalytics.self)!,
                config: r.resolve(ConfigProtocol.self)!,
                connectivity: r.resolve(ConnectivityProtocol.self)!
            )
        }
        container.register(EditProfileViewModel.self) { r, userModel in
            EditProfileViewModel(
                userModel: userModel,
                interactor: r.resolve(ProfileInteractorProtocol.self)!,
                router: r.resolve(ProfileRouter.self)!,
                analytics: r.resolve(ProfileAnalytics.self)!

            )
        }
        
        container.register(SettingsViewModel.self) { r in
            SettingsViewModel(
                interactor: r.resolve(ProfileInteractorProtocol.self)!,
                downloadManager: r.resolve(DownloadManagerProtocol.self)!,
                router: r.resolve(ProfileRouter.self)!,
                analytics: r.resolve(ProfileAnalytics.self)!,
                coreAnalytics: r.resolve(CoreAnalytics.self)!,
                config: r.resolve(ConfigProtocol.self)!
            )
        }
        
        container.register(ManageAccountViewModel.self) { r in
            ManageAccountViewModel(
                router: r.resolve(ProfileRouter.self)!,
                analytics: r.resolve(ProfileAnalytics.self)!,
                config: r.resolve(ConfigProtocol.self)!,
                connectivity: r.resolve(ConnectivityProtocol.self)!,
                interactor: r.resolve(ProfileInteractorProtocol.self)!
            )
        }
        
        container.register(DeleteAccountViewModel.self) { r in
            DeleteAccountViewModel(
                interactor: r.resolve(ProfileInteractorProtocol.self)!,
                router: r.resolve(ProfileRouter.self)!,
                connectivity: r.resolve(ConnectivityProtocol.self)!,
                analytics: r.resolve(ProfileAnalytics.self)!
            )
        }
        
        // MARK: Course
        container.register(CoursePersistenceProtocol.self) { r in
            CoursePersistence(context: r.resolve(DatabaseManager.self)!.context)
        }
        
        container.register(CourseRepositoryProtocol.self) { r in
            CourseRepository(
                api: r.resolve(API.self)!,
                coreStorage: r.resolve(CoreStorage.self)!,
                config: r.resolve(ConfigProtocol.self)!,
                persistence: r.resolve(CoursePersistenceProtocol.self)!
            )
        }
        container.register(CourseInteractorProtocol.self) { r in
            CourseInteractor(
                repository: r.resolve(CourseRepositoryProtocol.self)!
            )
        }
        container.register(CourseDetailsViewModel.self) { r in
            CourseDetailsViewModel(
                interactor: r.resolve(DiscoveryInteractorProtocol.self)!,
                router: r.resolve(DiscoveryRouter.self)!,
                analytics: r.resolve(DiscoveryAnalytics.self)!,
                config: r.resolve(ConfigProtocol.self)!,
                cssInjector: r.resolve(CSSInjector.self)!,
                connectivity: r.resolve(ConnectivityProtocol.self)!,
                storage: r.resolve(CoreStorage.self)!
            )
        }
        
        // MARK: CourseScreensView
        container.register(
            CourseContainerViewModel.self
        ) { r, isActive, courseStart, courseEnd, enrollmentStart, enrollmentEnd in
            CourseContainerViewModel(
                interactor: r.resolve(CourseInteractorProtocol.self)!,
                authInteractor: r.resolve(AuthInteractorProtocol.self)!,
                router: r.resolve(CourseRouter.self)!,
                analytics: r.resolve(CourseAnalytics.self)!,
                config: r.resolve(ConfigProtocol.self)!,
                connectivity: r.resolve(ConnectivityProtocol.self)!,
                manager: r.resolve(DownloadManagerProtocol.self)!,
                storage: r.resolve(CourseStorage.self)!,
                isActive: isActive,
                courseStart: courseStart,
                courseEnd: courseEnd,
                enrollmentStart: enrollmentStart,
                enrollmentEnd: enrollmentEnd,
                coreAnalytics: r.resolve(CoreAnalytics.self)!
            )
        }
        
        container.register(CourseVerticalViewModel.self) { r, chapters, chapterIndex, sequentialIndex in
            CourseVerticalViewModel(
                chapters: chapters,
                chapterIndex: chapterIndex,
                sequentialIndex: sequentialIndex,
                manager: r.resolve(DownloadManagerProtocol.self)!,
                router: r.resolve(CourseRouter.self)!,
                analytics: r.resolve(CourseAnalytics.self)!,
                connectivity: r.resolve(ConnectivityProtocol.self)!
            )
        }
        
        container.register(
            CourseUnitViewModel.self
        ) { r, blockId, courseId, courseName, chapters, chapterIndex, sequentialIndex, verticalIndex in
            CourseUnitViewModel(
                lessonID: blockId,
                courseID: courseId,
                courseName: courseName,
                chapters: chapters,
                chapterIndex: chapterIndex,
                sequentialIndex: sequentialIndex,
                verticalIndex: verticalIndex,
                interactor: r.resolve(CourseInteractorProtocol.self)!,
                config: r.resolve(ConfigProtocol.self)!,
                router: r.resolve(CourseRouter.self)!,
                analytics: r.resolve(CourseAnalytics.self)!,
                connectivity: r.resolve(ConnectivityProtocol.self)!,
                storage: r.resolve(CourseStorage.self)!,
                manager: r.resolve(DownloadManagerProtocol.self)!
            )
        }
        
        container.register(WebUnitViewModel.self) { r in
            WebUnitViewModel(authInteractor: r.resolve(AuthInteractorProtocol.self)!,
                             config: r.resolve(ConfigProtocol.self)!)
        }
        
        container.register(
            YouTubeVideoPlayerViewModel.self
        ) { r, url, blockID, courseID, languages, playerStateSubject in
            YouTubeVideoPlayerViewModel(
                url: url,
                blockID: blockID,
                courseID: courseID,
                languages: languages,
                playerStateSubject: playerStateSubject,
                interactor: r.resolve(CourseInteractorProtocol.self)!,
                router: r.resolve(CourseRouter.self)!,
                appStorage: r.resolve(CoreStorage.self)!,
                connectivity: r.resolve(ConnectivityProtocol.self)!,
                pipManager: r.resolve(PipManagerProtocol.self)!
            )
        }
        
        container.register(
            EncodedVideoPlayerViewModel.self
        ) { r, url, blockID, courseID, languages, playerStateSubject in
            let router: Router = r.resolve(Router.self)!
            return EncodedVideoPlayerViewModel(
                url: url,
                blockID: blockID,
                courseID: courseID,
                languages: languages,
                playerStateSubject: playerStateSubject,
                interactor: r.resolve(CourseInteractorProtocol.self)!,
                router: r.resolve(CourseRouter.self)!,
                appStorage: r.resolve(CoreStorage.self)!,
                connectivity: r.resolve(ConnectivityProtocol.self)!,
                pipManager: r.resolve(PipManagerProtocol.self)!,
                selectedCourseTab: router.currentCourseTabSelection
            )
        }
        
        container.register(HandoutsViewModel.self) { r, courseID in
            HandoutsViewModel(
                interactor: r.resolve(CourseInteractorProtocol.self)!,
                router: r.resolve(CourseRouter.self)!,
                cssInjector: r.resolve(CSSInjector.self)!,
                connectivity: r.resolve(ConnectivityProtocol.self)!,
                courseID: courseID,
                analytics: r.resolve(CourseAnalytics.self)!
            )
        }
        
        container.register(CourseDatesViewModel.self) { r, courseID, courseName in
            CourseDatesViewModel(
                interactor: r.resolve(CourseInteractorProtocol.self)!,
                router: r.resolve(CourseRouter.self)!,
                cssInjector: r.resolve(CSSInjector.self)!,
                connectivity: r.resolve(ConnectivityProtocol.self)!,
                config: r.resolve(ConfigProtocol.self)!,
                courseID: courseID,
                courseName: courseName,
                analytics: r.resolve(CourseAnalytics.self)!
            )
        }
        
        // MARK: Discussion
        container.register(DiscussionRepositoryProtocol.self) { r in
            DiscussionRepository(
                api: r.resolve(API.self)!,
                appStorage: r.resolve(CoreStorage.self)!,
                config: r.resolve(ConfigProtocol.self)!,
                router: r.resolve(DiscussionRouter.self)!
            )
        }
        
        container.register(DiscussionInteractorProtocol.self) { r in
            DiscussionInteractor(
                repository: r.resolve(DiscussionRepositoryProtocol.self)!
            )
        }
        
        container.register(DiscussionTopicsViewModel.self) { r, title in
            DiscussionTopicsViewModel(
                title: title,
                interactor: r.resolve(DiscussionInteractorProtocol.self)!,
                router: r.resolve(DiscussionRouter.self)!,
                analytics: r.resolve(DiscussionAnalytics.self)!,
                config: r.resolve(ConfigProtocol.self)!
            )
        }
        
        container.register(DiscussionSearchTopicsViewModel.self) { r, courseID in
            DiscussionSearchTopicsViewModel(
                courseID: courseID,
                interactor: r.resolve(DiscussionInteractorProtocol.self)!,
                router: r.resolve(DiscussionRouter.self)!,
                debounce: .searchDebounce
            )
        }
        
        container.register(PostsViewModel.self) { r in
            PostsViewModel(
                interactor: r.resolve(DiscussionInteractorProtocol.self)!,
                router: r.resolve(DiscussionRouter.self)!,
                config: r.resolve(ConfigProtocol.self)!
            )
        }
        
        container.register(ThreadViewModel.self) { r, subject in
            ThreadViewModel(
                interactor: r.resolve(DiscussionInteractorProtocol.self)!,
                router: r.resolve(DiscussionRouter.self)!,
                config: r.resolve(ConfigProtocol.self)!,
                postStateSubject: subject
            )
        }
        
        container.register(ResponsesViewModel.self) { r, subject in
            ResponsesViewModel(
                interactor: r.resolve(DiscussionInteractorProtocol.self)!,
                router: r.resolve(DiscussionRouter.self)!,
                config: r.resolve(ConfigProtocol.self)!,
                threadStateSubject: subject
            )
        }
        
        container.register(CreateNewThreadViewModel.self) { r in
            CreateNewThreadViewModel(
                interactor: r.resolve(DiscussionInteractorProtocol.self)!,
                router: r.resolve(DiscussionRouter.self)!,
                config: r.resolve(ConfigProtocol.self)!
            )
        }
        
        container.register(BackNavigationProtocol.self) { r in
            r.resolve(Router.self)!
        }
    }
}
// swiftlint:enable function_body_length type_body_length<|MERGE_RESOLUTION|>--- conflicted
+++ resolved
@@ -187,12 +187,8 @@
         }
         container.register(ProfileViewModel.self) { r in
             ProfileViewModel(
-<<<<<<< HEAD
-                interactor: r.resolve(ProfileInteractorProtocol.self)!, 
-=======
                 interactor: r.resolve(ProfileInteractorProtocol.self)!,
                 downloadManager: r.resolve(DownloadManagerProtocol.self)!,
->>>>>>> e3d267b1
                 router: r.resolve(ProfileRouter.self)!,
                 analytics: r.resolve(ProfileAnalytics.self)!,
                 config: r.resolve(ConfigProtocol.self)!,
