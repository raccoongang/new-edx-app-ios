//
//  ScreenAssembly.swift
//  OpenEdX
//
//  Created by Vladimir Chekyrta on 14.09.2022.
//

import Foundation
import Swinject
import Core
import Authorization
import Discovery
import Dashboard
import Profile
import Course
import Discussion
import Combine

// swiftlint:disable function_body_length type_body_length
class ScreenAssembly: Assembly {
    func assemble(container: Container) {
        
        // MARK: OfflineSync
        container.register(OfflineSyncRepositoryProtocol.self) { r in
            OfflineSyncRepository(
                api: r.resolve(API.self)!
            )
        }
        container.register(OfflineSyncInteractorProtocol.self) { r in
            OfflineSyncInteractor(
                repository: r.resolve(OfflineSyncRepositoryProtocol.self)!
            )
        }
        
        container.register(OfflineSyncManagerProtocol.self) { r in
            OfflineSyncManager(
                persistence: r.resolve(CorePersistenceProtocol.self)!,
                interactor: r.resolve(OfflineSyncInteractorProtocol.self)!,
                connectivity: r.resolve(ConnectivityProtocol.self)!
            )
        }

        // MARK: Auth
        container.register(AuthRepositoryProtocol.self) { r in
            AuthRepository(
                api: r.resolve(API.self)!,
                appStorage: r.resolve(CoreStorage.self)!,
                config: r.resolve(ConfigProtocol.self)!
            )
        }
        container.register(AuthInteractorProtocol.self) { r in
            AuthInteractor(
                repository: r.resolve(AuthRepositoryProtocol.self)!
            )
        }
        
        // MARK: MainScreenView
        container.register(MainScreenViewModel.self) { r, sourceScreen in
            MainScreenViewModel(
                analytics: r.resolve(MainScreenAnalytics.self)!,
                config: r.resolve(ConfigProtocol.self)!,
                router: r.resolve(Router.self)!,
                syncManager: r.resolve(OfflineSyncManagerProtocol.self)!,
                profileInteractor: r.resolve(ProfileInteractorProtocol.self)!,
<<<<<<< HEAD
                courseInteractor: r.resolve(CourseInteractorProtocol.self)!,
=======
                appStorage: r.resolve(AppStorage.self)!, 
                calendarManager: r.resolve(CalendarManagerProtocol.self)!,
>>>>>>> 9c18b308
                sourceScreen: sourceScreen
            )
        }
        // MARK: Startup screen
        container.register(StartupViewModel.self) { r in
            StartupViewModel(
                router: r.resolve(AuthorizationRouter.self)!,
                analytics: r.resolve(CoreAnalytics.self)!
            )
        }
        
        // MARK: SignIn
        container.register(SignInViewModel.self) { r, sourceScreen in
            SignInViewModel(
                interactor: r.resolve(AuthInteractorProtocol.self)!,
                router: r.resolve(AuthorizationRouter.self)!,
                config: r.resolve(ConfigProtocol.self)!,
                analytics: r.resolve(AuthorizationAnalytics.self)!,
                validator: r.resolve(Validator.self)!,
                sourceScreen: sourceScreen
            )
        }
        container.register(SignUpViewModel.self) { r, sourceScreen in
            SignUpViewModel(
                interactor: r.resolve(AuthInteractorProtocol.self)!,
                router: r.resolve(AuthorizationRouter.self)!,
                analytics: r.resolve(AuthorizationAnalytics.self)!,
                config: r.resolve(ConfigProtocol.self)!,
                cssInjector: r.resolve(CSSInjector.self)!,
                validator: r.resolve(Validator.self)!,
                sourceScreen: sourceScreen
            )
        }
        container.register(ResetPasswordViewModel.self) { r in
            ResetPasswordViewModel(
                interactor: r.resolve(AuthInteractorProtocol.self)!,
                router: r.resolve(AuthorizationRouter.self)!,
                analytics: r.resolve(AuthorizationAnalytics.self)!,
                validator: r.resolve(Validator.self)!
            )
        }
        
        // MARK: Discovery
        container.register(DiscoveryPersistenceProtocol.self) { r in
            DiscoveryPersistence(context: r.resolve(DatabaseManager.self)!.context)
        }
        
        container.register(DiscoveryRepositoryProtocol.self) { r in
            DiscoveryRepository(
                api: r.resolve(API.self)!,
                appStorage: r.resolve(CoreStorage.self)!,
                config: r.resolve(ConfigProtocol.self)!,
                persistence: r.resolve(DiscoveryPersistenceProtocol.self)!
            )
        }
        container.register(DiscoveryInteractorProtocol.self) { r in
            DiscoveryInteractor(
                repository: r.resolve(DiscoveryRepositoryProtocol.self)!
            )
        }
        container.register(DiscoveryViewModel.self) { r in
            DiscoveryViewModel(
                router: r.resolve(DiscoveryRouter.self)!,
                config: r.resolve(ConfigProtocol.self)!,
                interactor: r.resolve(DiscoveryInteractorProtocol.self)!,
                connectivity: r.resolve(ConnectivityProtocol.self)!,
                analytics: r.resolve(DiscoveryAnalytics.self)!,
                storage: r.resolve(CoreStorage.self)!
            )
        }
        
        container.register(DiscoveryWebviewViewModel.self) { r, sourceScreen in
            DiscoveryWebviewViewModel(
                router: r.resolve(DiscoveryRouter.self)!,
                config: r.resolve(ConfigProtocol.self)!,
                interactor: r.resolve(DiscoveryInteractorProtocol.self)!,
                connectivity: r.resolve(ConnectivityProtocol.self)!,
                analytics: r.resolve(DiscoveryAnalytics.self)!,
                storage: r.resolve(CoreStorage.self)!,
                sourceScreen: sourceScreen
            )
        }
        
        container.register(ProgramWebviewViewModel.self) { r in
            ProgramWebviewViewModel(
                router: r.resolve(DiscoveryRouter.self)!,
                config: r.resolve(ConfigProtocol.self)!,
                interactor: r.resolve(DiscoveryInteractorProtocol.self)!,
                connectivity: r.resolve(ConnectivityProtocol.self)!,
                analytics: r.resolve(DiscoveryAnalytics.self)!,
                authInteractor: r.resolve(AuthInteractorProtocol.self)!
            )
        }
        
        container.register(SearchViewModel.self) { r in
            SearchViewModel(
                interactor: r.resolve(DiscoveryInteractorProtocol.self)!,
                connectivity: r.resolve(ConnectivityProtocol.self)!,
                router: r.resolve(DiscoveryRouter.self)!,
                analytics: r.resolve(DiscoveryAnalytics.self)!,
                debounce: .searchDebounce
            )
        }
        
        // MARK: Dashboard
        container.register(DashboardPersistenceProtocol.self) { r in
            DashboardPersistence(context: r.resolve(DatabaseManager.self)!.context)
        }
        
        container.register(DashboardRepositoryProtocol.self) { r in
            DashboardRepository(
                api: r.resolve(API.self)!,
                storage: r.resolve(CoreStorage.self)!,
                config: r.resolve(ConfigProtocol.self)!,
                persistence: r.resolve(DashboardPersistenceProtocol.self)!
            )
        }
        container.register(DashboardInteractorProtocol.self) { r in
            DashboardInteractor(
                repository: r.resolve(DashboardRepositoryProtocol.self)!
            )
        }
        container.register(ListDashboardViewModel.self) { r in
            ListDashboardViewModel(
                interactor: r.resolve(DashboardInteractorProtocol.self)!,
                connectivity: r.resolve(ConnectivityProtocol.self)!,
                analytics: r.resolve(DashboardAnalytics.self)!
            )
        }
        
        container.register(PrimaryCourseDashboardViewModel.self) { r in
            PrimaryCourseDashboardViewModel(
                interactor: r.resolve(DashboardInteractorProtocol.self)!,
                connectivity: r.resolve(ConnectivityProtocol.self)!,
                analytics: r.resolve(DashboardAnalytics.self)!,
                config: r.resolve(ConfigProtocol.self)!
            )
        }
        
        container.register(AllCoursesViewModel.self) { r in
            AllCoursesViewModel(
                interactor: r.resolve(DashboardInteractorProtocol.self)!,
                connectivity: r.resolve(ConnectivityProtocol.self)!,
                analytics: r.resolve(DashboardAnalytics.self)!
            )
        }
        
        // MARK: Profile
        
        // MARK: Course
        container.register(ProfilePersistenceProtocol.self) { r in
            ProfilePersistence(context: r.resolve(DatabaseManager.self)!.context)
        }
        
        container.register(ProfileRepositoryProtocol.self) { r in
            ProfileRepository(
                api: r.resolve(API.self)!,
                storage: r.resolve(AppStorage.self)!,
                coreDataHandler: r.resolve(CoreDataHandlerProtocol.self)!,
                downloadManager: r.resolve(DownloadManagerProtocol.self)!,
                config: r.resolve(ConfigProtocol.self)!
            )
        }
        container.register(ProfileInteractorProtocol.self) { r in
            ProfileInteractor(
                repository: r.resolve(ProfileRepositoryProtocol.self)!
            )
        }
        container.register(ProfileViewModel.self) { r in
            ProfileViewModel(
                interactor: r.resolve(ProfileInteractorProtocol.self)!,
                router: r.resolve(ProfileRouter.self)!,
                analytics: r.resolve(ProfileAnalytics.self)!,
                config: r.resolve(ConfigProtocol.self)!,
                connectivity: r.resolve(ConnectivityProtocol.self)!
            )
        }
        container.register(EditProfileViewModel.self) { r, userModel in
            EditProfileViewModel(
                userModel: userModel,
                interactor: r.resolve(ProfileInteractorProtocol.self)!,
                router: r.resolve(ProfileRouter.self)!,
                analytics: r.resolve(ProfileAnalytics.self)!

            )
        }
        
        container.register(SettingsViewModel.self) { r in
            SettingsViewModel(
                interactor: r.resolve(ProfileInteractorProtocol.self)!,
                downloadManager: r.resolve(DownloadManagerProtocol.self)!,
                router: r.resolve(ProfileRouter.self)!,
                analytics: r.resolve(ProfileAnalytics.self)!,
                coreAnalytics: r.resolve(CoreAnalytics.self)!,
                config: r.resolve(ConfigProtocol.self)!,
                corePersistence: r.resolve(CorePersistenceProtocol.self)!,
                connectivity: r.resolve(ConnectivityProtocol.self)!
            )
        }
        
        container.register(DatesAndCalendarViewModel.self) { r in
            DatesAndCalendarViewModel(
                router: r.resolve(ProfileRouter.self)!,
                interactor: r.resolve(ProfileInteractorProtocol.self)!,
                profileStorage: r.resolve(ProfileStorage.self)!,
                persistence: r.resolve(ProfilePersistenceProtocol.self)!,
                calendarManager: r.resolve(CalendarManagerProtocol.self)!,
                connectivity: r.resolve(ConnectivityProtocol.self)!
            )
        }
        .inObjectScope(.weak)
                
        container.register(ManageAccountViewModel.self) { r in
            ManageAccountViewModel(
                router: r.resolve(ProfileRouter.self)!,
                analytics: r.resolve(ProfileAnalytics.self)!,
                config: r.resolve(ConfigProtocol.self)!,
                connectivity: r.resolve(ConnectivityProtocol.self)!,
                interactor: r.resolve(ProfileInteractorProtocol.self)!
            )
        }
        
        container.register(DeleteAccountViewModel.self) { r in
            DeleteAccountViewModel(
                interactor: r.resolve(ProfileInteractorProtocol.self)!,
                router: r.resolve(ProfileRouter.self)!,
                connectivity: r.resolve(ConnectivityProtocol.self)!,
                analytics: r.resolve(ProfileAnalytics.self)!
            )
        }
        
        // MARK: Course
        container.register(CoursePersistenceProtocol.self) { r in
            CoursePersistence(context: r.resolve(DatabaseManager.self)!.context)
        }
        
        container.register(CourseRepositoryProtocol.self) { r in
            CourseRepository(
                api: r.resolve(API.self)!,
                coreStorage: r.resolve(CoreStorage.self)!,
                config: r.resolve(ConfigProtocol.self)!,
                persistence: r.resolve(CoursePersistenceProtocol.self)!
            )
        }
        container.register(CourseInteractorProtocol.self) { r in
            CourseInteractor(
                repository: r.resolve(CourseRepositoryProtocol.self)!
            )
        }
        container.register(CourseDetailsViewModel.self) { r in
            CourseDetailsViewModel(
                interactor: r.resolve(DiscoveryInteractorProtocol.self)!,
                router: r.resolve(DiscoveryRouter.self)!,
                analytics: r.resolve(DiscoveryAnalytics.self)!,
                config: r.resolve(ConfigProtocol.self)!,
                cssInjector: r.resolve(CSSInjector.self)!,
                connectivity: r.resolve(ConnectivityProtocol.self)!,
                storage: r.resolve(CoreStorage.self)!
            )
        }
        
        // MARK: CourseScreensView
        container.register(
            CourseContainerViewModel.self
        ) { r, isActive, courseStart, courseEnd, enrollmentStart, enrollmentEnd, selection, lastVisitedBlockID in
            CourseContainerViewModel(
                interactor: r.resolve(CourseInteractorProtocol.self)!,
                authInteractor: r.resolve(AuthInteractorProtocol.self)!,
                router: r.resolve(CourseRouter.self)!,
                analytics: r.resolve(CourseAnalytics.self)!,
                config: r.resolve(ConfigProtocol.self)!,
                connectivity: r.resolve(ConnectivityProtocol.self)!,
                manager: r.resolve(DownloadManagerProtocol.self)!,
                storage: r.resolve(CourseStorage.self)!,
                isActive: isActive,
                courseStart: courseStart,
                courseEnd: courseEnd,
                enrollmentStart: enrollmentStart,
                enrollmentEnd: enrollmentEnd,
                lastVisitedBlockID: lastVisitedBlockID,
                coreAnalytics: r.resolve(CoreAnalytics.self)!,
                selection: selection
            )
        }
        
        container.register(CourseVerticalViewModel.self) { r, chapters, chapterIndex, sequentialIndex in
            CourseVerticalViewModel(
                chapters: chapters,
                chapterIndex: chapterIndex,
                sequentialIndex: sequentialIndex,
                manager: r.resolve(DownloadManagerProtocol.self)!,
                router: r.resolve(CourseRouter.self)!,
                analytics: r.resolve(CourseAnalytics.self)!,
                connectivity: r.resolve(ConnectivityProtocol.self)!
            )
        }
        
        container.register(
            CourseUnitViewModel.self
        ) { r, blockId, courseId, courseName, chapters, chapterIndex, sequentialIndex, verticalIndex in
            CourseUnitViewModel(
                lessonID: blockId,
                courseID: courseId,
                courseName: courseName,
                chapters: chapters,
                chapterIndex: chapterIndex,
                sequentialIndex: sequentialIndex,
                verticalIndex: verticalIndex,
                interactor: r.resolve(CourseInteractorProtocol.self)!,
                config: r.resolve(ConfigProtocol.self)!,
                router: r.resolve(CourseRouter.self)!,
                analytics: r.resolve(CourseAnalytics.self)!,
                connectivity: r.resolve(ConnectivityProtocol.self)!,
                storage: r.resolve(CourseStorage.self)!,
                manager: r.resolve(DownloadManagerProtocol.self)!
            )
        }
        
        container.register(WebUnitViewModel.self) { r in
            WebUnitViewModel(
                authInteractor: r.resolve(AuthInteractorProtocol.self)!,
                config: r.resolve(ConfigProtocol.self)!,
                syncManager: r.resolve(OfflineSyncManagerProtocol.self)!
            )
        }
        
        container.register(
            YouTubeVideoPlayerViewModel.self
        ) { (r, url: URL?, blockID: String, courseID: String, languages: [SubtitleUrl], playerStateSubject: CurrentValueSubject<VideoPlayerState?, Never>) in
            let router: Router = r.resolve(Router.self)!
            return YouTubeVideoPlayerViewModel(
                languages: languages,
                playerStateSubject: playerStateSubject,
                connectivity: r.resolve(ConnectivityProtocol.self)!,
                playerHolder: r.resolve(
                    YoutubePlayerViewControllerHolder.self,
                    arguments: url,
                    blockID,
                    courseID,
                    router.currentCourseTabSelection
                )!
            )
        }
        
        container.register(EncodedVideoPlayerViewModel.self) { (r, url: URL?, blockID: String, courseID: String, languages: [SubtitleUrl], playerStateSubject: CurrentValueSubject<VideoPlayerState?, Never>) in
            let router: Router = r.resolve(Router.self)!

            let holder = r.resolve(
                PlayerViewControllerHolder.self,
                arguments: url,
                blockID,
                courseID,
                router.currentCourseTabSelection
            )!
            return EncodedVideoPlayerViewModel(
                languages: languages,
                playerStateSubject: playerStateSubject,
                connectivity: r.resolve(ConnectivityProtocol.self)!,
                playerHolder: holder
            )
        }
        
        container.register(PlayerDelegateProtocol.self) { _, manager in
            PlayerDelegate(pipManager: manager)
        }
        
        container.register(YoutubePlayerTracker.self) { (_, url) in
            YoutubePlayerTracker(url: url)
        }
        
        container.register(PlayerTracker.self) { (_, url) in
            PlayerTracker(url: url)
        }
        
        container.register(
            YoutubePlayerViewControllerHolder.self
        ) { r, url, blockID, courseID, selectedCourseTab in
            YoutubePlayerViewControllerHolder(
                url: url,
                blockID: blockID,
                courseID: courseID,
                selectedCourseTab: selectedCourseTab,
                videoResolution: .zero,
                pipManager: r.resolve(PipManagerProtocol.self)!,
                playerTracker: r.resolve(YoutubePlayerTracker.self, argument: url)!,
                playerDelegate: nil,
                playerService: r.resolve(PlayerServiceProtocol.self, arguments: courseID, blockID)!
            )
        }

        container.register(
            PlayerViewControllerHolder.self
        ) { (r, url: URL?, blockID: String, courseID: String, selectedCourseTab: Int) in
            let pipManager = r.resolve(PipManagerProtocol.self)!
            if let holder = pipManager.holder(
                for: url,
                blockID: blockID,
                courseID: courseID,
                selectedCourseTab: selectedCourseTab
            ) as? PlayerViewControllerHolder {
                return holder
            }

            let storage = r.resolve(CoreStorage.self)!
            let quality = storage.userSettings?.streamingQuality ?? .auto
            let tracker = r.resolve(PlayerTracker.self, argument: url)!
            let delegate = r.resolve(PlayerDelegateProtocol.self, argument: pipManager)!
            let holder = PlayerViewControllerHolder(
                url: url,
                blockID: blockID,
                courseID: courseID,
                selectedCourseTab: selectedCourseTab,
                videoResolution: quality.resolution,
                pipManager: pipManager,
                playerTracker: tracker,
                playerDelegate: delegate,
                playerService: r.resolve(PlayerServiceProtocol.self, arguments: courseID, blockID)!
            )
            delegate.playerHolder = holder
            return holder
        }
        
        container.register(PlayerServiceProtocol.self) { r, courseID, blockID in
            let interactor = r.resolve(CourseInteractorProtocol.self)!
            let router = r.resolve(CourseRouter.self)!
            return PlayerService(courseID: courseID, blockID: blockID, interactor: interactor, router: router)
        }
        
        container.register(HandoutsViewModel.self) { r, courseID in
            HandoutsViewModel(
                interactor: r.resolve(CourseInteractorProtocol.self)!,
                router: r.resolve(CourseRouter.self)!,
                cssInjector: r.resolve(CSSInjector.self)!,
                connectivity: r.resolve(ConnectivityProtocol.self)!,
                courseID: courseID,
                analytics: r.resolve(CourseAnalytics.self)!
            )
        }
        
        container.register(CourseDatesViewModel.self) { r, courseID, courseName in
            CourseDatesViewModel(
                interactor: r.resolve(CourseInteractorProtocol.self)!,
                router: r.resolve(CourseRouter.self)!,
                cssInjector: r.resolve(CSSInjector.self)!,
                connectivity: r.resolve(ConnectivityProtocol.self)!,
                config: r.resolve(ConfigProtocol.self)!,
                courseID: courseID,
                courseName: courseName,
                analytics: r.resolve(CourseAnalytics.self)!,
                calendarManager: r.resolve(CalendarManagerProtocol.self)!
            )
        }
        
        // MARK: Discussion
        container.register(DiscussionRepositoryProtocol.self) { r in
            DiscussionRepository(
                api: r.resolve(API.self)!,
                appStorage: r.resolve(CoreStorage.self)!,
                config: r.resolve(ConfigProtocol.self)!,
                router: r.resolve(DiscussionRouter.self)!
            )
        }
        
        container.register(DiscussionInteractorProtocol.self) { r in
            DiscussionInteractor(
                repository: r.resolve(DiscussionRepositoryProtocol.self)!
            )
        }
        
        container.register(DiscussionTopicsViewModel.self) { r, title in
            DiscussionTopicsViewModel(
                title: title,
                interactor: r.resolve(DiscussionInteractorProtocol.self)!,
                router: r.resolve(DiscussionRouter.self)!,
                analytics: r.resolve(DiscussionAnalytics.self)!,
                config: r.resolve(ConfigProtocol.self)!
            )
        }
        
        container.register(DiscussionSearchTopicsViewModel.self) { r, courseID in
            DiscussionSearchTopicsViewModel(
                courseID: courseID,
                interactor: r.resolve(DiscussionInteractorProtocol.self)!,
                router: r.resolve(DiscussionRouter.self)!,
                debounce: .searchDebounce
            )
        }
        
        container.register(PostsViewModel.self) { r in
            PostsViewModel(
                interactor: r.resolve(DiscussionInteractorProtocol.self)!,
                router: r.resolve(DiscussionRouter.self)!,
                config: r.resolve(ConfigProtocol.self)!
            )
        }
        
        container.register(ThreadViewModel.self) { r, subject in
            ThreadViewModel(
                interactor: r.resolve(DiscussionInteractorProtocol.self)!,
                router: r.resolve(DiscussionRouter.self)!,
                config: r.resolve(ConfigProtocol.self)!,
                postStateSubject: subject
            )
        }
        
        container.register(ResponsesViewModel.self) { r, subject in
            ResponsesViewModel(
                interactor: r.resolve(DiscussionInteractorProtocol.self)!,
                router: r.resolve(DiscussionRouter.self)!,
                config: r.resolve(ConfigProtocol.self)!,
                threadStateSubject: subject
            )
        }
        
        container.register(CreateNewThreadViewModel.self) { r in
            CreateNewThreadViewModel(
                interactor: r.resolve(DiscussionInteractorProtocol.self)!,
                router: r.resolve(DiscussionRouter.self)!,
                config: r.resolve(ConfigProtocol.self)!
            )
        }
        
        container.register(BackNavigationProtocol.self) { r in
            r.resolve(Router.self)!
        }
    }
}
// swiftlint:enable function_body_length type_body_length<|MERGE_RESOLUTION|>--- conflicted
+++ resolved
@@ -62,12 +62,9 @@
                 router: r.resolve(Router.self)!,
                 syncManager: r.resolve(OfflineSyncManagerProtocol.self)!,
                 profileInteractor: r.resolve(ProfileInteractorProtocol.self)!,
-<<<<<<< HEAD
                 courseInteractor: r.resolve(CourseInteractorProtocol.self)!,
-=======
-                appStorage: r.resolve(AppStorage.self)!, 
+                appStorage: r.resolve(AppStorage.self)!,
                 calendarManager: r.resolve(CalendarManagerProtocol.self)!,
->>>>>>> 9c18b308
                 sourceScreen: sourceScreen
             )
         }
