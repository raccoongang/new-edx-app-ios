//
//  AppDelegate.swift
//  OpenEdX
//
//  Created by Vladimir Chekyrta on 13.09.2022.
//

import UIKit
import Core
import Swinject
import FirebaseCore
//import FirebaseAnalytics
import FirebaseCrashlytics
import Profile
import GoogleSignIn
import FacebookCore
import MSAL
import Theme
//import BrazeKit
import Segment
//import SegmentFirebase

@UIApplicationMain
class AppDelegate: UIResponder, UIApplicationDelegate {
    
    static var shared: AppDelegate {
        UIApplication.shared.delegate as! AppDelegate
    }
    
//    var braze: Braze?
    var analytics: Analytics?

    var window: UIWindow?
        
    private var assembler: Assembler?
    
    private var lastForceLogoutTime: TimeInterval = 0
    
    func application(
        _ application: UIApplication,
        didFinishLaunchingWithOptions launchOptions: [UIApplication.LaunchOptionsKey: Any]?
    ) -> Bool {
        initDI()
        
        if let config = Container.shared.resolve(ConfigProtocol.self) {
            Theme.Shapes.isRoundedCorners = config.theme.isRoundedCorners
            if let configuration = config.firebase.firebaseOptions {
                FirebaseApp.configure(options: configuration)
                Crashlytics.crashlytics().setCrashlyticsCollectionEnabled(true)
            }
            if config.facebook.enabled {
                ApplicationDelegate.shared.application(
                    application,
                    didFinishLaunchingWithOptions: launchOptions
                )
            }
            configureDeepLinkServices(launchOptions: launchOptions)
<<<<<<< HEAD
            if config.segment.enabled {
                let configuration = Configuration(writeKey: config.segment.writeKey)
                                .trackApplicationLifecycleEvents(true)
                                .flushInterval(10)
                analytics = Analytics(configuration: configuration)
//                if config.firebase.isAnalyticsSourceSegment {
//                    analytics?.add(plugin: FirebaseDestination())
//                }
            }
=======
>>>>>>> c622576a
        }

        Theme.Fonts.registerFonts()
        window = UIWindow(frame: UIScreen.main.bounds)
        window?.rootViewController = RouteController()
        window?.makeKeyAndVisible()
        
        NotificationCenter.default.addObserver(
            self,
            selector: #selector(forceLogoutUser),
            name: .onTokenRefreshFailed,
            object: nil
        )
        
        if let pushManager = Container.shared.resolve(PushNotificationsManager.self) {
            pushManager.performRegistration()
        }

        return true
    }

    func application(
        _ app: UIApplication,
        open url: URL, options: [UIApplication.OpenURLOptionsKey: Any] = [:]
    ) -> Bool {
<<<<<<< HEAD
        if let config = Container.shared.resolve(ConfigProtocol.self) {
            if let deepLinkManager = Container.shared.resolve(DeepLinkManager.self),
                deepLinkManager.serviceEnabled {
                if deepLinkManager.handledURLWith(app: app, open: url, options: options) {
                    return true
                }
            }

            if config.facebook.enabled {
                ApplicationDelegate.shared.application(
                    app,
                    open: url,
                    sourceApplication: options[UIApplication.OpenURLOptionsKey.sourceApplication] as? String,
                    annotation: options[UIApplication.OpenURLOptionsKey.annotation]
                )
=======
        guard let config = Container.shared.resolve(ConfigProtocol.self) else { return false }

        if let deepLinkManager = Container.shared.resolve(DeepLinkManager.self),
            deepLinkManager.anyServiceEnabled {
            if deepLinkManager.handledURLWith(app: app, open: url, options: options) {
                return true
>>>>>>> c622576a
            }
        }

        if config.facebook.enabled {
            if ApplicationDelegate.shared.application(
                app,
                open: url,
                sourceApplication: options[UIApplication.OpenURLOptionsKey.sourceApplication] as? String,
                annotation: options[UIApplication.OpenURLOptionsKey.annotation]
            ) {
                return true
            }
        }

        if config.google.enabled {
            if GIDSignIn.sharedInstance.handle(url) {
                return true
            }
        }

        if config.microsoft.enabled {
            if MSALPublicClientApplication.handleMSALResponse(
                url,
                sourceApplication: options[UIApplication.OpenURLOptionsKey.sourceApplication] as? String
            ) {
                return true
            }
        }

        return false
    }

    private func initDI() {
        let navigation = UINavigationController()
        navigation.modalPresentationStyle = .fullScreen
        
        assembler = Assembler(
            [
                AppAssembly(navigation: navigation),
                NetworkAssembly(),
                ScreenAssembly()
            ],
            container: Container.shared
        )
    }
    
    @objc private func forceLogoutUser() {
        guard Date().timeIntervalSince1970 - lastForceLogoutTime > 5 else {
            return
        }
        let analytics = Container.shared.resolve(AnalyticsManager.self)
        analytics?.userLogout(force: true)
        
        lastForceLogoutTime = Date().timeIntervalSince1970
        
        Container.shared.resolve(CoreStorage.self)?.clear()
        Task {
            await Container.shared.resolve(DownloadManagerProtocol.self)?.deleteAllFiles()
        }
        Container.shared.resolve(CoreDataHandlerProtocol.self)?.clear()
        window?.rootViewController = RouteController()
    }
    
    // Push Notifications
    func application(_ application: UIApplication, didRegisterForRemoteNotificationsWithDeviceToken deviceToken: Data) {
<<<<<<< HEAD
        if let pushManager = Container.shared.resolve(PushNotificationsManager.self) {
            pushManager.didRegisterForRemoteNotificationsWithDeviceToken(deviceToken: deviceToken)
        }
    }
    func application(_ application: UIApplication, didFailToRegisterForRemoteNotificationsWithError error: Error) {
        if let pushManager = Container.shared.resolve(PushNotificationsManager.self) {
            pushManager.didFailToRegisterForRemoteNotificationsWithError(error: error)
        }
=======
        guard let pushManager = Container.shared.resolve(PushNotificationsManager.self) else { return }
        pushManager.didRegisterForRemoteNotificationsWithDeviceToken(deviceToken: deviceToken)
    }
    func application(_ application: UIApplication, didFailToRegisterForRemoteNotificationsWithError error: Error) {
        guard let pushManager = Container.shared.resolve(PushNotificationsManager.self) else { return }
        pushManager.didFailToRegisterForRemoteNotificationsWithError(error: error)
>>>>>>> c622576a
    }
    func application(
        _ application: UIApplication,
        didReceiveRemoteNotification userInfo: [AnyHashable: Any],
        fetchCompletionHandler completionHandler: @escaping (UIBackgroundFetchResult) -> Void
    ) {
<<<<<<< HEAD
        if let pushManager = Container.shared.resolve(PushNotificationsManager.self) {
            pushManager.didReceiveRemoteNotification(userInfo: userInfo)
        }
=======
        guard let pushManager = Container.shared.resolve(PushNotificationsManager.self) 
        else {
            completionHandler(.newData)
            return
        }
        pushManager.didReceiveRemoteNotification(userInfo: userInfo)
>>>>>>> c622576a
        completionHandler(.newData)
    }
    
    // Deep link
    func configureDeepLinkServices(launchOptions: [UIApplication.LaunchOptionsKey: Any]?) {
<<<<<<< HEAD
        if let deepLinkManager = Container.shared.resolve(DeepLinkManager.self) {
            deepLinkManager.configureDeepLinkService(launchOptions: launchOptions)
        }
=======
        guard let deepLinkManager = Container.shared.resolve(DeepLinkManager.self) else { return }
        deepLinkManager.configureDeepLinkService(launchOptions: launchOptions)
>>>>>>> c622576a
    }
}<|MERGE_RESOLUTION|>--- conflicted
+++ resolved
@@ -55,7 +55,6 @@
                 )
             }
             configureDeepLinkServices(launchOptions: launchOptions)
-<<<<<<< HEAD
             if config.segment.enabled {
                 let configuration = Configuration(writeKey: config.segment.writeKey)
                                 .trackApplicationLifecycleEvents(true)
@@ -65,8 +64,6 @@
 //                    analytics?.add(plugin: FirebaseDestination())
 //                }
             }
-=======
->>>>>>> c622576a
         }
 
         Theme.Fonts.registerFonts()
@@ -92,30 +89,12 @@
         _ app: UIApplication,
         open url: URL, options: [UIApplication.OpenURLOptionsKey: Any] = [:]
     ) -> Bool {
-<<<<<<< HEAD
-        if let config = Container.shared.resolve(ConfigProtocol.self) {
-            if let deepLinkManager = Container.shared.resolve(DeepLinkManager.self),
-                deepLinkManager.serviceEnabled {
-                if deepLinkManager.handledURLWith(app: app, open: url, options: options) {
-                    return true
-                }
-            }
-
-            if config.facebook.enabled {
-                ApplicationDelegate.shared.application(
-                    app,
-                    open: url,
-                    sourceApplication: options[UIApplication.OpenURLOptionsKey.sourceApplication] as? String,
-                    annotation: options[UIApplication.OpenURLOptionsKey.annotation]
-                )
-=======
         guard let config = Container.shared.resolve(ConfigProtocol.self) else { return false }
 
         if let deepLinkManager = Container.shared.resolve(DeepLinkManager.self),
             deepLinkManager.anyServiceEnabled {
             if deepLinkManager.handledURLWith(app: app, open: url, options: options) {
                 return true
->>>>>>> c622576a
             }
         }
 
@@ -181,53 +160,30 @@
     
     // Push Notifications
     func application(_ application: UIApplication, didRegisterForRemoteNotificationsWithDeviceToken deviceToken: Data) {
-<<<<<<< HEAD
-        if let pushManager = Container.shared.resolve(PushNotificationsManager.self) {
-            pushManager.didRegisterForRemoteNotificationsWithDeviceToken(deviceToken: deviceToken)
-        }
-    }
-    func application(_ application: UIApplication, didFailToRegisterForRemoteNotificationsWithError error: Error) {
-        if let pushManager = Container.shared.resolve(PushNotificationsManager.self) {
-            pushManager.didFailToRegisterForRemoteNotificationsWithError(error: error)
-        }
-=======
         guard let pushManager = Container.shared.resolve(PushNotificationsManager.self) else { return }
         pushManager.didRegisterForRemoteNotificationsWithDeviceToken(deviceToken: deviceToken)
     }
     func application(_ application: UIApplication, didFailToRegisterForRemoteNotificationsWithError error: Error) {
         guard let pushManager = Container.shared.resolve(PushNotificationsManager.self) else { return }
         pushManager.didFailToRegisterForRemoteNotificationsWithError(error: error)
->>>>>>> c622576a
     }
     func application(
         _ application: UIApplication,
         didReceiveRemoteNotification userInfo: [AnyHashable: Any],
         fetchCompletionHandler completionHandler: @escaping (UIBackgroundFetchResult) -> Void
     ) {
-<<<<<<< HEAD
-        if let pushManager = Container.shared.resolve(PushNotificationsManager.self) {
-            pushManager.didReceiveRemoteNotification(userInfo: userInfo)
-        }
-=======
-        guard let pushManager = Container.shared.resolve(PushNotificationsManager.self) 
+        guard let pushManager = Container.shared.resolve(PushNotificationsManager.self)
         else {
             completionHandler(.newData)
             return
         }
         pushManager.didReceiveRemoteNotification(userInfo: userInfo)
->>>>>>> c622576a
         completionHandler(.newData)
     }
     
     // Deep link
     func configureDeepLinkServices(launchOptions: [UIApplication.LaunchOptionsKey: Any]?) {
-<<<<<<< HEAD
-        if let deepLinkManager = Container.shared.resolve(DeepLinkManager.self) {
-            deepLinkManager.configureDeepLinkService(launchOptions: launchOptions)
-        }
-=======
         guard let deepLinkManager = Container.shared.resolve(DeepLinkManager.self) else { return }
         deepLinkManager.configureDeepLinkService(launchOptions: launchOptions)
->>>>>>> c622576a
     }
 }