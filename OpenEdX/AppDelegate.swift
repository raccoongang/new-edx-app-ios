//
//  AppDelegate.swift
//  OpenEdX
//
//  Created by Vladimir Chekyrta on 13.09.2022.
//

import UIKit
import Core
import OEXFoundation
import Swinject
import Profile
import GoogleSignIn
import FacebookCore
import MSAL
import UserNotifications
import OEXFirebaseAnalytics
import FirebaseCore
import FirebaseMessaging
import Theme
import BackgroundTasks

@main
class AppDelegate: UIResponder, UIApplicationDelegate {
    
    static let bgAppTaskId = "openEdx.offlineProgressSync"
    
    static var shared: AppDelegate {
        UIApplication.shared.delegate as! AppDelegate
    }

    var window: UIWindow?
        
    private let pluginManager = PluginManager()
    private var assembler: Assembler?
    
    private var lastForceLogoutTime: TimeInterval = 0
    
    func application(
        _ application: UIApplication,
        didFinishLaunchingWithOptions launchOptions: [UIApplication.LaunchOptionsKey: Any]?
    ) -> Bool {
        initDI()
        initPlugins()
        
        if let config = Container.shared.resolve(ConfigProtocol.self) {
            Theme.Shapes.isRoundedCorners = config.theme.isRoundedCorners
            Theme.Shapes.buttonCornersRadius = config.theme.buttonCornersRadius
            
            if config.facebook.enabled {
                ApplicationDelegate.shared.application(
                    application,
                    didFinishLaunchingWithOptions: launchOptions
                )
            }
            configureDeepLinkServices(launchOptions: launchOptions)
            
            let pushManager = Container.shared.resolve(PushNotificationsManager.self)
            
            if config.firebase.enabled {
                FirebaseApp.configure()
                if config.firebase.cloudMessagingEnabled {
                    Messaging.messaging().delegate = pushManager
                    UNUserNotificationCenter.current().delegate = pushManager
                }
            }
            
            if pushManager?.hasProviders == true {
                UIApplication.shared.registerForRemoteNotifications()
            }
        }

        Theme.Fonts.registerFonts()
        window = UIWindow(frame: UIScreen.main.bounds)
        window?.rootViewController = RouteController()
        window?.makeKeyAndVisible()
        window?.tintColor = Theme.UIColors.accentColor
          
        NotificationCenter.default.addObserver(
            self,
            selector: #selector(didUserAuthorize),
            name: .userAuthorized,
            object: nil
        )
        
        NotificationCenter.default.addObserver(
            self,
            selector: #selector(didUserLogout),
            name: .userLoggedOut,
            object: nil
        )

        return true
    }

    func application(
        _ app: UIApplication,
        open url: URL, options: [UIApplication.OpenURLOptionsKey: Any] = [:]
    ) -> Bool {
        guard let config = Container.shared.resolve(ConfigProtocol.self) else { return false }

        if let deepLinkManager = Container.shared.resolve(DeepLinkManager.self),
            deepLinkManager.anyServiceEnabled {
            if deepLinkManager.handledURLWith(app: app, open: url, options: options) {
                return true
            }
        }

        if config.facebook.enabled {
            if ApplicationDelegate.shared.application(
                app,
                open: url,
                sourceApplication: options[UIApplication.OpenURLOptionsKey.sourceApplication] as? String,
                annotation: options[UIApplication.OpenURLOptionsKey.annotation]
            ) {
                return true
            }
        }

        if config.google.enabled {
            if GIDSignIn.sharedInstance.handle(url) {
                return true
            }
        }

        if config.microsoft.enabled {
            if MSALPublicClientApplication.handleMSALResponse(
                url,
                sourceApplication: options[UIApplication.OpenURLOptionsKey.sourceApplication] as? String
            ) {
                return true
            }
        }

        return false
    }
    
    private func initPlugins() {
        guard let config = Container.shared.resolve(ConfigProtocol.self) else { return }
        if config.firebase.enabled && config.firebase.isAnalyticsSourceFirebase {
            pluginManager.addPlugin(analyticsService: FirebaseAnalyticsService())
        }
        
        // Initialize your plugins here
    }

    private func initDI() {
        let navigation = UINavigationController()
        navigation.modalPresentationStyle = .fullScreen
        
        assembler = Assembler(
            [
                AppAssembly(navigation: navigation, pluginManager: pluginManager),
                NetworkAssembly(),
                ScreenAssembly()
            ],
            container: Container.shared
        )
    }
    
    @objc private func didUserAuthorize() {
        Container.shared.resolve(PushNotificationsManager.self)?.synchronizeToken()
    }
    
    @objc func didUserLogout(_ notification: Notification) {
        guard Date().timeIntervalSince1970 - lastForceLogoutTime > 5 else {
            return
        }
        if let userInfo = notification.userInfo,
           userInfo[Notification.UserInfoKey.isForced] as? Bool == true {
            let analyticsManager = Container.shared.resolve(AnalyticsManager.self)
            analyticsManager?.userLogout(force: true)
            
            lastForceLogoutTime = Date().timeIntervalSince1970
            Container.shared.resolve(CoreStorage.self)?.clear()
            
            Task {
                await Container.shared.resolve(CorePersistenceProtocol.self)?.deleteAllProgress()
<<<<<<< HEAD
                await Container.shared.resolve(DownloadManagerProtocol.self)?.deleteAll()
=======
                await Container.shared.resolve(DownloadManagerProtocol.self)?.deleteAllFiles()
>>>>>>> e903d391
                await Container.shared.resolve(CoreDataHandlerProtocol.self)?.clear()
            }
            window?.rootViewController = RouteController()
        }
        
        UNUserNotificationCenter.current().removeAllDeliveredNotifications()
        Container.shared.resolve(PushNotificationsManager.self)?.refreshToken()
    }
    
    // Push Notifications
    func application(_ application: UIApplication, didRegisterForRemoteNotificationsWithDeviceToken deviceToken: Data) {
        guard let pushManager = Container.shared.resolve(PushNotificationsManager.self) else { return }
        pushManager.didRegisterForRemoteNotificationsWithDeviceToken(deviceToken: deviceToken)
    }
    func application(_ application: UIApplication, didFailToRegisterForRemoteNotificationsWithError error: Error) {
        guard let pushManager = Container.shared.resolve(PushNotificationsManager.self) else { return }
        pushManager.didFailToRegisterForRemoteNotificationsWithError(error: error)
    }
    func application(
        _ application: UIApplication,
        didReceiveRemoteNotification userInfo: [AnyHashable: Any],
        fetchCompletionHandler completionHandler: @escaping (UIBackgroundFetchResult) -> Void
    ) {
        guard let pushManager = Container.shared.resolve(PushNotificationsManager.self) else {
            completionHandler(.newData)
            return
        }
        pushManager.didReceiveRemoteNotification(userInfo: userInfo)
        completionHandler(.newData)
    }
    
    // Deep link
    func configureDeepLinkServices(launchOptions: [UIApplication.LaunchOptionsKey: Any]?) {
        guard let deepLinkManager = Container.shared.resolve(DeepLinkManager.self) else { return }
        deepLinkManager.configureDeepLinkService(launchOptions: launchOptions)
    }
    
    // Background progress update
    
    func registerBackgroundTask() {
        let isRegistered = BGTaskScheduler.shared.register(
            forTaskWithIdentifier: Self.bgAppTaskId,
            using: nil
        ) { task in
            debugLog("Background task is executing: \(task.identifier)")
            guard let task = task as? BGAppRefreshTask else { return }
            self.handleAppRefreshTask(task: task)
        }
        debugLog("Is the background task registered? \(isRegistered)")
    }
    
    func handleAppRefreshTask(task: BGAppRefreshTask) {
        //In real case scenario we should check internet here
        reScheduleAppRefresh()
        
        task.expirationHandler = {
            //This Block call by System
            //Canel your all tak's & queues
            task.setTaskCompleted(success: true)
        }
        
        let offlineSyncManager = Container.shared.resolve(OfflineSyncManagerProtocol.self)!
        Task {
            await offlineSyncManager.syncOfflineProgress()
            task.setTaskCompleted(success: true)
        }
    }
    
    func reScheduleAppRefresh() {
        let request = BGAppRefreshTaskRequest(identifier: Self.bgAppTaskId)
        request.earliestBeginDate = Date(timeIntervalSinceNow: 60 * 60) // App Refresh after 60 minute.
        //Note :: EarliestBeginDate should not be set to too far into the future.
        do {
            try BGTaskScheduler.shared.submit(request)
        } catch {
            debugLog("Could not schedule app refresh: \(error)")
        }
    }
}<|MERGE_RESOLUTION|>--- conflicted
+++ resolved
@@ -176,11 +176,7 @@
             
             Task {
                 await Container.shared.resolve(CorePersistenceProtocol.self)?.deleteAllProgress()
-<<<<<<< HEAD
                 await Container.shared.resolve(DownloadManagerProtocol.self)?.deleteAll()
-=======
-                await Container.shared.resolve(DownloadManagerProtocol.self)?.deleteAllFiles()
->>>>>>> e903d391
                 await Container.shared.resolve(CoreDataHandlerProtocol.self)?.clear()
             }
             window?.rootViewController = RouteController()
