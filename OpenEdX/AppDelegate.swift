//
//  AppDelegate.swift
//  OpenEdX
//
//  Created by Vladimir Chekyrta on 13.09.2022.
//

import UIKit
import Core
import Swinject
import Profile
import GoogleSignIn
import FacebookCore
import MSAL
import UserNotifications
import FirebaseCore
import FirebaseMessaging
import Theme
import BackgroundTasks

@UIApplicationMain
class AppDelegate: UIResponder, UIApplicationDelegate {
    
    static let bgAppTaskId = "openEdx.offlineProgressSync"
    
    static var shared: AppDelegate {
        UIApplication.shared.delegate as! AppDelegate
    }

    var window: UIWindow?
        
    private var assembler: Assembler?
    
    private var lastForceLogoutTime: TimeInterval = 0
    
    func application(
        _ application: UIApplication,
        didFinishLaunchingWithOptions launchOptions: [UIApplication.LaunchOptionsKey: Any]?
    ) -> Bool {
        initDI()
        
        if let config = Container.shared.resolve(ConfigProtocol.self) {
            Theme.Shapes.isRoundedCorners = config.theme.isRoundedCorners
            
            if config.facebook.enabled {
                ApplicationDelegate.shared.application(
                    application,
                    didFinishLaunchingWithOptions: launchOptions
                )
            }
            configureDeepLinkServices(launchOptions: launchOptions)
            
            let pushManager = Container.shared.resolve(PushNotificationsManager.self)
            
            if config.firebase.enabled {
                FirebaseApp.configure()
                if config.firebase.cloudMessagingEnabled {
                    Messaging.messaging().delegate = pushManager
                    UNUserNotificationCenter.current().delegate = pushManager
                }
            }
            
            if pushManager?.hasProviders == true {
                UIApplication.shared.registerForRemoteNotifications()
            }
        }

        Theme.Fonts.registerFonts()
        window = UIWindow(frame: UIScreen.main.bounds)
        window?.rootViewController = RouteController()
        window?.makeKeyAndVisible()
        window?.tintColor = Theme.UIColors.accentColor
          
        NotificationCenter.default.addObserver(
            self,
            selector: #selector(didUserAuthorize),
            name: .userAuthorized,
            object: nil
        )
        
        NotificationCenter.default.addObserver(
            self,
            selector: #selector(didUserLogout),
            name: .userLoggedOut,
            object: nil
        )

        return true
    }

    func application(
        _ app: UIApplication,
        open url: URL, options: [UIApplication.OpenURLOptionsKey: Any] = [:]
    ) -> Bool {
        guard let config = Container.shared.resolve(ConfigProtocol.self) else { return false }

        if let deepLinkManager = Container.shared.resolve(DeepLinkManager.self),
            deepLinkManager.anyServiceEnabled {
            if deepLinkManager.handledURLWith(app: app, open: url, options: options) {
                return true
            }
        }

        if config.facebook.enabled {
            if ApplicationDelegate.shared.application(
                app,
                open: url,
                sourceApplication: options[UIApplication.OpenURLOptionsKey.sourceApplication] as? String,
                annotation: options[UIApplication.OpenURLOptionsKey.annotation]
            ) {
                return true
            }
        }

        if config.google.enabled {
            if GIDSignIn.sharedInstance.handle(url) {
                return true
            }
        }

        if config.microsoft.enabled {
            if MSALPublicClientApplication.handleMSALResponse(
                url,
                sourceApplication: options[UIApplication.OpenURLOptionsKey.sourceApplication] as? String
            ) {
                return true
            }
        }

        return false
    }

    private func initDI() {
        let navigation = UINavigationController()
        navigation.modalPresentationStyle = .fullScreen
        
        assembler = Assembler(
            [
                AppAssembly(navigation: navigation),
                NetworkAssembly(),
                ScreenAssembly()
            ],
            container: Container.shared
        )
    }
    
    @objc private func didUserAuthorize() {
        Container.shared.resolve(PushNotificationsManager.self)?.synchronizeToken()
    }
    
    @objc func didUserLogout(_ notification: Notification) {
        guard Date().timeIntervalSince1970 - lastForceLogoutTime > 5 else {
            return
        }
<<<<<<< HEAD
        let analyticsManager = Container.shared.resolve(AnalyticsManager.self)
        analyticsManager?.userLogout(force: true)
        
        lastForceLogoutTime = Date().timeIntervalSince1970
        
        Container.shared.resolve(CoreStorage.self)?.clear()
        Container.shared.resolve(CorePersistenceProtocol.self)?.deleteAllProgress()
        Task {
            await Container.shared.resolve(DownloadManagerProtocol.self)?.deleteAllFiles()
=======
        if let userInfo = notification.userInfo,
           userInfo[Notification.UserInfoKey.isForced] as? Bool == true {
            let analyticsManager = Container.shared.resolve(AnalyticsManager.self)
            analyticsManager?.userLogout(force: true)
            
            lastForceLogoutTime = Date().timeIntervalSince1970
            
            Container.shared.resolve(CoreStorage.self)?.clear()
            Task {
                await Container.shared.resolve(DownloadManagerProtocol.self)?.deleteAllFiles()
            }
            Container.shared.resolve(CoreDataHandlerProtocol.self)?.clear()
            window?.rootViewController = RouteController()
>>>>>>> b2539a6f
        }
        
        UNUserNotificationCenter.current().removeAllDeliveredNotifications()
        Container.shared.resolve(PushNotificationsManager.self)?.refreshToken()
    }
    
    // Push Notifications
    func application(_ application: UIApplication, didRegisterForRemoteNotificationsWithDeviceToken deviceToken: Data) {
        guard let pushManager = Container.shared.resolve(PushNotificationsManager.self) else { return }
        pushManager.didRegisterForRemoteNotificationsWithDeviceToken(deviceToken: deviceToken)
    }
    func application(_ application: UIApplication, didFailToRegisterForRemoteNotificationsWithError error: Error) {
        guard let pushManager = Container.shared.resolve(PushNotificationsManager.self) else { return }
        pushManager.didFailToRegisterForRemoteNotificationsWithError(error: error)
    }
    func application(
        _ application: UIApplication,
        didReceiveRemoteNotification userInfo: [AnyHashable: Any],
        fetchCompletionHandler completionHandler: @escaping (UIBackgroundFetchResult) -> Void
    ) {
        guard let pushManager = Container.shared.resolve(PushNotificationsManager.self) else {
            completionHandler(.newData)
            return
        }
        pushManager.didReceiveRemoteNotification(userInfo: userInfo)
        completionHandler(.newData)
    }
    
    // Deep link
    func configureDeepLinkServices(launchOptions: [UIApplication.LaunchOptionsKey: Any]?) {
        guard let deepLinkManager = Container.shared.resolve(DeepLinkManager.self) else { return }
        deepLinkManager.configureDeepLinkService(launchOptions: launchOptions)
    }
    
    // Background progress update
    
    func registerBackgroundTask() {
        let isRegistered = BGTaskScheduler.shared.register(forTaskWithIdentifier: Self.bgAppTaskId, using: nil) { task in
            debugLog("Background task is executing: \(task.identifier)")
            guard let task = task as? BGAppRefreshTask else { return }
            self.handleAppRefreshTask(task: task)
        }
        debugLog("Is the background task registered? \(isRegistered)")
    }
    
    func handleAppRefreshTask(task: BGAppRefreshTask) {
        //In real case scenario we should check internet here
        reScheduleAppRefresh()
        
        task.expirationHandler = {
            //This Block call by System
            //Canel your all tak's & queues
            task.setTaskCompleted(success: true)
        }
        
        let offlineSyncManager = Container.shared.resolve(OfflineSyncManagerProtocol.self)!
        Task {
            await offlineSyncManager.syncOfflineProgress()
            task.setTaskCompleted(success: true)
        }
    }
    
    func reScheduleAppRefresh() {
        let request = BGAppRefreshTaskRequest(identifier: Self.bgAppTaskId)
        request.earliestBeginDate = Date(timeIntervalSinceNow: 60 * 60) // App Refresh after 60 minute.
        //Note :: EarliestBeginDate should not be set to too far into the future.
        do {
            try BGTaskScheduler.shared.submit(request)
        } catch {
            debugLog("Could not schedule app refresh: \(error)")
        }
    }
}<|MERGE_RESOLUTION|>--- conflicted
+++ resolved
@@ -152,17 +152,6 @@
         guard Date().timeIntervalSince1970 - lastForceLogoutTime > 5 else {
             return
         }
-<<<<<<< HEAD
-        let analyticsManager = Container.shared.resolve(AnalyticsManager.self)
-        analyticsManager?.userLogout(force: true)
-        
-        lastForceLogoutTime = Date().timeIntervalSince1970
-        
-        Container.shared.resolve(CoreStorage.self)?.clear()
-        Container.shared.resolve(CorePersistenceProtocol.self)?.deleteAllProgress()
-        Task {
-            await Container.shared.resolve(DownloadManagerProtocol.self)?.deleteAllFiles()
-=======
         if let userInfo = notification.userInfo,
            userInfo[Notification.UserInfoKey.isForced] as? Bool == true {
             let analyticsManager = Container.shared.resolve(AnalyticsManager.self)
@@ -171,12 +160,12 @@
             lastForceLogoutTime = Date().timeIntervalSince1970
             
             Container.shared.resolve(CoreStorage.self)?.clear()
+            Container.shared.resolve(CorePersistenceProtocol.self)?.deleteAllProgress()
             Task {
                 await Container.shared.resolve(DownloadManagerProtocol.self)?.deleteAllFiles()
             }
             Container.shared.resolve(CoreDataHandlerProtocol.self)?.clear()
             window?.rootViewController = RouteController()
->>>>>>> b2539a6f
         }
         
         UNUserNotificationCenter.current().removeAllDeliveredNotifications()
