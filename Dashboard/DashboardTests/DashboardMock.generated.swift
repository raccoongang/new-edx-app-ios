// Generated using Sourcery 2.1.2 — https://github.com/krzysztofzablocki/Sourcery
// DO NOT EDIT


// Generated with SwiftyMocky 4.2.0
// Required Sourcery: 1.8.0


import SwiftyMocky
import XCTest
import Core
import Dashboard
import Foundation
import SwiftUI
import Combine


// MARK: - AuthInteractorProtocol

open class AuthInteractorProtocolMock: AuthInteractorProtocol, Mock {
    public init(sequencing sequencingPolicy: SequencingPolicy = .lastWrittenResolvedFirst, stubbing stubbingPolicy: StubbingPolicy = .wrap, file: StaticString = #file, line: UInt = #line) {
        SwiftyMockyTestObserver.setup()
        self.sequencingPolicy = sequencingPolicy
        self.stubbingPolicy = stubbingPolicy
        self.file = file
        self.line = line
    }

    var matcher: Matcher = Matcher.default
    var stubbingPolicy: StubbingPolicy = .wrap
    var sequencingPolicy: SequencingPolicy = .lastWrittenResolvedFirst

    private var queue = DispatchQueue(label: "com.swiftymocky.invocations", qos: .userInteractive)
    private var invocations: [MethodType] = []
    private var methodReturnValues: [Given] = []
    private var methodPerformValues: [Perform] = []
    private var file: StaticString?
    private var line: UInt?

    public typealias PropertyStub = Given
    public typealias MethodStub = Given
    public typealias SubscriptStub = Given

    /// Convenience method - call setupMock() to extend debug information when failure occurs
    public func setupMock(file: StaticString = #file, line: UInt = #line) {
        self.file = file
        self.line = line
    }

    /// Clear mock internals. You can specify what to reset (invocations aka verify, givens or performs) or leave it empty to clear all mock internals
    public func resetMock(_ scopes: MockScope...) {
        let scopes: [MockScope] = scopes.isEmpty ? [.invocation, .given, .perform] : scopes
        if scopes.contains(.invocation) { invocations = [] }
        if scopes.contains(.given) { methodReturnValues = [] }
        if scopes.contains(.perform) { methodPerformValues = [] }
    }





    @discardableResult
	open func login(username: String, password: String) throws -> User {
        addInvocation(.m_login__username_usernamepassword_password(Parameter<String>.value(`username`), Parameter<String>.value(`password`)))
		let perform = methodPerformValue(.m_login__username_usernamepassword_password(Parameter<String>.value(`username`), Parameter<String>.value(`password`))) as? (String, String) -> Void
		perform?(`username`, `password`)
		var __value: User
		do {
		    __value = try methodReturnValue(.m_login__username_usernamepassword_password(Parameter<String>.value(`username`), Parameter<String>.value(`password`))).casted()
		} catch MockError.notStubed {
			onFatalFailure("Stub return value not specified for login(username: String, password: String). Use given")
			Failure("Stub return value not specified for login(username: String, password: String). Use given")
		} catch {
		    throw error
		}
		return __value
    }

    @discardableResult
	open func login(externalToken: String, backend: String) throws -> User {
        addInvocation(.m_login__externalToken_externalTokenbackend_backend(Parameter<String>.value(`externalToken`), Parameter<String>.value(`backend`)))
		let perform = methodPerformValue(.m_login__externalToken_externalTokenbackend_backend(Parameter<String>.value(`externalToken`), Parameter<String>.value(`backend`))) as? (String, String) -> Void
		perform?(`externalToken`, `backend`)
		var __value: User
		do {
		    __value = try methodReturnValue(.m_login__externalToken_externalTokenbackend_backend(Parameter<String>.value(`externalToken`), Parameter<String>.value(`backend`))).casted()
		} catch MockError.notStubed {
			onFatalFailure("Stub return value not specified for login(externalToken: String, backend: String). Use given")
			Failure("Stub return value not specified for login(externalToken: String, backend: String). Use given")
		} catch {
		    throw error
		}
		return __value
    }

    open func resetPassword(email: String) throws -> ResetPassword {
        addInvocation(.m_resetPassword__email_email(Parameter<String>.value(`email`)))
		let perform = methodPerformValue(.m_resetPassword__email_email(Parameter<String>.value(`email`))) as? (String) -> Void
		perform?(`email`)
		var __value: ResetPassword
		do {
		    __value = try methodReturnValue(.m_resetPassword__email_email(Parameter<String>.value(`email`))).casted()
		} catch MockError.notStubed {
			onFatalFailure("Stub return value not specified for resetPassword(email: String). Use given")
			Failure("Stub return value not specified for resetPassword(email: String). Use given")
		} catch {
		    throw error
		}
		return __value
    }

    open func getCookies(force: Bool) throws {
        addInvocation(.m_getCookies__force_force(Parameter<Bool>.value(`force`)))
		let perform = methodPerformValue(.m_getCookies__force_force(Parameter<Bool>.value(`force`))) as? (Bool) -> Void
		perform?(`force`)
		do {
		    _ = try methodReturnValue(.m_getCookies__force_force(Parameter<Bool>.value(`force`))).casted() as Void
		} catch MockError.notStubed {
			// do nothing
		} catch {
		    throw error
		}
    }

    open func getRegistrationFields() throws -> [PickerFields] {
        addInvocation(.m_getRegistrationFields)
		let perform = methodPerformValue(.m_getRegistrationFields) as? () -> Void
		perform?()
		var __value: [PickerFields]
		do {
		    __value = try methodReturnValue(.m_getRegistrationFields).casted()
		} catch MockError.notStubed {
			onFatalFailure("Stub return value not specified for getRegistrationFields(). Use given")
			Failure("Stub return value not specified for getRegistrationFields(). Use given")
		} catch {
		    throw error
		}
		return __value
    }

    open func registerUser(fields: [String: String], isSocial: Bool) throws -> User {
        addInvocation(.m_registerUser__fields_fieldsisSocial_isSocial(Parameter<[String: String]>.value(`fields`), Parameter<Bool>.value(`isSocial`)))
		let perform = methodPerformValue(.m_registerUser__fields_fieldsisSocial_isSocial(Parameter<[String: String]>.value(`fields`), Parameter<Bool>.value(`isSocial`))) as? ([String: String], Bool) -> Void
		perform?(`fields`, `isSocial`)
		var __value: User
		do {
		    __value = try methodReturnValue(.m_registerUser__fields_fieldsisSocial_isSocial(Parameter<[String: String]>.value(`fields`), Parameter<Bool>.value(`isSocial`))).casted()
		} catch MockError.notStubed {
			onFatalFailure("Stub return value not specified for registerUser(fields: [String: String], isSocial: Bool). Use given")
			Failure("Stub return value not specified for registerUser(fields: [String: String], isSocial: Bool). Use given")
		} catch {
		    throw error
		}
		return __value
    }

    open func validateRegistrationFields(fields: [String: String]) throws -> [String: String] {
        addInvocation(.m_validateRegistrationFields__fields_fields(Parameter<[String: String]>.value(`fields`)))
		let perform = methodPerformValue(.m_validateRegistrationFields__fields_fields(Parameter<[String: String]>.value(`fields`))) as? ([String: String]) -> Void
		perform?(`fields`)
		var __value: [String: String]
		do {
		    __value = try methodReturnValue(.m_validateRegistrationFields__fields_fields(Parameter<[String: String]>.value(`fields`))).casted()
		} catch MockError.notStubed {
			onFatalFailure("Stub return value not specified for validateRegistrationFields(fields: [String: String]). Use given")
			Failure("Stub return value not specified for validateRegistrationFields(fields: [String: String]). Use given")
		} catch {
		    throw error
		}
		return __value
    }


    fileprivate enum MethodType {
        case m_login__username_usernamepassword_password(Parameter<String>, Parameter<String>)
        case m_login__externalToken_externalTokenbackend_backend(Parameter<String>, Parameter<String>)
        case m_resetPassword__email_email(Parameter<String>)
        case m_getCookies__force_force(Parameter<Bool>)
        case m_getRegistrationFields
        case m_registerUser__fields_fieldsisSocial_isSocial(Parameter<[String: String]>, Parameter<Bool>)
        case m_validateRegistrationFields__fields_fields(Parameter<[String: String]>)

        static func compareParameters(lhs: MethodType, rhs: MethodType, matcher: Matcher) -> Matcher.ComparisonResult {
            switch (lhs, rhs) {
            case (.m_login__username_usernamepassword_password(let lhsUsername, let lhsPassword), .m_login__username_usernamepassword_password(let rhsUsername, let rhsPassword)):
				var results: [Matcher.ParameterComparisonResult] = []
				results.append(Matcher.ParameterComparisonResult(Parameter.compare(lhs: lhsUsername, rhs: rhsUsername, with: matcher), lhsUsername, rhsUsername, "username"))
				results.append(Matcher.ParameterComparisonResult(Parameter.compare(lhs: lhsPassword, rhs: rhsPassword, with: matcher), lhsPassword, rhsPassword, "password"))
				return Matcher.ComparisonResult(results)

            case (.m_login__externalToken_externalTokenbackend_backend(let lhsExternaltoken, let lhsBackend), .m_login__externalToken_externalTokenbackend_backend(let rhsExternaltoken, let rhsBackend)):
				var results: [Matcher.ParameterComparisonResult] = []
				results.append(Matcher.ParameterComparisonResult(Parameter.compare(lhs: lhsExternaltoken, rhs: rhsExternaltoken, with: matcher), lhsExternaltoken, rhsExternaltoken, "externalToken"))
				results.append(Matcher.ParameterComparisonResult(Parameter.compare(lhs: lhsBackend, rhs: rhsBackend, with: matcher), lhsBackend, rhsBackend, "backend"))
				return Matcher.ComparisonResult(results)

            case (.m_resetPassword__email_email(let lhsEmail), .m_resetPassword__email_email(let rhsEmail)):
				var results: [Matcher.ParameterComparisonResult] = []
				results.append(Matcher.ParameterComparisonResult(Parameter.compare(lhs: lhsEmail, rhs: rhsEmail, with: matcher), lhsEmail, rhsEmail, "email"))
				return Matcher.ComparisonResult(results)

            case (.m_getCookies__force_force(let lhsForce), .m_getCookies__force_force(let rhsForce)):
				var results: [Matcher.ParameterComparisonResult] = []
				results.append(Matcher.ParameterComparisonResult(Parameter.compare(lhs: lhsForce, rhs: rhsForce, with: matcher), lhsForce, rhsForce, "force"))
				return Matcher.ComparisonResult(results)

            case (.m_getRegistrationFields, .m_getRegistrationFields): return .match

            case (.m_registerUser__fields_fieldsisSocial_isSocial(let lhsFields, let lhsIssocial), .m_registerUser__fields_fieldsisSocial_isSocial(let rhsFields, let rhsIssocial)):
				var results: [Matcher.ParameterComparisonResult] = []
				results.append(Matcher.ParameterComparisonResult(Parameter.compare(lhs: lhsFields, rhs: rhsFields, with: matcher), lhsFields, rhsFields, "fields"))
				results.append(Matcher.ParameterComparisonResult(Parameter.compare(lhs: lhsIssocial, rhs: rhsIssocial, with: matcher), lhsIssocial, rhsIssocial, "isSocial"))
				return Matcher.ComparisonResult(results)

            case (.m_validateRegistrationFields__fields_fields(let lhsFields), .m_validateRegistrationFields__fields_fields(let rhsFields)):
				var results: [Matcher.ParameterComparisonResult] = []
				results.append(Matcher.ParameterComparisonResult(Parameter.compare(lhs: lhsFields, rhs: rhsFields, with: matcher), lhsFields, rhsFields, "fields"))
				return Matcher.ComparisonResult(results)
            default: return .none
            }
        }

        func intValue() -> Int {
            switch self {
            case let .m_login__username_usernamepassword_password(p0, p1): return p0.intValue + p1.intValue
            case let .m_login__externalToken_externalTokenbackend_backend(p0, p1): return p0.intValue + p1.intValue
            case let .m_resetPassword__email_email(p0): return p0.intValue
            case let .m_getCookies__force_force(p0): return p0.intValue
            case .m_getRegistrationFields: return 0
            case let .m_registerUser__fields_fieldsisSocial_isSocial(p0, p1): return p0.intValue + p1.intValue
            case let .m_validateRegistrationFields__fields_fields(p0): return p0.intValue
            }
        }
        func assertionName() -> String {
            switch self {
            case .m_login__username_usernamepassword_password: return ".login(username:password:)"
            case .m_login__externalToken_externalTokenbackend_backend: return ".login(externalToken:backend:)"
            case .m_resetPassword__email_email: return ".resetPassword(email:)"
            case .m_getCookies__force_force: return ".getCookies(force:)"
            case .m_getRegistrationFields: return ".getRegistrationFields()"
            case .m_registerUser__fields_fieldsisSocial_isSocial: return ".registerUser(fields:isSocial:)"
            case .m_validateRegistrationFields__fields_fields: return ".validateRegistrationFields(fields:)"
            }
        }
    }

    open class Given: StubbedMethod {
        fileprivate var method: MethodType

        private init(method: MethodType, products: [StubProduct]) {
            self.method = method
            super.init(products)
        }


        @discardableResult
		public static func login(username: Parameter<String>, password: Parameter<String>, willReturn: User...) -> MethodStub {
            return Given(method: .m_login__username_usernamepassword_password(`username`, `password`), products: willReturn.map({ StubProduct.return($0 as Any) }))
        }
        @discardableResult
		public static func login(externalToken: Parameter<String>, backend: Parameter<String>, willReturn: User...) -> MethodStub {
            return Given(method: .m_login__externalToken_externalTokenbackend_backend(`externalToken`, `backend`), products: willReturn.map({ StubProduct.return($0 as Any) }))
        }
        public static func resetPassword(email: Parameter<String>, willReturn: ResetPassword...) -> MethodStub {
            return Given(method: .m_resetPassword__email_email(`email`), products: willReturn.map({ StubProduct.return($0 as Any) }))
        }
        public static func getRegistrationFields(willReturn: [PickerFields]...) -> MethodStub {
            return Given(method: .m_getRegistrationFields, products: willReturn.map({ StubProduct.return($0 as Any) }))
        }
        public static func registerUser(fields: Parameter<[String: String]>, isSocial: Parameter<Bool>, willReturn: User...) -> MethodStub {
            return Given(method: .m_registerUser__fields_fieldsisSocial_isSocial(`fields`, `isSocial`), products: willReturn.map({ StubProduct.return($0 as Any) }))
        }
        public static func validateRegistrationFields(fields: Parameter<[String: String]>, willReturn: [String: String]...) -> MethodStub {
            return Given(method: .m_validateRegistrationFields__fields_fields(`fields`), products: willReturn.map({ StubProduct.return($0 as Any) }))
        }
        @discardableResult
		public static func login(username: Parameter<String>, password: Parameter<String>, willThrow: Error...) -> MethodStub {
            return Given(method: .m_login__username_usernamepassword_password(`username`, `password`), products: willThrow.map({ StubProduct.throw($0) }))
        }
        @discardableResult
		public static func login(username: Parameter<String>, password: Parameter<String>, willProduce: (StubberThrows<User>) -> Void) -> MethodStub {
            let willThrow: [Error] = []
			let given: Given = { return Given(method: .m_login__username_usernamepassword_password(`username`, `password`), products: willThrow.map({ StubProduct.throw($0) })) }()
			let stubber = given.stubThrows(for: (User).self)
			willProduce(stubber)
			return given
        }
        @discardableResult
		public static func login(externalToken: Parameter<String>, backend: Parameter<String>, willThrow: Error...) -> MethodStub {
            return Given(method: .m_login__externalToken_externalTokenbackend_backend(`externalToken`, `backend`), products: willThrow.map({ StubProduct.throw($0) }))
        }
        @discardableResult
		public static func login(externalToken: Parameter<String>, backend: Parameter<String>, willProduce: (StubberThrows<User>) -> Void) -> MethodStub {
            let willThrow: [Error] = []
			let given: Given = { return Given(method: .m_login__externalToken_externalTokenbackend_backend(`externalToken`, `backend`), products: willThrow.map({ StubProduct.throw($0) })) }()
			let stubber = given.stubThrows(for: (User).self)
			willProduce(stubber)
			return given
        }
        public static func resetPassword(email: Parameter<String>, willThrow: Error...) -> MethodStub {
            return Given(method: .m_resetPassword__email_email(`email`), products: willThrow.map({ StubProduct.throw($0) }))
        }
        public static func resetPassword(email: Parameter<String>, willProduce: (StubberThrows<ResetPassword>) -> Void) -> MethodStub {
            let willThrow: [Error] = []
			let given: Given = { return Given(method: .m_resetPassword__email_email(`email`), products: willThrow.map({ StubProduct.throw($0) })) }()
			let stubber = given.stubThrows(for: (ResetPassword).self)
			willProduce(stubber)
			return given
        }
        public static func getCookies(force: Parameter<Bool>, willThrow: Error...) -> MethodStub {
            return Given(method: .m_getCookies__force_force(`force`), products: willThrow.map({ StubProduct.throw($0) }))
        }
        public static func getCookies(force: Parameter<Bool>, willProduce: (StubberThrows<Void>) -> Void) -> MethodStub {
            let willThrow: [Error] = []
			let given: Given = { return Given(method: .m_getCookies__force_force(`force`), products: willThrow.map({ StubProduct.throw($0) })) }()
			let stubber = given.stubThrows(for: (Void).self)
			willProduce(stubber)
			return given
        }
        public static func getRegistrationFields(willThrow: Error...) -> MethodStub {
            return Given(method: .m_getRegistrationFields, products: willThrow.map({ StubProduct.throw($0) }))
        }
        public static func getRegistrationFields(willProduce: (StubberThrows<[PickerFields]>) -> Void) -> MethodStub {
            let willThrow: [Error] = []
			let given: Given = { return Given(method: .m_getRegistrationFields, products: willThrow.map({ StubProduct.throw($0) })) }()
			let stubber = given.stubThrows(for: ([PickerFields]).self)
			willProduce(stubber)
			return given
        }
        public static func registerUser(fields: Parameter<[String: String]>, isSocial: Parameter<Bool>, willThrow: Error...) -> MethodStub {
            return Given(method: .m_registerUser__fields_fieldsisSocial_isSocial(`fields`, `isSocial`), products: willThrow.map({ StubProduct.throw($0) }))
        }
        public static func registerUser(fields: Parameter<[String: String]>, isSocial: Parameter<Bool>, willProduce: (StubberThrows<User>) -> Void) -> MethodStub {
            let willThrow: [Error] = []
			let given: Given = { return Given(method: .m_registerUser__fields_fieldsisSocial_isSocial(`fields`, `isSocial`), products: willThrow.map({ StubProduct.throw($0) })) }()
			let stubber = given.stubThrows(for: (User).self)
			willProduce(stubber)
			return given
        }
        public static func validateRegistrationFields(fields: Parameter<[String: String]>, willThrow: Error...) -> MethodStub {
            return Given(method: .m_validateRegistrationFields__fields_fields(`fields`), products: willThrow.map({ StubProduct.throw($0) }))
        }
        public static func validateRegistrationFields(fields: Parameter<[String: String]>, willProduce: (StubberThrows<[String: String]>) -> Void) -> MethodStub {
            let willThrow: [Error] = []
			let given: Given = { return Given(method: .m_validateRegistrationFields__fields_fields(`fields`), products: willThrow.map({ StubProduct.throw($0) })) }()
			let stubber = given.stubThrows(for: ([String: String]).self)
			willProduce(stubber)
			return given
        }
    }

    public struct Verify {
        fileprivate var method: MethodType

        @discardableResult
		public static func login(username: Parameter<String>, password: Parameter<String>) -> Verify { return Verify(method: .m_login__username_usernamepassword_password(`username`, `password`))}
        @discardableResult
		public static func login(externalToken: Parameter<String>, backend: Parameter<String>) -> Verify { return Verify(method: .m_login__externalToken_externalTokenbackend_backend(`externalToken`, `backend`))}
        public static func resetPassword(email: Parameter<String>) -> Verify { return Verify(method: .m_resetPassword__email_email(`email`))}
        public static func getCookies(force: Parameter<Bool>) -> Verify { return Verify(method: .m_getCookies__force_force(`force`))}
        public static func getRegistrationFields() -> Verify { return Verify(method: .m_getRegistrationFields)}
        public static func registerUser(fields: Parameter<[String: String]>, isSocial: Parameter<Bool>) -> Verify { return Verify(method: .m_registerUser__fields_fieldsisSocial_isSocial(`fields`, `isSocial`))}
        public static func validateRegistrationFields(fields: Parameter<[String: String]>) -> Verify { return Verify(method: .m_validateRegistrationFields__fields_fields(`fields`))}
    }

    public struct Perform {
        fileprivate var method: MethodType
        var performs: Any

        @discardableResult
		public static func login(username: Parameter<String>, password: Parameter<String>, perform: @escaping (String, String) -> Void) -> Perform {
            return Perform(method: .m_login__username_usernamepassword_password(`username`, `password`), performs: perform)
        }
        @discardableResult
		public static func login(externalToken: Parameter<String>, backend: Parameter<String>, perform: @escaping (String, String) -> Void) -> Perform {
            return Perform(method: .m_login__externalToken_externalTokenbackend_backend(`externalToken`, `backend`), performs: perform)
        }
        public static func resetPassword(email: Parameter<String>, perform: @escaping (String) -> Void) -> Perform {
            return Perform(method: .m_resetPassword__email_email(`email`), performs: perform)
        }
        public static func getCookies(force: Parameter<Bool>, perform: @escaping (Bool) -> Void) -> Perform {
            return Perform(method: .m_getCookies__force_force(`force`), performs: perform)
        }
        public static func getRegistrationFields(perform: @escaping () -> Void) -> Perform {
            return Perform(method: .m_getRegistrationFields, performs: perform)
        }
        public static func registerUser(fields: Parameter<[String: String]>, isSocial: Parameter<Bool>, perform: @escaping ([String: String], Bool) -> Void) -> Perform {
            return Perform(method: .m_registerUser__fields_fieldsisSocial_isSocial(`fields`, `isSocial`), performs: perform)
        }
        public static func validateRegistrationFields(fields: Parameter<[String: String]>, perform: @escaping ([String: String]) -> Void) -> Perform {
            return Perform(method: .m_validateRegistrationFields__fields_fields(`fields`), performs: perform)
        }
    }

    public func given(_ method: Given) {
        methodReturnValues.append(method)
    }

    public func perform(_ method: Perform) {
        methodPerformValues.append(method)
        methodPerformValues.sort { $0.method.intValue() < $1.method.intValue() }
    }

    public func verify(_ method: Verify, count: Count = Count.moreOrEqual(to: 1), file: StaticString = #file, line: UInt = #line) {
        let fullMatches = matchingCalls(method, file: file, line: line)
        let success = count.matches(fullMatches)
        let assertionName = method.method.assertionName()
        let feedback: String = {
            guard !success else { return "" }
            return Utils.closestCallsMessage(
                for: self.invocations.map { invocation in
                    matcher.set(file: file, line: line)
                    defer { matcher.clearFileAndLine() }
                    return MethodType.compareParameters(lhs: invocation, rhs: method.method, matcher: matcher)
                },
                name: assertionName
            )
        }()
        MockyAssert(success, "Expected: \(count) invocations of `\(assertionName)`, but was: \(fullMatches).\(feedback)", file: file, line: line)
    }

    private func addInvocation(_ call: MethodType) {
        self.queue.sync { invocations.append(call) }
    }
    private func methodReturnValue(_ method: MethodType) throws -> StubProduct {
        matcher.set(file: self.file, line: self.line)
        defer { matcher.clearFileAndLine() }
        let candidates = sequencingPolicy.sorted(methodReturnValues, by: { $0.method.intValue() > $1.method.intValue() })
        let matched = candidates.first(where: { $0.isValid && MethodType.compareParameters(lhs: $0.method, rhs: method, matcher: matcher).isFullMatch })
        guard let product = matched?.getProduct(policy: self.stubbingPolicy) else { throw MockError.notStubed }
        return product
    }
    private func methodPerformValue(_ method: MethodType) -> Any? {
        matcher.set(file: self.file, line: self.line)
        defer { matcher.clearFileAndLine() }
        let matched = methodPerformValues.reversed().first { MethodType.compareParameters(lhs: $0.method, rhs: method, matcher: matcher).isFullMatch }
        return matched?.performs
    }
    private func matchingCalls(_ method: MethodType, file: StaticString?, line: UInt?) -> [MethodType] {
        matcher.set(file: file ?? self.file, line: line ?? self.line)
        defer { matcher.clearFileAndLine() }
        return invocations.filter { MethodType.compareParameters(lhs: $0, rhs: method, matcher: matcher).isFullMatch }
    }
    private func matchingCalls(_ method: Verify, file: StaticString?, line: UInt?) -> Int {
        return matchingCalls(method.method, file: file, line: line).count
    }
    private func givenGetterValue<T>(_ method: MethodType, _ message: String) -> T {
        do {
            return try methodReturnValue(method).casted()
        } catch {
            onFatalFailure(message)
            Failure(message)
        }
    }
    private func optionalGivenGetterValue<T>(_ method: MethodType, _ message: String) -> T? {
        do {
            return try methodReturnValue(method).casted()
        } catch {
            return nil
        }
    }
    private func onFatalFailure(_ message: String) {
        guard let file = self.file, let line = self.line else { return } // Let if fail if cannot handle gratefully
        SwiftyMockyTestObserver.handleFatalError(message: message, file: file, line: line)
    }
}

// MARK: - BaseRouter

open class BaseRouterMock: BaseRouter, Mock {
    public init(sequencing sequencingPolicy: SequencingPolicy = .lastWrittenResolvedFirst, stubbing stubbingPolicy: StubbingPolicy = .wrap, file: StaticString = #file, line: UInt = #line) {
        SwiftyMockyTestObserver.setup()
        self.sequencingPolicy = sequencingPolicy
        self.stubbingPolicy = stubbingPolicy
        self.file = file
        self.line = line
    }

    var matcher: Matcher = Matcher.default
    var stubbingPolicy: StubbingPolicy = .wrap
    var sequencingPolicy: SequencingPolicy = .lastWrittenResolvedFirst

    private var queue = DispatchQueue(label: "com.swiftymocky.invocations", qos: .userInteractive)
    private var invocations: [MethodType] = []
    private var methodReturnValues: [Given] = []
    private var methodPerformValues: [Perform] = []
    private var file: StaticString?
    private var line: UInt?

    public typealias PropertyStub = Given
    public typealias MethodStub = Given
    public typealias SubscriptStub = Given

    /// Convenience method - call setupMock() to extend debug information when failure occurs
    public func setupMock(file: StaticString = #file, line: UInt = #line) {
        self.file = file
        self.line = line
    }

    /// Clear mock internals. You can specify what to reset (invocations aka verify, givens or performs) or leave it empty to clear all mock internals
    public func resetMock(_ scopes: MockScope...) {
        let scopes: [MockScope] = scopes.isEmpty ? [.invocation, .given, .perform] : scopes
        if scopes.contains(.invocation) { invocations = [] }
        if scopes.contains(.given) { methodReturnValues = [] }
        if scopes.contains(.perform) { methodPerformValues = [] }
    }





    open func backToRoot(animated: Bool) {
        addInvocation(.m_backToRoot__animated_animated(Parameter<Bool>.value(`animated`)))
		let perform = methodPerformValue(.m_backToRoot__animated_animated(Parameter<Bool>.value(`animated`))) as? (Bool) -> Void
		perform?(`animated`)
    }

    open func back(animated: Bool) {
        addInvocation(.m_back__animated_animated(Parameter<Bool>.value(`animated`)))
		let perform = methodPerformValue(.m_back__animated_animated(Parameter<Bool>.value(`animated`))) as? (Bool) -> Void
		perform?(`animated`)
    }

    open func backWithFade() {
        addInvocation(.m_backWithFade)
		let perform = methodPerformValue(.m_backWithFade) as? () -> Void
		perform?()
    }

    open func dismiss(animated: Bool) {
        addInvocation(.m_dismiss__animated_animated(Parameter<Bool>.value(`animated`)))
		let perform = methodPerformValue(.m_dismiss__animated_animated(Parameter<Bool>.value(`animated`))) as? (Bool) -> Void
		perform?(`animated`)
    }

    open func removeLastView(controllers: Int) {
        addInvocation(.m_removeLastView__controllers_controllers(Parameter<Int>.value(`controllers`)))
		let perform = methodPerformValue(.m_removeLastView__controllers_controllers(Parameter<Int>.value(`controllers`))) as? (Int) -> Void
		perform?(`controllers`)
    }

    open func showMainOrWhatsNewScreen(sourceScreen: LogistrationSourceScreen) {
        addInvocation(.m_showMainOrWhatsNewScreen__sourceScreen_sourceScreen(Parameter<LogistrationSourceScreen>.value(`sourceScreen`)))
		let perform = methodPerformValue(.m_showMainOrWhatsNewScreen__sourceScreen_sourceScreen(Parameter<LogistrationSourceScreen>.value(`sourceScreen`))) as? (LogistrationSourceScreen) -> Void
		perform?(`sourceScreen`)
    }

    open func showStartupScreen() {
        addInvocation(.m_showStartupScreen)
		let perform = methodPerformValue(.m_showStartupScreen) as? () -> Void
		perform?()
    }

    open func showLoginScreen(sourceScreen: LogistrationSourceScreen) {
        addInvocation(.m_showLoginScreen__sourceScreen_sourceScreen(Parameter<LogistrationSourceScreen>.value(`sourceScreen`)))
		let perform = methodPerformValue(.m_showLoginScreen__sourceScreen_sourceScreen(Parameter<LogistrationSourceScreen>.value(`sourceScreen`))) as? (LogistrationSourceScreen) -> Void
		perform?(`sourceScreen`)
    }

    open func showRegisterScreen(sourceScreen: LogistrationSourceScreen) {
        addInvocation(.m_showRegisterScreen__sourceScreen_sourceScreen(Parameter<LogistrationSourceScreen>.value(`sourceScreen`)))
		let perform = methodPerformValue(.m_showRegisterScreen__sourceScreen_sourceScreen(Parameter<LogistrationSourceScreen>.value(`sourceScreen`))) as? (LogistrationSourceScreen) -> Void
		perform?(`sourceScreen`)
    }

    open func showForgotPasswordScreen() {
        addInvocation(.m_showForgotPasswordScreen)
		let perform = methodPerformValue(.m_showForgotPasswordScreen) as? () -> Void
		perform?()
    }

    open func showDiscoveryScreen(searchQuery: String?, sourceScreen: LogistrationSourceScreen) {
        addInvocation(.m_showDiscoveryScreen__searchQuery_searchQuerysourceScreen_sourceScreen(Parameter<String?>.value(`searchQuery`), Parameter<LogistrationSourceScreen>.value(`sourceScreen`)))
		let perform = methodPerformValue(.m_showDiscoveryScreen__searchQuery_searchQuerysourceScreen_sourceScreen(Parameter<String?>.value(`searchQuery`), Parameter<LogistrationSourceScreen>.value(`sourceScreen`))) as? (String?, LogistrationSourceScreen) -> Void
		perform?(`searchQuery`, `sourceScreen`)
    }

    open func showWebBrowser(title: String, url: URL) {
        addInvocation(.m_showWebBrowser__title_titleurl_url(Parameter<String>.value(`title`), Parameter<URL>.value(`url`)))
		let perform = methodPerformValue(.m_showWebBrowser__title_titleurl_url(Parameter<String>.value(`title`), Parameter<URL>.value(`url`))) as? (String, URL) -> Void
		perform?(`title`, `url`)
    }

    open func presentAlert(alertTitle: String, alertMessage: String, positiveAction: String, onCloseTapped: @escaping () -> Void, okTapped: @escaping () -> Void, type: AlertViewType) {
        addInvocation(.m_presentAlert__alertTitle_alertTitlealertMessage_alertMessagepositiveAction_positiveActiononCloseTapped_onCloseTappedokTapped_okTappedtype_type(Parameter<String>.value(`alertTitle`), Parameter<String>.value(`alertMessage`), Parameter<String>.value(`positiveAction`), Parameter<() -> Void>.value(`onCloseTapped`), Parameter<() -> Void>.value(`okTapped`), Parameter<AlertViewType>.value(`type`)))
		let perform = methodPerformValue(.m_presentAlert__alertTitle_alertTitlealertMessage_alertMessagepositiveAction_positiveActiononCloseTapped_onCloseTappedokTapped_okTappedtype_type(Parameter<String>.value(`alertTitle`), Parameter<String>.value(`alertMessage`), Parameter<String>.value(`positiveAction`), Parameter<() -> Void>.value(`onCloseTapped`), Parameter<() -> Void>.value(`okTapped`), Parameter<AlertViewType>.value(`type`))) as? (String, String, String, @escaping () -> Void, @escaping () -> Void, AlertViewType) -> Void
		perform?(`alertTitle`, `alertMessage`, `positiveAction`, `onCloseTapped`, `okTapped`, `type`)
    }

    open func presentAlert(alertTitle: String, alertMessage: String, nextSectionName: String?, action: String, image: SwiftUI.Image, onCloseTapped: @escaping () -> Void, okTapped: @escaping () -> Void, nextSectionTapped: @escaping () -> Void) {
        addInvocation(.m_presentAlert__alertTitle_alertTitlealertMessage_alertMessagenextSectionName_nextSectionNameaction_actionimage_imageonCloseTapped_onCloseTappedokTapped_okTappednextSectionTapped_nextSectionTapped(Parameter<String>.value(`alertTitle`), Parameter<String>.value(`alertMessage`), Parameter<String?>.value(`nextSectionName`), Parameter<String>.value(`action`), Parameter<SwiftUI.Image>.value(`image`), Parameter<() -> Void>.value(`onCloseTapped`), Parameter<() -> Void>.value(`okTapped`), Parameter<() -> Void>.value(`nextSectionTapped`)))
		let perform = methodPerformValue(.m_presentAlert__alertTitle_alertTitlealertMessage_alertMessagenextSectionName_nextSectionNameaction_actionimage_imageonCloseTapped_onCloseTappedokTapped_okTappednextSectionTapped_nextSectionTapped(Parameter<String>.value(`alertTitle`), Parameter<String>.value(`alertMessage`), Parameter<String?>.value(`nextSectionName`), Parameter<String>.value(`action`), Parameter<SwiftUI.Image>.value(`image`), Parameter<() -> Void>.value(`onCloseTapped`), Parameter<() -> Void>.value(`okTapped`), Parameter<() -> Void>.value(`nextSectionTapped`))) as? (String, String, String?, String, SwiftUI.Image, @escaping () -> Void, @escaping () -> Void, @escaping () -> Void) -> Void
		perform?(`alertTitle`, `alertMessage`, `nextSectionName`, `action`, `image`, `onCloseTapped`, `okTapped`, `nextSectionTapped`)
    }

    open func presentView(transitionStyle: UIModalTransitionStyle, view: any View, completion: (() -> Void)?) {
        addInvocation(.m_presentView__transitionStyle_transitionStyleview_viewcompletion_completion(Parameter<UIModalTransitionStyle>.value(`transitionStyle`), Parameter<any View>.value(`view`), Parameter<(() -> Void)?>.value(`completion`)))
		let perform = methodPerformValue(.m_presentView__transitionStyle_transitionStyleview_viewcompletion_completion(Parameter<UIModalTransitionStyle>.value(`transitionStyle`), Parameter<any View>.value(`view`), Parameter<(() -> Void)?>.value(`completion`))) as? (UIModalTransitionStyle, any View, (() -> Void)?) -> Void
		perform?(`transitionStyle`, `view`, `completion`)
    }

    open func presentView(transitionStyle: UIModalTransitionStyle, animated: Bool, content: () -> any View) {
        addInvocation(.m_presentView__transitionStyle_transitionStyleanimated_animatedcontent_content(Parameter<UIModalTransitionStyle>.value(`transitionStyle`), Parameter<Bool>.value(`animated`), Parameter<() -> any View>.any))
		let perform = methodPerformValue(.m_presentView__transitionStyle_transitionStyleanimated_animatedcontent_content(Parameter<UIModalTransitionStyle>.value(`transitionStyle`), Parameter<Bool>.value(`animated`), Parameter<() -> any View>.any)) as? (UIModalTransitionStyle, Bool, () -> any View) -> Void
		perform?(`transitionStyle`, `animated`, `content`)
    }

    @MainActor
	open func showUpgradeInfo(productName: String, sku: String, courseID: String, screen: CourseUpgradeScreen, pacing: String) {
        addInvocation(.m_showUpgradeInfo__productName_productNamesku_skucourseID_courseIDscreen_screenpacing_pacing(Parameter<String>.value(`productName`), Parameter<String>.value(`sku`), Parameter<String>.value(`courseID`), Parameter<CourseUpgradeScreen>.value(`screen`), Parameter<String>.value(`pacing`)))
		let perform = methodPerformValue(.m_showUpgradeInfo__productName_productNamesku_skucourseID_courseIDscreen_screenpacing_pacing(Parameter<String>.value(`productName`), Parameter<String>.value(`sku`), Parameter<String>.value(`courseID`), Parameter<CourseUpgradeScreen>.value(`screen`), Parameter<String>.value(`pacing`))) as? (String, String, String, CourseUpgradeScreen, String) -> Void
		perform?(`productName`, `sku`, `courseID`, `screen`, `pacing`)
    }

    @MainActor
	open func hideUpgradeInfo(animated: Bool) {
        addInvocation(.m_hideUpgradeInfo__animated_animated(Parameter<Bool>.value(`animated`)))
		let perform = methodPerformValue(.m_hideUpgradeInfo__animated_animated(Parameter<Bool>.value(`animated`))) as? (Bool) -> Void
		perform?(`animated`)
    }

    @MainActor
	open func showUpgradeLoaderView(animated: Bool) {
        addInvocation(.m_showUpgradeLoaderView__animated_animated(Parameter<Bool>.value(`animated`)))
		let perform = methodPerformValue(.m_showUpgradeLoaderView__animated_animated(Parameter<Bool>.value(`animated`))) as? (Bool) -> Void
		perform?(`animated`)
    }

    @MainActor
	open func hideUpgradeLoaderView(animated: Bool) {
        addInvocation(.m_hideUpgradeLoaderView__animated_animated(Parameter<Bool>.value(`animated`)))
		let perform = methodPerformValue(.m_hideUpgradeLoaderView__animated_animated(Parameter<Bool>.value(`animated`))) as? (Bool) -> Void
		perform?(`animated`)
    }


    fileprivate enum MethodType {
        case m_backToRoot__animated_animated(Parameter<Bool>)
        case m_back__animated_animated(Parameter<Bool>)
        case m_backWithFade
        case m_dismiss__animated_animated(Parameter<Bool>)
        case m_removeLastView__controllers_controllers(Parameter<Int>)
        case m_showMainOrWhatsNewScreen__sourceScreen_sourceScreen(Parameter<LogistrationSourceScreen>)
        case m_showStartupScreen
        case m_showLoginScreen__sourceScreen_sourceScreen(Parameter<LogistrationSourceScreen>)
        case m_showRegisterScreen__sourceScreen_sourceScreen(Parameter<LogistrationSourceScreen>)
        case m_showForgotPasswordScreen
        case m_showDiscoveryScreen__searchQuery_searchQuerysourceScreen_sourceScreen(Parameter<String?>, Parameter<LogistrationSourceScreen>)
        case m_showWebBrowser__title_titleurl_url(Parameter<String>, Parameter<URL>)
        case m_presentAlert__alertTitle_alertTitlealertMessage_alertMessagepositiveAction_positiveActiononCloseTapped_onCloseTappedokTapped_okTappedtype_type(Parameter<String>, Parameter<String>, Parameter<String>, Parameter<() -> Void>, Parameter<() -> Void>, Parameter<AlertViewType>)
        case m_presentAlert__alertTitle_alertTitlealertMessage_alertMessagenextSectionName_nextSectionNameaction_actionimage_imageonCloseTapped_onCloseTappedokTapped_okTappednextSectionTapped_nextSectionTapped(Parameter<String>, Parameter<String>, Parameter<String?>, Parameter<String>, Parameter<SwiftUI.Image>, Parameter<() -> Void>, Parameter<() -> Void>, Parameter<() -> Void>)
        case m_presentView__transitionStyle_transitionStyleview_viewcompletion_completion(Parameter<UIModalTransitionStyle>, Parameter<any View>, Parameter<(() -> Void)?>)
        case m_presentView__transitionStyle_transitionStyleanimated_animatedcontent_content(Parameter<UIModalTransitionStyle>, Parameter<Bool>, Parameter<() -> any View>)
        case m_showUpgradeInfo__productName_productNamesku_skucourseID_courseIDscreen_screenpacing_pacing(Parameter<String>, Parameter<String>, Parameter<String>, Parameter<CourseUpgradeScreen>, Parameter<String>)
        case m_hideUpgradeInfo__animated_animated(Parameter<Bool>)
        case m_showUpgradeLoaderView__animated_animated(Parameter<Bool>)
        case m_hideUpgradeLoaderView__animated_animated(Parameter<Bool>)

        static func compareParameters(lhs: MethodType, rhs: MethodType, matcher: Matcher) -> Matcher.ComparisonResult {
            switch (lhs, rhs) {
            case (.m_backToRoot__animated_animated(let lhsAnimated), .m_backToRoot__animated_animated(let rhsAnimated)):
				var results: [Matcher.ParameterComparisonResult] = []
				results.append(Matcher.ParameterComparisonResult(Parameter.compare(lhs: lhsAnimated, rhs: rhsAnimated, with: matcher), lhsAnimated, rhsAnimated, "animated"))
				return Matcher.ComparisonResult(results)

            case (.m_back__animated_animated(let lhsAnimated), .m_back__animated_animated(let rhsAnimated)):
				var results: [Matcher.ParameterComparisonResult] = []
				results.append(Matcher.ParameterComparisonResult(Parameter.compare(lhs: lhsAnimated, rhs: rhsAnimated, with: matcher), lhsAnimated, rhsAnimated, "animated"))
				return Matcher.ComparisonResult(results)

            case (.m_backWithFade, .m_backWithFade): return .match

            case (.m_dismiss__animated_animated(let lhsAnimated), .m_dismiss__animated_animated(let rhsAnimated)):
				var results: [Matcher.ParameterComparisonResult] = []
				results.append(Matcher.ParameterComparisonResult(Parameter.compare(lhs: lhsAnimated, rhs: rhsAnimated, with: matcher), lhsAnimated, rhsAnimated, "animated"))
				return Matcher.ComparisonResult(results)

            case (.m_removeLastView__controllers_controllers(let lhsControllers), .m_removeLastView__controllers_controllers(let rhsControllers)):
				var results: [Matcher.ParameterComparisonResult] = []
				results.append(Matcher.ParameterComparisonResult(Parameter.compare(lhs: lhsControllers, rhs: rhsControllers, with: matcher), lhsControllers, rhsControllers, "controllers"))
				return Matcher.ComparisonResult(results)

            case (.m_showMainOrWhatsNewScreen__sourceScreen_sourceScreen(let lhsSourcescreen), .m_showMainOrWhatsNewScreen__sourceScreen_sourceScreen(let rhsSourcescreen)):
				var results: [Matcher.ParameterComparisonResult] = []
				results.append(Matcher.ParameterComparisonResult(Parameter.compare(lhs: lhsSourcescreen, rhs: rhsSourcescreen, with: matcher), lhsSourcescreen, rhsSourcescreen, "sourceScreen"))
				return Matcher.ComparisonResult(results)

            case (.m_showStartupScreen, .m_showStartupScreen): return .match

            case (.m_showLoginScreen__sourceScreen_sourceScreen(let lhsSourcescreen), .m_showLoginScreen__sourceScreen_sourceScreen(let rhsSourcescreen)):
				var results: [Matcher.ParameterComparisonResult] = []
				results.append(Matcher.ParameterComparisonResult(Parameter.compare(lhs: lhsSourcescreen, rhs: rhsSourcescreen, with: matcher), lhsSourcescreen, rhsSourcescreen, "sourceScreen"))
				return Matcher.ComparisonResult(results)

            case (.m_showRegisterScreen__sourceScreen_sourceScreen(let lhsSourcescreen), .m_showRegisterScreen__sourceScreen_sourceScreen(let rhsSourcescreen)):
				var results: [Matcher.ParameterComparisonResult] = []
				results.append(Matcher.ParameterComparisonResult(Parameter.compare(lhs: lhsSourcescreen, rhs: rhsSourcescreen, with: matcher), lhsSourcescreen, rhsSourcescreen, "sourceScreen"))
				return Matcher.ComparisonResult(results)

            case (.m_showForgotPasswordScreen, .m_showForgotPasswordScreen): return .match

            case (.m_showDiscoveryScreen__searchQuery_searchQuerysourceScreen_sourceScreen(let lhsSearchquery, let lhsSourcescreen), .m_showDiscoveryScreen__searchQuery_searchQuerysourceScreen_sourceScreen(let rhsSearchquery, let rhsSourcescreen)):
				var results: [Matcher.ParameterComparisonResult] = []
				results.append(Matcher.ParameterComparisonResult(Parameter.compare(lhs: lhsSearchquery, rhs: rhsSearchquery, with: matcher), lhsSearchquery, rhsSearchquery, "searchQuery"))
				results.append(Matcher.ParameterComparisonResult(Parameter.compare(lhs: lhsSourcescreen, rhs: rhsSourcescreen, with: matcher), lhsSourcescreen, rhsSourcescreen, "sourceScreen"))
				return Matcher.ComparisonResult(results)

            case (.m_showWebBrowser__title_titleurl_url(let lhsTitle, let lhsUrl), .m_showWebBrowser__title_titleurl_url(let rhsTitle, let rhsUrl)):
				var results: [Matcher.ParameterComparisonResult] = []
				results.append(Matcher.ParameterComparisonResult(Parameter.compare(lhs: lhsTitle, rhs: rhsTitle, with: matcher), lhsTitle, rhsTitle, "title"))
				results.append(Matcher.ParameterComparisonResult(Parameter.compare(lhs: lhsUrl, rhs: rhsUrl, with: matcher), lhsUrl, rhsUrl, "url"))
				return Matcher.ComparisonResult(results)

            case (.m_presentAlert__alertTitle_alertTitlealertMessage_alertMessagepositiveAction_positiveActiononCloseTapped_onCloseTappedokTapped_okTappedtype_type(let lhsAlerttitle, let lhsAlertmessage, let lhsPositiveaction, let lhsOnclosetapped, let lhsOktapped, let lhsType), .m_presentAlert__alertTitle_alertTitlealertMessage_alertMessagepositiveAction_positiveActiononCloseTapped_onCloseTappedokTapped_okTappedtype_type(let rhsAlerttitle, let rhsAlertmessage, let rhsPositiveaction, let rhsOnclosetapped, let rhsOktapped, let rhsType)):
				var results: [Matcher.ParameterComparisonResult] = []
				results.append(Matcher.ParameterComparisonResult(Parameter.compare(lhs: lhsAlerttitle, rhs: rhsAlerttitle, with: matcher), lhsAlerttitle, rhsAlerttitle, "alertTitle"))
				results.append(Matcher.ParameterComparisonResult(Parameter.compare(lhs: lhsAlertmessage, rhs: rhsAlertmessage, with: matcher), lhsAlertmessage, rhsAlertmessage, "alertMessage"))
				results.append(Matcher.ParameterComparisonResult(Parameter.compare(lhs: lhsPositiveaction, rhs: rhsPositiveaction, with: matcher), lhsPositiveaction, rhsPositiveaction, "positiveAction"))
				results.append(Matcher.ParameterComparisonResult(Parameter.compare(lhs: lhsOnclosetapped, rhs: rhsOnclosetapped, with: matcher), lhsOnclosetapped, rhsOnclosetapped, "onCloseTapped"))
				results.append(Matcher.ParameterComparisonResult(Parameter.compare(lhs: lhsOktapped, rhs: rhsOktapped, with: matcher), lhsOktapped, rhsOktapped, "okTapped"))
				results.append(Matcher.ParameterComparisonResult(Parameter.compare(lhs: lhsType, rhs: rhsType, with: matcher), lhsType, rhsType, "type"))
				return Matcher.ComparisonResult(results)

            case (.m_presentAlert__alertTitle_alertTitlealertMessage_alertMessagenextSectionName_nextSectionNameaction_actionimage_imageonCloseTapped_onCloseTappedokTapped_okTappednextSectionTapped_nextSectionTapped(let lhsAlerttitle, let lhsAlertmessage, let lhsNextsectionname, let lhsAction, let lhsImage, let lhsOnclosetapped, let lhsOktapped, let lhsNextsectiontapped), .m_presentAlert__alertTitle_alertTitlealertMessage_alertMessagenextSectionName_nextSectionNameaction_actionimage_imageonCloseTapped_onCloseTappedokTapped_okTappednextSectionTapped_nextSectionTapped(let rhsAlerttitle, let rhsAlertmessage, let rhsNextsectionname, let rhsAction, let rhsImage, let rhsOnclosetapped, let rhsOktapped, let rhsNextsectiontapped)):
				var results: [Matcher.ParameterComparisonResult] = []
				results.append(Matcher.ParameterComparisonResult(Parameter.compare(lhs: lhsAlerttitle, rhs: rhsAlerttitle, with: matcher), lhsAlerttitle, rhsAlerttitle, "alertTitle"))
				results.append(Matcher.ParameterComparisonResult(Parameter.compare(lhs: lhsAlertmessage, rhs: rhsAlertmessage, with: matcher), lhsAlertmessage, rhsAlertmessage, "alertMessage"))
				results.append(Matcher.ParameterComparisonResult(Parameter.compare(lhs: lhsNextsectionname, rhs: rhsNextsectionname, with: matcher), lhsNextsectionname, rhsNextsectionname, "nextSectionName"))
				results.append(Matcher.ParameterComparisonResult(Parameter.compare(lhs: lhsAction, rhs: rhsAction, with: matcher), lhsAction, rhsAction, "action"))
				results.append(Matcher.ParameterComparisonResult(Parameter.compare(lhs: lhsImage, rhs: rhsImage, with: matcher), lhsImage, rhsImage, "image"))
				results.append(Matcher.ParameterComparisonResult(Parameter.compare(lhs: lhsOnclosetapped, rhs: rhsOnclosetapped, with: matcher), lhsOnclosetapped, rhsOnclosetapped, "onCloseTapped"))
				results.append(Matcher.ParameterComparisonResult(Parameter.compare(lhs: lhsOktapped, rhs: rhsOktapped, with: matcher), lhsOktapped, rhsOktapped, "okTapped"))
				results.append(Matcher.ParameterComparisonResult(Parameter.compare(lhs: lhsNextsectiontapped, rhs: rhsNextsectiontapped, with: matcher), lhsNextsectiontapped, rhsNextsectiontapped, "nextSectionTapped"))
				return Matcher.ComparisonResult(results)

            case (.m_presentView__transitionStyle_transitionStyleview_viewcompletion_completion(let lhsTransitionstyle, let lhsView, let lhsCompletion), .m_presentView__transitionStyle_transitionStyleview_viewcompletion_completion(let rhsTransitionstyle, let rhsView, let rhsCompletion)):
				var results: [Matcher.ParameterComparisonResult] = []
				results.append(Matcher.ParameterComparisonResult(Parameter.compare(lhs: lhsTransitionstyle, rhs: rhsTransitionstyle, with: matcher), lhsTransitionstyle, rhsTransitionstyle, "transitionStyle"))
				results.append(Matcher.ParameterComparisonResult(Parameter.compare(lhs: lhsView, rhs: rhsView, with: matcher), lhsView, rhsView, "view"))
				results.append(Matcher.ParameterComparisonResult(Parameter.compare(lhs: lhsCompletion, rhs: rhsCompletion, with: matcher), lhsCompletion, rhsCompletion, "completion"))
				return Matcher.ComparisonResult(results)

            case (.m_presentView__transitionStyle_transitionStyleanimated_animatedcontent_content(let lhsTransitionstyle, let lhsAnimated, let lhsContent), .m_presentView__transitionStyle_transitionStyleanimated_animatedcontent_content(let rhsTransitionstyle, let rhsAnimated, let rhsContent)):
				var results: [Matcher.ParameterComparisonResult] = []
				results.append(Matcher.ParameterComparisonResult(Parameter.compare(lhs: lhsTransitionstyle, rhs: rhsTransitionstyle, with: matcher), lhsTransitionstyle, rhsTransitionstyle, "transitionStyle"))
				results.append(Matcher.ParameterComparisonResult(Parameter.compare(lhs: lhsAnimated, rhs: rhsAnimated, with: matcher), lhsAnimated, rhsAnimated, "animated"))
				results.append(Matcher.ParameterComparisonResult(Parameter.compare(lhs: lhsContent, rhs: rhsContent, with: matcher), lhsContent, rhsContent, "content"))
				return Matcher.ComparisonResult(results)

            case (.m_showUpgradeInfo__productName_productNamesku_skucourseID_courseIDscreen_screenpacing_pacing(let lhsProductname, let lhsSku, let lhsCourseid, let lhsScreen, let lhsPacing), .m_showUpgradeInfo__productName_productNamesku_skucourseID_courseIDscreen_screenpacing_pacing(let rhsProductname, let rhsSku, let rhsCourseid, let rhsScreen, let rhsPacing)):
				var results: [Matcher.ParameterComparisonResult] = []
				results.append(Matcher.ParameterComparisonResult(Parameter.compare(lhs: lhsProductname, rhs: rhsProductname, with: matcher), lhsProductname, rhsProductname, "productName"))
				results.append(Matcher.ParameterComparisonResult(Parameter.compare(lhs: lhsSku, rhs: rhsSku, with: matcher), lhsSku, rhsSku, "sku"))
				results.append(Matcher.ParameterComparisonResult(Parameter.compare(lhs: lhsCourseid, rhs: rhsCourseid, with: matcher), lhsCourseid, rhsCourseid, "courseID"))
				results.append(Matcher.ParameterComparisonResult(Parameter.compare(lhs: lhsScreen, rhs: rhsScreen, with: matcher), lhsScreen, rhsScreen, "screen"))
				results.append(Matcher.ParameterComparisonResult(Parameter.compare(lhs: lhsPacing, rhs: rhsPacing, with: matcher), lhsPacing, rhsPacing, "pacing"))
				return Matcher.ComparisonResult(results)

            case (.m_hideUpgradeInfo__animated_animated(let lhsAnimated), .m_hideUpgradeInfo__animated_animated(let rhsAnimated)):
				var results: [Matcher.ParameterComparisonResult] = []
				results.append(Matcher.ParameterComparisonResult(Parameter.compare(lhs: lhsAnimated, rhs: rhsAnimated, with: matcher), lhsAnimated, rhsAnimated, "animated"))
				return Matcher.ComparisonResult(results)

            case (.m_showUpgradeLoaderView__animated_animated(let lhsAnimated), .m_showUpgradeLoaderView__animated_animated(let rhsAnimated)):
				var results: [Matcher.ParameterComparisonResult] = []
				results.append(Matcher.ParameterComparisonResult(Parameter.compare(lhs: lhsAnimated, rhs: rhsAnimated, with: matcher), lhsAnimated, rhsAnimated, "animated"))
				return Matcher.ComparisonResult(results)

            case (.m_hideUpgradeLoaderView__animated_animated(let lhsAnimated), .m_hideUpgradeLoaderView__animated_animated(let rhsAnimated)):
				var results: [Matcher.ParameterComparisonResult] = []
				results.append(Matcher.ParameterComparisonResult(Parameter.compare(lhs: lhsAnimated, rhs: rhsAnimated, with: matcher), lhsAnimated, rhsAnimated, "animated"))
				return Matcher.ComparisonResult(results)
            default: return .none
            }
        }

        func intValue() -> Int {
            switch self {
            case let .m_backToRoot__animated_animated(p0): return p0.intValue
            case let .m_back__animated_animated(p0): return p0.intValue
            case .m_backWithFade: return 0
            case let .m_dismiss__animated_animated(p0): return p0.intValue
            case let .m_removeLastView__controllers_controllers(p0): return p0.intValue
            case let .m_showMainOrWhatsNewScreen__sourceScreen_sourceScreen(p0): return p0.intValue
            case .m_showStartupScreen: return 0
            case let .m_showLoginScreen__sourceScreen_sourceScreen(p0): return p0.intValue
            case let .m_showRegisterScreen__sourceScreen_sourceScreen(p0): return p0.intValue
            case .m_showForgotPasswordScreen: return 0
            case let .m_showDiscoveryScreen__searchQuery_searchQuerysourceScreen_sourceScreen(p0, p1): return p0.intValue + p1.intValue
            case let .m_showWebBrowser__title_titleurl_url(p0, p1): return p0.intValue + p1.intValue
            case let .m_presentAlert__alertTitle_alertTitlealertMessage_alertMessagepositiveAction_positiveActiononCloseTapped_onCloseTappedokTapped_okTappedtype_type(p0, p1, p2, p3, p4, p5): return p0.intValue + p1.intValue + p2.intValue + p3.intValue + p4.intValue + p5.intValue
            case let .m_presentAlert__alertTitle_alertTitlealertMessage_alertMessagenextSectionName_nextSectionNameaction_actionimage_imageonCloseTapped_onCloseTappedokTapped_okTappednextSectionTapped_nextSectionTapped(p0, p1, p2, p3, p4, p5, p6, p7): return p0.intValue + p1.intValue + p2.intValue + p3.intValue + p4.intValue + p5.intValue + p6.intValue + p7.intValue
            case let .m_presentView__transitionStyle_transitionStyleview_viewcompletion_completion(p0, p1, p2): return p0.intValue + p1.intValue + p2.intValue
            case let .m_presentView__transitionStyle_transitionStyleanimated_animatedcontent_content(p0, p1, p2): return p0.intValue + p1.intValue + p2.intValue
            case let .m_showUpgradeInfo__productName_productNamesku_skucourseID_courseIDscreen_screenpacing_pacing(p0, p1, p2, p3, p4): return p0.intValue + p1.intValue + p2.intValue + p3.intValue + p4.intValue
            case let .m_hideUpgradeInfo__animated_animated(p0): return p0.intValue
            case let .m_showUpgradeLoaderView__animated_animated(p0): return p0.intValue
            case let .m_hideUpgradeLoaderView__animated_animated(p0): return p0.intValue
            }
        }
        func assertionName() -> String {
            switch self {
            case .m_backToRoot__animated_animated: return ".backToRoot(animated:)"
            case .m_back__animated_animated: return ".back(animated:)"
            case .m_backWithFade: return ".backWithFade()"
            case .m_dismiss__animated_animated: return ".dismiss(animated:)"
            case .m_removeLastView__controllers_controllers: return ".removeLastView(controllers:)"
            case .m_showMainOrWhatsNewScreen__sourceScreen_sourceScreen: return ".showMainOrWhatsNewScreen(sourceScreen:)"
            case .m_showStartupScreen: return ".showStartupScreen()"
            case .m_showLoginScreen__sourceScreen_sourceScreen: return ".showLoginScreen(sourceScreen:)"
            case .m_showRegisterScreen__sourceScreen_sourceScreen: return ".showRegisterScreen(sourceScreen:)"
            case .m_showForgotPasswordScreen: return ".showForgotPasswordScreen()"
            case .m_showDiscoveryScreen__searchQuery_searchQuerysourceScreen_sourceScreen: return ".showDiscoveryScreen(searchQuery:sourceScreen:)"
            case .m_showWebBrowser__title_titleurl_url: return ".showWebBrowser(title:url:)"
            case .m_presentAlert__alertTitle_alertTitlealertMessage_alertMessagepositiveAction_positiveActiononCloseTapped_onCloseTappedokTapped_okTappedtype_type: return ".presentAlert(alertTitle:alertMessage:positiveAction:onCloseTapped:okTapped:type:)"
            case .m_presentAlert__alertTitle_alertTitlealertMessage_alertMessagenextSectionName_nextSectionNameaction_actionimage_imageonCloseTapped_onCloseTappedokTapped_okTappednextSectionTapped_nextSectionTapped: return ".presentAlert(alertTitle:alertMessage:nextSectionName:action:image:onCloseTapped:okTapped:nextSectionTapped:)"
            case .m_presentView__transitionStyle_transitionStyleview_viewcompletion_completion: return ".presentView(transitionStyle:view:completion:)"
            case .m_presentView__transitionStyle_transitionStyleanimated_animatedcontent_content: return ".presentView(transitionStyle:animated:content:)"
            case .m_showUpgradeInfo__productName_productNamesku_skucourseID_courseIDscreen_screenpacing_pacing: return ".showUpgradeInfo(productName:sku:courseID:screen:pacing:)"
            case .m_hideUpgradeInfo__animated_animated: return ".hideUpgradeInfo(animated:)"
            case .m_showUpgradeLoaderView__animated_animated: return ".showUpgradeLoaderView(animated:)"
            case .m_hideUpgradeLoaderView__animated_animated: return ".hideUpgradeLoaderView(animated:)"
            }
        }
    }

    open class Given: StubbedMethod {
        fileprivate var method: MethodType

        private init(method: MethodType, products: [StubProduct]) {
            self.method = method
            super.init(products)
        }


    }

    public struct Verify {
        fileprivate var method: MethodType

        public static func backToRoot(animated: Parameter<Bool>) -> Verify { return Verify(method: .m_backToRoot__animated_animated(`animated`))}
        public static func back(animated: Parameter<Bool>) -> Verify { return Verify(method: .m_back__animated_animated(`animated`))}
        public static func backWithFade() -> Verify { return Verify(method: .m_backWithFade)}
        public static func dismiss(animated: Parameter<Bool>) -> Verify { return Verify(method: .m_dismiss__animated_animated(`animated`))}
        public static func removeLastView(controllers: Parameter<Int>) -> Verify { return Verify(method: .m_removeLastView__controllers_controllers(`controllers`))}
        public static func showMainOrWhatsNewScreen(sourceScreen: Parameter<LogistrationSourceScreen>) -> Verify { return Verify(method: .m_showMainOrWhatsNewScreen__sourceScreen_sourceScreen(`sourceScreen`))}
        public static func showStartupScreen() -> Verify { return Verify(method: .m_showStartupScreen)}
        public static func showLoginScreen(sourceScreen: Parameter<LogistrationSourceScreen>) -> Verify { return Verify(method: .m_showLoginScreen__sourceScreen_sourceScreen(`sourceScreen`))}
        public static func showRegisterScreen(sourceScreen: Parameter<LogistrationSourceScreen>) -> Verify { return Verify(method: .m_showRegisterScreen__sourceScreen_sourceScreen(`sourceScreen`))}
        public static func showForgotPasswordScreen() -> Verify { return Verify(method: .m_showForgotPasswordScreen)}
        public static func showDiscoveryScreen(searchQuery: Parameter<String?>, sourceScreen: Parameter<LogistrationSourceScreen>) -> Verify { return Verify(method: .m_showDiscoveryScreen__searchQuery_searchQuerysourceScreen_sourceScreen(`searchQuery`, `sourceScreen`))}
        public static func showWebBrowser(title: Parameter<String>, url: Parameter<URL>) -> Verify { return Verify(method: .m_showWebBrowser__title_titleurl_url(`title`, `url`))}
        public static func presentAlert(alertTitle: Parameter<String>, alertMessage: Parameter<String>, positiveAction: Parameter<String>, onCloseTapped: Parameter<() -> Void>, okTapped: Parameter<() -> Void>, type: Parameter<AlertViewType>) -> Verify { return Verify(method: .m_presentAlert__alertTitle_alertTitlealertMessage_alertMessagepositiveAction_positiveActiononCloseTapped_onCloseTappedokTapped_okTappedtype_type(`alertTitle`, `alertMessage`, `positiveAction`, `onCloseTapped`, `okTapped`, `type`))}
        public static func presentAlert(alertTitle: Parameter<String>, alertMessage: Parameter<String>, nextSectionName: Parameter<String?>, action: Parameter<String>, image: Parameter<SwiftUI.Image>, onCloseTapped: Parameter<() -> Void>, okTapped: Parameter<() -> Void>, nextSectionTapped: Parameter<() -> Void>) -> Verify { return Verify(method: .m_presentAlert__alertTitle_alertTitlealertMessage_alertMessagenextSectionName_nextSectionNameaction_actionimage_imageonCloseTapped_onCloseTappedokTapped_okTappednextSectionTapped_nextSectionTapped(`alertTitle`, `alertMessage`, `nextSectionName`, `action`, `image`, `onCloseTapped`, `okTapped`, `nextSectionTapped`))}
        public static func presentView(transitionStyle: Parameter<UIModalTransitionStyle>, view: Parameter<any View>, completion: Parameter<(() -> Void)?>) -> Verify { return Verify(method: .m_presentView__transitionStyle_transitionStyleview_viewcompletion_completion(`transitionStyle`, `view`, `completion`))}
        public static func presentView(transitionStyle: Parameter<UIModalTransitionStyle>, animated: Parameter<Bool>, content: Parameter<() -> any View>) -> Verify { return Verify(method: .m_presentView__transitionStyle_transitionStyleanimated_animatedcontent_content(`transitionStyle`, `animated`, `content`))}
        @MainActor
		public static func showUpgradeInfo(productName: Parameter<String>, sku: Parameter<String>, courseID: Parameter<String>, screen: Parameter<CourseUpgradeScreen>, pacing: Parameter<String>) -> Verify { return Verify(method: .m_showUpgradeInfo__productName_productNamesku_skucourseID_courseIDscreen_screenpacing_pacing(`productName`, `sku`, `courseID`, `screen`, `pacing`))}
        @MainActor
		public static func hideUpgradeInfo(animated: Parameter<Bool>) -> Verify { return Verify(method: .m_hideUpgradeInfo__animated_animated(`animated`))}
        @MainActor
		public static func showUpgradeLoaderView(animated: Parameter<Bool>) -> Verify { return Verify(method: .m_showUpgradeLoaderView__animated_animated(`animated`))}
        @MainActor
		public static func hideUpgradeLoaderView(animated: Parameter<Bool>) -> Verify { return Verify(method: .m_hideUpgradeLoaderView__animated_animated(`animated`))}
    }

    public struct Perform {
        fileprivate var method: MethodType
        var performs: Any

        public static func backToRoot(animated: Parameter<Bool>, perform: @escaping (Bool) -> Void) -> Perform {
            return Perform(method: .m_backToRoot__animated_animated(`animated`), performs: perform)
        }
        public static func back(animated: Parameter<Bool>, perform: @escaping (Bool) -> Void) -> Perform {
            return Perform(method: .m_back__animated_animated(`animated`), performs: perform)
        }
        public static func backWithFade(perform: @escaping () -> Void) -> Perform {
            return Perform(method: .m_backWithFade, performs: perform)
        }
        public static func dismiss(animated: Parameter<Bool>, perform: @escaping (Bool) -> Void) -> Perform {
            return Perform(method: .m_dismiss__animated_animated(`animated`), performs: perform)
        }
        public static func removeLastView(controllers: Parameter<Int>, perform: @escaping (Int) -> Void) -> Perform {
            return Perform(method: .m_removeLastView__controllers_controllers(`controllers`), performs: perform)
        }
        public static func showMainOrWhatsNewScreen(sourceScreen: Parameter<LogistrationSourceScreen>, perform: @escaping (LogistrationSourceScreen) -> Void) -> Perform {
            return Perform(method: .m_showMainOrWhatsNewScreen__sourceScreen_sourceScreen(`sourceScreen`), performs: perform)
        }
        public static func showStartupScreen(perform: @escaping () -> Void) -> Perform {
            return Perform(method: .m_showStartupScreen, performs: perform)
        }
        public static func showLoginScreen(sourceScreen: Parameter<LogistrationSourceScreen>, perform: @escaping (LogistrationSourceScreen) -> Void) -> Perform {
            return Perform(method: .m_showLoginScreen__sourceScreen_sourceScreen(`sourceScreen`), performs: perform)
        }
        public static func showRegisterScreen(sourceScreen: Parameter<LogistrationSourceScreen>, perform: @escaping (LogistrationSourceScreen) -> Void) -> Perform {
            return Perform(method: .m_showRegisterScreen__sourceScreen_sourceScreen(`sourceScreen`), performs: perform)
        }
        public static func showForgotPasswordScreen(perform: @escaping () -> Void) -> Perform {
            return Perform(method: .m_showForgotPasswordScreen, performs: perform)
        }
        public static func showDiscoveryScreen(searchQuery: Parameter<String?>, sourceScreen: Parameter<LogistrationSourceScreen>, perform: @escaping (String?, LogistrationSourceScreen) -> Void) -> Perform {
            return Perform(method: .m_showDiscoveryScreen__searchQuery_searchQuerysourceScreen_sourceScreen(`searchQuery`, `sourceScreen`), performs: perform)
        }
        public static func showWebBrowser(title: Parameter<String>, url: Parameter<URL>, perform: @escaping (String, URL) -> Void) -> Perform {
            return Perform(method: .m_showWebBrowser__title_titleurl_url(`title`, `url`), performs: perform)
        }
        public static func presentAlert(alertTitle: Parameter<String>, alertMessage: Parameter<String>, positiveAction: Parameter<String>, onCloseTapped: Parameter<() -> Void>, okTapped: Parameter<() -> Void>, type: Parameter<AlertViewType>, perform: @escaping (String, String, String, @escaping () -> Void, @escaping () -> Void, AlertViewType) -> Void) -> Perform {
            return Perform(method: .m_presentAlert__alertTitle_alertTitlealertMessage_alertMessagepositiveAction_positiveActiononCloseTapped_onCloseTappedokTapped_okTappedtype_type(`alertTitle`, `alertMessage`, `positiveAction`, `onCloseTapped`, `okTapped`, `type`), performs: perform)
        }
        public static func presentAlert(alertTitle: Parameter<String>, alertMessage: Parameter<String>, nextSectionName: Parameter<String?>, action: Parameter<String>, image: Parameter<SwiftUI.Image>, onCloseTapped: Parameter<() -> Void>, okTapped: Parameter<() -> Void>, nextSectionTapped: Parameter<() -> Void>, perform: @escaping (String, String, String?, String, SwiftUI.Image, @escaping () -> Void, @escaping () -> Void, @escaping () -> Void) -> Void) -> Perform {
            return Perform(method: .m_presentAlert__alertTitle_alertTitlealertMessage_alertMessagenextSectionName_nextSectionNameaction_actionimage_imageonCloseTapped_onCloseTappedokTapped_okTappednextSectionTapped_nextSectionTapped(`alertTitle`, `alertMessage`, `nextSectionName`, `action`, `image`, `onCloseTapped`, `okTapped`, `nextSectionTapped`), performs: perform)
        }
        public static func presentView(transitionStyle: Parameter<UIModalTransitionStyle>, view: Parameter<any View>, completion: Parameter<(() -> Void)?>, perform: @escaping (UIModalTransitionStyle, any View, (() -> Void)?) -> Void) -> Perform {
            return Perform(method: .m_presentView__transitionStyle_transitionStyleview_viewcompletion_completion(`transitionStyle`, `view`, `completion`), performs: perform)
        }
        public static func presentView(transitionStyle: Parameter<UIModalTransitionStyle>, animated: Parameter<Bool>, content: Parameter<() -> any View>, perform: @escaping (UIModalTransitionStyle, Bool, () -> any View) -> Void) -> Perform {
            return Perform(method: .m_presentView__transitionStyle_transitionStyleanimated_animatedcontent_content(`transitionStyle`, `animated`, `content`), performs: perform)
        }
        @MainActor
		public static func showUpgradeInfo(productName: Parameter<String>, sku: Parameter<String>, courseID: Parameter<String>, screen: Parameter<CourseUpgradeScreen>, pacing: Parameter<String>, perform: @escaping (String, String, String, CourseUpgradeScreen, String) -> Void) -> Perform {
            return Perform(method: .m_showUpgradeInfo__productName_productNamesku_skucourseID_courseIDscreen_screenpacing_pacing(`productName`, `sku`, `courseID`, `screen`, `pacing`), performs: perform)
        }
        @MainActor
		public static func hideUpgradeInfo(animated: Parameter<Bool>, perform: @escaping (Bool) -> Void) -> Perform {
            return Perform(method: .m_hideUpgradeInfo__animated_animated(`animated`), performs: perform)
        }
        @MainActor
		public static func showUpgradeLoaderView(animated: Parameter<Bool>, perform: @escaping (Bool) -> Void) -> Perform {
            return Perform(method: .m_showUpgradeLoaderView__animated_animated(`animated`), performs: perform)
        }
        @MainActor
		public static func hideUpgradeLoaderView(animated: Parameter<Bool>, perform: @escaping (Bool) -> Void) -> Perform {
            return Perform(method: .m_hideUpgradeLoaderView__animated_animated(`animated`), performs: perform)
        }
    }

    public func given(_ method: Given) {
        methodReturnValues.append(method)
    }

    public func perform(_ method: Perform) {
        methodPerformValues.append(method)
        methodPerformValues.sort { $0.method.intValue() < $1.method.intValue() }
    }

    public func verify(_ method: Verify, count: Count = Count.moreOrEqual(to: 1), file: StaticString = #file, line: UInt = #line) {
        let fullMatches = matchingCalls(method, file: file, line: line)
        let success = count.matches(fullMatches)
        let assertionName = method.method.assertionName()
        let feedback: String = {
            guard !success else { return "" }
            return Utils.closestCallsMessage(
                for: self.invocations.map { invocation in
                    matcher.set(file: file, line: line)
                    defer { matcher.clearFileAndLine() }
                    return MethodType.compareParameters(lhs: invocation, rhs: method.method, matcher: matcher)
                },
                name: assertionName
            )
        }()
        MockyAssert(success, "Expected: \(count) invocations of `\(assertionName)`, but was: \(fullMatches).\(feedback)", file: file, line: line)
    }

    private func addInvocation(_ call: MethodType) {
        self.queue.sync { invocations.append(call) }
    }
    private func methodReturnValue(_ method: MethodType) throws -> StubProduct {
        matcher.set(file: self.file, line: self.line)
        defer { matcher.clearFileAndLine() }
        let candidates = sequencingPolicy.sorted(methodReturnValues, by: { $0.method.intValue() > $1.method.intValue() })
        let matched = candidates.first(where: { $0.isValid && MethodType.compareParameters(lhs: $0.method, rhs: method, matcher: matcher).isFullMatch })
        guard let product = matched?.getProduct(policy: self.stubbingPolicy) else { throw MockError.notStubed }
        return product
    }
    private func methodPerformValue(_ method: MethodType) -> Any? {
        matcher.set(file: self.file, line: self.line)
        defer { matcher.clearFileAndLine() }
        let matched = methodPerformValues.reversed().first { MethodType.compareParameters(lhs: $0.method, rhs: method, matcher: matcher).isFullMatch }
        return matched?.performs
    }
    private func matchingCalls(_ method: MethodType, file: StaticString?, line: UInt?) -> [MethodType] {
        matcher.set(file: file ?? self.file, line: line ?? self.line)
        defer { matcher.clearFileAndLine() }
        return invocations.filter { MethodType.compareParameters(lhs: $0, rhs: method, matcher: matcher).isFullMatch }
    }
    private func matchingCalls(_ method: Verify, file: StaticString?, line: UInt?) -> Int {
        return matchingCalls(method.method, file: file, line: line).count
    }
    private func givenGetterValue<T>(_ method: MethodType, _ message: String) -> T {
        do {
            return try methodReturnValue(method).casted()
        } catch {
            onFatalFailure(message)
            Failure(message)
        }
    }
    private func optionalGivenGetterValue<T>(_ method: MethodType, _ message: String) -> T? {
        do {
            return try methodReturnValue(method).casted()
        } catch {
            return nil
        }
    }
    private func onFatalFailure(_ message: String) {
        guard let file = self.file, let line = self.line else { return } // Let if fail if cannot handle gratefully
        SwiftyMockyTestObserver.handleFatalError(message: message, file: file, line: line)
    }
}

// MARK: - ConnectivityProtocol

open class ConnectivityProtocolMock: ConnectivityProtocol, Mock {
    public init(sequencing sequencingPolicy: SequencingPolicy = .lastWrittenResolvedFirst, stubbing stubbingPolicy: StubbingPolicy = .wrap, file: StaticString = #file, line: UInt = #line) {
        SwiftyMockyTestObserver.setup()
        self.sequencingPolicy = sequencingPolicy
        self.stubbingPolicy = stubbingPolicy
        self.file = file
        self.line = line
    }

    var matcher: Matcher = Matcher.default
    var stubbingPolicy: StubbingPolicy = .wrap
    var sequencingPolicy: SequencingPolicy = .lastWrittenResolvedFirst

    private var queue = DispatchQueue(label: "com.swiftymocky.invocations", qos: .userInteractive)
    private var invocations: [MethodType] = []
    private var methodReturnValues: [Given] = []
    private var methodPerformValues: [Perform] = []
    private var file: StaticString?
    private var line: UInt?

    public typealias PropertyStub = Given
    public typealias MethodStub = Given
    public typealias SubscriptStub = Given

    /// Convenience method - call setupMock() to extend debug information when failure occurs
    public func setupMock(file: StaticString = #file, line: UInt = #line) {
        self.file = file
        self.line = line
    }

    /// Clear mock internals. You can specify what to reset (invocations aka verify, givens or performs) or leave it empty to clear all mock internals
    public func resetMock(_ scopes: MockScope...) {
        let scopes: [MockScope] = scopes.isEmpty ? [.invocation, .given, .perform] : scopes
        if scopes.contains(.invocation) { invocations = [] }
        if scopes.contains(.given) { methodReturnValues = [] }
        if scopes.contains(.perform) { methodPerformValues = [] }
    }

    public var isInternetAvaliable: Bool {
		get {	invocations.append(.p_isInternetAvaliable_get); return __p_isInternetAvaliable ?? givenGetterValue(.p_isInternetAvaliable_get, "ConnectivityProtocolMock - stub value for isInternetAvaliable was not defined") }
	}
	private var __p_isInternetAvaliable: (Bool)?

    public var isMobileData: Bool {
		get {	invocations.append(.p_isMobileData_get); return __p_isMobileData ?? givenGetterValue(.p_isMobileData_get, "ConnectivityProtocolMock - stub value for isMobileData was not defined") }
	}
	private var __p_isMobileData: (Bool)?

    public var internetReachableSubject: CurrentValueSubject<InternetState?, Never> {
		get {	invocations.append(.p_internetReachableSubject_get); return __p_internetReachableSubject ?? givenGetterValue(.p_internetReachableSubject_get, "ConnectivityProtocolMock - stub value for internetReachableSubject was not defined") }
	}
	private var __p_internetReachableSubject: (CurrentValueSubject<InternetState?, Never>)?






    fileprivate enum MethodType {
        case p_isInternetAvaliable_get
        case p_isMobileData_get
        case p_internetReachableSubject_get

        static func compareParameters(lhs: MethodType, rhs: MethodType, matcher: Matcher) -> Matcher.ComparisonResult {
            switch (lhs, rhs) {            case (.p_isInternetAvaliable_get,.p_isInternetAvaliable_get): return Matcher.ComparisonResult.match
            case (.p_isMobileData_get,.p_isMobileData_get): return Matcher.ComparisonResult.match
            case (.p_internetReachableSubject_get,.p_internetReachableSubject_get): return Matcher.ComparisonResult.match
            default: return .none
            }
        }

        func intValue() -> Int {
            switch self {
            case .p_isInternetAvaliable_get: return 0
            case .p_isMobileData_get: return 0
            case .p_internetReachableSubject_get: return 0
            }
        }
        func assertionName() -> String {
            switch self {
            case .p_isInternetAvaliable_get: return "[get] .isInternetAvaliable"
            case .p_isMobileData_get: return "[get] .isMobileData"
            case .p_internetReachableSubject_get: return "[get] .internetReachableSubject"
            }
        }
    }

    open class Given: StubbedMethod {
        fileprivate var method: MethodType

        private init(method: MethodType, products: [StubProduct]) {
            self.method = method
            super.init(products)
        }

        public static func isInternetAvaliable(getter defaultValue: Bool...) -> PropertyStub {
            return Given(method: .p_isInternetAvaliable_get, products: defaultValue.map({ StubProduct.return($0 as Any) }))
        }
        public static func isMobileData(getter defaultValue: Bool...) -> PropertyStub {
            return Given(method: .p_isMobileData_get, products: defaultValue.map({ StubProduct.return($0 as Any) }))
        }
        public static func internetReachableSubject(getter defaultValue: CurrentValueSubject<InternetState?, Never>...) -> PropertyStub {
            return Given(method: .p_internetReachableSubject_get, products: defaultValue.map({ StubProduct.return($0 as Any) }))
        }

    }

    public struct Verify {
        fileprivate var method: MethodType

        public static var isInternetAvaliable: Verify { return Verify(method: .p_isInternetAvaliable_get) }
        public static var isMobileData: Verify { return Verify(method: .p_isMobileData_get) }
        public static var internetReachableSubject: Verify { return Verify(method: .p_internetReachableSubject_get) }
    }

    public struct Perform {
        fileprivate var method: MethodType
        var performs: Any

    }

    public func given(_ method: Given) {
        methodReturnValues.append(method)
    }

    public func perform(_ method: Perform) {
        methodPerformValues.append(method)
        methodPerformValues.sort { $0.method.intValue() < $1.method.intValue() }
    }

    public func verify(_ method: Verify, count: Count = Count.moreOrEqual(to: 1), file: StaticString = #file, line: UInt = #line) {
        let fullMatches = matchingCalls(method, file: file, line: line)
        let success = count.matches(fullMatches)
        let assertionName = method.method.assertionName()
        let feedback: String = {
            guard !success else { return "" }
            return Utils.closestCallsMessage(
                for: self.invocations.map { invocation in
                    matcher.set(file: file, line: line)
                    defer { matcher.clearFileAndLine() }
                    return MethodType.compareParameters(lhs: invocation, rhs: method.method, matcher: matcher)
                },
                name: assertionName
            )
        }()
        MockyAssert(success, "Expected: \(count) invocations of `\(assertionName)`, but was: \(fullMatches).\(feedback)", file: file, line: line)
    }

    private func addInvocation(_ call: MethodType) {
        self.queue.sync { invocations.append(call) }
    }
    private func methodReturnValue(_ method: MethodType) throws -> StubProduct {
        matcher.set(file: self.file, line: self.line)
        defer { matcher.clearFileAndLine() }
        let candidates = sequencingPolicy.sorted(methodReturnValues, by: { $0.method.intValue() > $1.method.intValue() })
        let matched = candidates.first(where: { $0.isValid && MethodType.compareParameters(lhs: $0.method, rhs: method, matcher: matcher).isFullMatch })
        guard let product = matched?.getProduct(policy: self.stubbingPolicy) else { throw MockError.notStubed }
        return product
    }
    private func methodPerformValue(_ method: MethodType) -> Any? {
        matcher.set(file: self.file, line: self.line)
        defer { matcher.clearFileAndLine() }
        let matched = methodPerformValues.reversed().first { MethodType.compareParameters(lhs: $0.method, rhs: method, matcher: matcher).isFullMatch }
        return matched?.performs
    }
    private func matchingCalls(_ method: MethodType, file: StaticString?, line: UInt?) -> [MethodType] {
        matcher.set(file: file ?? self.file, line: line ?? self.line)
        defer { matcher.clearFileAndLine() }
        return invocations.filter { MethodType.compareParameters(lhs: $0, rhs: method, matcher: matcher).isFullMatch }
    }
    private func matchingCalls(_ method: Verify, file: StaticString?, line: UInt?) -> Int {
        return matchingCalls(method.method, file: file, line: line).count
    }
    private func givenGetterValue<T>(_ method: MethodType, _ message: String) -> T {
        do {
            return try methodReturnValue(method).casted()
        } catch {
            onFatalFailure(message)
            Failure(message)
        }
    }
    private func optionalGivenGetterValue<T>(_ method: MethodType, _ message: String) -> T? {
        do {
            return try methodReturnValue(method).casted()
        } catch {
            return nil
        }
    }
    private func onFatalFailure(_ message: String) {
        guard let file = self.file, let line = self.line else { return } // Let if fail if cannot handle gratefully
        SwiftyMockyTestObserver.handleFatalError(message: message, file: file, line: line)
    }
}

// MARK: - CoreAnalytics

open class CoreAnalyticsMock: CoreAnalytics, Mock {
    public init(sequencing sequencingPolicy: SequencingPolicy = .lastWrittenResolvedFirst, stubbing stubbingPolicy: StubbingPolicy = .wrap, file: StaticString = #file, line: UInt = #line) {
        SwiftyMockyTestObserver.setup()
        self.sequencingPolicy = sequencingPolicy
        self.stubbingPolicy = stubbingPolicy
        self.file = file
        self.line = line
    }

    var matcher: Matcher = Matcher.default
    var stubbingPolicy: StubbingPolicy = .wrap
    var sequencingPolicy: SequencingPolicy = .lastWrittenResolvedFirst

    private var queue = DispatchQueue(label: "com.swiftymocky.invocations", qos: .userInteractive)
    private var invocations: [MethodType] = []
    private var methodReturnValues: [Given] = []
    private var methodPerformValues: [Perform] = []
    private var file: StaticString?
    private var line: UInt?

    public typealias PropertyStub = Given
    public typealias MethodStub = Given
    public typealias SubscriptStub = Given

    /// Convenience method - call setupMock() to extend debug information when failure occurs
    public func setupMock(file: StaticString = #file, line: UInt = #line) {
        self.file = file
        self.line = line
    }

    /// Clear mock internals. You can specify what to reset (invocations aka verify, givens or performs) or leave it empty to clear all mock internals
    public func resetMock(_ scopes: MockScope...) {
        let scopes: [MockScope] = scopes.isEmpty ? [.invocation, .given, .perform] : scopes
        if scopes.contains(.invocation) { invocations = [] }
        if scopes.contains(.given) { methodReturnValues = [] }
        if scopes.contains(.perform) { methodPerformValues = [] }
    }





    open func trackEvent(_ event: AnalyticsEvent, parameters: [String: Any]?) {
        addInvocation(.m_trackEvent__eventparameters_parameters(Parameter<AnalyticsEvent>.value(`event`), Parameter<[String: Any]?>.value(`parameters`)))
		let perform = methodPerformValue(.m_trackEvent__eventparameters_parameters(Parameter<AnalyticsEvent>.value(`event`), Parameter<[String: Any]?>.value(`parameters`))) as? (AnalyticsEvent, [String: Any]?) -> Void
		perform?(`event`, `parameters`)
    }

    open func trackEvent(_ event: AnalyticsEvent, biValue: EventBIValue, parameters: [String: Any]?) {
        addInvocation(.m_trackEvent__eventbiValue_biValueparameters_parameters(Parameter<AnalyticsEvent>.value(`event`), Parameter<EventBIValue>.value(`biValue`), Parameter<[String: Any]?>.value(`parameters`)))
		let perform = methodPerformValue(.m_trackEvent__eventbiValue_biValueparameters_parameters(Parameter<AnalyticsEvent>.value(`event`), Parameter<EventBIValue>.value(`biValue`), Parameter<[String: Any]?>.value(`parameters`))) as? (AnalyticsEvent, EventBIValue, [String: Any]?) -> Void
		perform?(`event`, `biValue`, `parameters`)
    }

    open func appreview(_ event: AnalyticsEvent, biValue: EventBIValue, action: String?, rating: Int?) {
        addInvocation(.m_appreview__eventbiValue_biValueaction_actionrating_rating(Parameter<AnalyticsEvent>.value(`event`), Parameter<EventBIValue>.value(`biValue`), Parameter<String?>.value(`action`), Parameter<Int?>.value(`rating`)))
		let perform = methodPerformValue(.m_appreview__eventbiValue_biValueaction_actionrating_rating(Parameter<AnalyticsEvent>.value(`event`), Parameter<EventBIValue>.value(`biValue`), Parameter<String?>.value(`action`), Parameter<Int?>.value(`rating`))) as? (AnalyticsEvent, EventBIValue, String?, Int?) -> Void
		perform?(`event`, `biValue`, `action`, `rating`)
    }

    open func videoQualityChanged(_ event: AnalyticsEvent, bivalue: EventBIValue, value: String, oldValue: String) {
        addInvocation(.m_videoQualityChanged__eventbivalue_bivaluevalue_valueoldValue_oldValue(Parameter<AnalyticsEvent>.value(`event`), Parameter<EventBIValue>.value(`bivalue`), Parameter<String>.value(`value`), Parameter<String>.value(`oldValue`)))
		let perform = methodPerformValue(.m_videoQualityChanged__eventbivalue_bivaluevalue_valueoldValue_oldValue(Parameter<AnalyticsEvent>.value(`event`), Parameter<EventBIValue>.value(`bivalue`), Parameter<String>.value(`value`), Parameter<String>.value(`oldValue`))) as? (AnalyticsEvent, EventBIValue, String, String) -> Void
		perform?(`event`, `bivalue`, `value`, `oldValue`)
    }

    open func trackCourseUpgradePaymentError(_ event: AnalyticsEvent, biValue: EventBIValue, courseID: String, blockID: String?, pacing: String, coursePrice: String, screen: CourseUpgradeScreen, error: String) {
        addInvocation(.m_trackCourseUpgradePaymentError__eventbiValue_biValuecourseID_courseIDblockID_blockIDpacing_pacingcoursePrice_coursePricescreen_screenerror_error(Parameter<AnalyticsEvent>.value(`event`), Parameter<EventBIValue>.value(`biValue`), Parameter<String>.value(`courseID`), Parameter<String?>.value(`blockID`), Parameter<String>.value(`pacing`), Parameter<String>.value(`coursePrice`), Parameter<CourseUpgradeScreen>.value(`screen`), Parameter<String>.value(`error`)))
		let perform = methodPerformValue(.m_trackCourseUpgradePaymentError__eventbiValue_biValuecourseID_courseIDblockID_blockIDpacing_pacingcoursePrice_coursePricescreen_screenerror_error(Parameter<AnalyticsEvent>.value(`event`), Parameter<EventBIValue>.value(`biValue`), Parameter<String>.value(`courseID`), Parameter<String?>.value(`blockID`), Parameter<String>.value(`pacing`), Parameter<String>.value(`coursePrice`), Parameter<CourseUpgradeScreen>.value(`screen`), Parameter<String>.value(`error`))) as? (AnalyticsEvent, EventBIValue, String, String?, String, String, CourseUpgradeScreen, String) -> Void
		perform?(`event`, `biValue`, `courseID`, `blockID`, `pacing`, `coursePrice`, `screen`, `error`)
    }

    open func trackCourseUpgradeError(courseID: String, blockID: String?, pacing: String, coursePrice: String?, screen: CourseUpgradeScreen, error: String, flowType: String) {
        addInvocation(.m_trackCourseUpgradeError__courseID_courseIDblockID_blockIDpacing_pacingcoursePrice_coursePricescreen_screenerror_errorflowType_flowType(Parameter<String>.value(`courseID`), Parameter<String?>.value(`blockID`), Parameter<String>.value(`pacing`), Parameter<String?>.value(`coursePrice`), Parameter<CourseUpgradeScreen>.value(`screen`), Parameter<String>.value(`error`), Parameter<String>.value(`flowType`)))
		let perform = methodPerformValue(.m_trackCourseUpgradeError__courseID_courseIDblockID_blockIDpacing_pacingcoursePrice_coursePricescreen_screenerror_errorflowType_flowType(Parameter<String>.value(`courseID`), Parameter<String?>.value(`blockID`), Parameter<String>.value(`pacing`), Parameter<String?>.value(`coursePrice`), Parameter<CourseUpgradeScreen>.value(`screen`), Parameter<String>.value(`error`), Parameter<String>.value(`flowType`))) as? (String, String?, String, String?, CourseUpgradeScreen, String, String) -> Void
		perform?(`courseID`, `blockID`, `pacing`, `coursePrice`, `screen`, `error`, `flowType`)
    }

    open func trackCourseUpgradeErrorAction(courseID: String, blockID: String?, pacing: String, coursePrice: String?, screen: CourseUpgradeScreen, errorAction: String, error: String, flowType: String) {
        addInvocation(.m_trackCourseUpgradeErrorAction__courseID_courseIDblockID_blockIDpacing_pacingcoursePrice_coursePricescreen_screenerrorAction_errorActionerror_errorflowType_flowType(Parameter<String>.value(`courseID`), Parameter<String?>.value(`blockID`), Parameter<String>.value(`pacing`), Parameter<String?>.value(`coursePrice`), Parameter<CourseUpgradeScreen>.value(`screen`), Parameter<String>.value(`errorAction`), Parameter<String>.value(`error`), Parameter<String>.value(`flowType`)))
		let perform = methodPerformValue(.m_trackCourseUpgradeErrorAction__courseID_courseIDblockID_blockIDpacing_pacingcoursePrice_coursePricescreen_screenerrorAction_errorActionerror_errorflowType_flowType(Parameter<String>.value(`courseID`), Parameter<String?>.value(`blockID`), Parameter<String>.value(`pacing`), Parameter<String?>.value(`coursePrice`), Parameter<CourseUpgradeScreen>.value(`screen`), Parameter<String>.value(`errorAction`), Parameter<String>.value(`error`), Parameter<String>.value(`flowType`))) as? (String, String?, String, String?, CourseUpgradeScreen, String, String, String) -> Void
		perform?(`courseID`, `blockID`, `pacing`, `coursePrice`, `screen`, `errorAction`, `error`, `flowType`)
    }

    open func trackCourseUpgradeSuccess(courseID: String, blockID: String?, pacing: String, coursePrice: String, screen: CourseUpgradeScreen, flowType: String) {
        addInvocation(.m_trackCourseUpgradeSuccess__courseID_courseIDblockID_blockIDpacing_pacingcoursePrice_coursePricescreen_screenflowType_flowType(Parameter<String>.value(`courseID`), Parameter<String?>.value(`blockID`), Parameter<String>.value(`pacing`), Parameter<String>.value(`coursePrice`), Parameter<CourseUpgradeScreen>.value(`screen`), Parameter<String>.value(`flowType`)))
		let perform = methodPerformValue(.m_trackCourseUpgradeSuccess__courseID_courseIDblockID_blockIDpacing_pacingcoursePrice_coursePricescreen_screenflowType_flowType(Parameter<String>.value(`courseID`), Parameter<String?>.value(`blockID`), Parameter<String>.value(`pacing`), Parameter<String>.value(`coursePrice`), Parameter<CourseUpgradeScreen>.value(`screen`), Parameter<String>.value(`flowType`))) as? (String, String?, String, String, CourseUpgradeScreen, String) -> Void
		perform?(`courseID`, `blockID`, `pacing`, `coursePrice`, `screen`, `flowType`)
    }

    open func trackUpgradeNow(courseID: String, blockID: String?, pacing: String, screen: CourseUpgradeScreen, coursePrice: String) {
        addInvocation(.m_trackUpgradeNow__courseID_courseIDblockID_blockIDpacing_pacingscreen_screencoursePrice_coursePrice(Parameter<String>.value(`courseID`), Parameter<String?>.value(`blockID`), Parameter<String>.value(`pacing`), Parameter<CourseUpgradeScreen>.value(`screen`), Parameter<String>.value(`coursePrice`)))
		let perform = methodPerformValue(.m_trackUpgradeNow__courseID_courseIDblockID_blockIDpacing_pacingscreen_screencoursePrice_coursePrice(Parameter<String>.value(`courseID`), Parameter<String?>.value(`blockID`), Parameter<String>.value(`pacing`), Parameter<CourseUpgradeScreen>.value(`screen`), Parameter<String>.value(`coursePrice`))) as? (String, String?, String, CourseUpgradeScreen, String) -> Void
		perform?(`courseID`, `blockID`, `pacing`, `screen`, `coursePrice`)
    }

    open func trackCourseUpgradeLoadError(courseID: String, blockID: String?, pacing: String, screen: CourseUpgradeScreen) {
        addInvocation(.m_trackCourseUpgradeLoadError__courseID_courseIDblockID_blockIDpacing_pacingscreen_screen(Parameter<String>.value(`courseID`), Parameter<String?>.value(`blockID`), Parameter<String>.value(`pacing`), Parameter<CourseUpgradeScreen>.value(`screen`)))
		let perform = methodPerformValue(.m_trackCourseUpgradeLoadError__courseID_courseIDblockID_blockIDpacing_pacingscreen_screen(Parameter<String>.value(`courseID`), Parameter<String?>.value(`blockID`), Parameter<String>.value(`pacing`), Parameter<CourseUpgradeScreen>.value(`screen`))) as? (String, String?, String, CourseUpgradeScreen) -> Void
		perform?(`courseID`, `blockID`, `pacing`, `screen`)
    }

    open func trackCourseUnfulfilledPurchaseInitiated(courseID: String, pacing: String, screen: CourseUpgradeScreen, flowType: String) {
        addInvocation(.m_trackCourseUnfulfilledPurchaseInitiated__courseID_courseIDpacing_pacingscreen_screenflowType_flowType(Parameter<String>.value(`courseID`), Parameter<String>.value(`pacing`), Parameter<CourseUpgradeScreen>.value(`screen`), Parameter<String>.value(`flowType`)))
		let perform = methodPerformValue(.m_trackCourseUnfulfilledPurchaseInitiated__courseID_courseIDpacing_pacingscreen_screenflowType_flowType(Parameter<String>.value(`courseID`), Parameter<String>.value(`pacing`), Parameter<CourseUpgradeScreen>.value(`screen`), Parameter<String>.value(`flowType`))) as? (String, String, CourseUpgradeScreen, String) -> Void
		perform?(`courseID`, `pacing`, `screen`, `flowType`)
    }

    open func trackRestorePurchaseClicked() {
        addInvocation(.m_trackRestorePurchaseClicked)
		let perform = methodPerformValue(.m_trackRestorePurchaseClicked) as? () -> Void
		perform?()
    }

    open func trackEvent(_ event: AnalyticsEvent) {
        addInvocation(.m_trackEvent__event(Parameter<AnalyticsEvent>.value(`event`)))
		let perform = methodPerformValue(.m_trackEvent__event(Parameter<AnalyticsEvent>.value(`event`))) as? (AnalyticsEvent) -> Void
		perform?(`event`)
    }

    open func trackEvent(_ event: AnalyticsEvent, biValue: EventBIValue) {
        addInvocation(.m_trackEvent__eventbiValue_biValue(Parameter<AnalyticsEvent>.value(`event`), Parameter<EventBIValue>.value(`biValue`)))
		let perform = methodPerformValue(.m_trackEvent__eventbiValue_biValue(Parameter<AnalyticsEvent>.value(`event`), Parameter<EventBIValue>.value(`biValue`))) as? (AnalyticsEvent, EventBIValue) -> Void
		perform?(`event`, `biValue`)
    }


    fileprivate enum MethodType {
        case m_trackEvent__eventparameters_parameters(Parameter<AnalyticsEvent>, Parameter<[String: Any]?>)
        case m_trackEvent__eventbiValue_biValueparameters_parameters(Parameter<AnalyticsEvent>, Parameter<EventBIValue>, Parameter<[String: Any]?>)
        case m_appreview__eventbiValue_biValueaction_actionrating_rating(Parameter<AnalyticsEvent>, Parameter<EventBIValue>, Parameter<String?>, Parameter<Int?>)
        case m_videoQualityChanged__eventbivalue_bivaluevalue_valueoldValue_oldValue(Parameter<AnalyticsEvent>, Parameter<EventBIValue>, Parameter<String>, Parameter<String>)
        case m_trackCourseUpgradePaymentError__eventbiValue_biValuecourseID_courseIDblockID_blockIDpacing_pacingcoursePrice_coursePricescreen_screenerror_error(Parameter<AnalyticsEvent>, Parameter<EventBIValue>, Parameter<String>, Parameter<String?>, Parameter<String>, Parameter<String>, Parameter<CourseUpgradeScreen>, Parameter<String>)
        case m_trackCourseUpgradeError__courseID_courseIDblockID_blockIDpacing_pacingcoursePrice_coursePricescreen_screenerror_errorflowType_flowType(Parameter<String>, Parameter<String?>, Parameter<String>, Parameter<String?>, Parameter<CourseUpgradeScreen>, Parameter<String>, Parameter<String>)
        case m_trackCourseUpgradeErrorAction__courseID_courseIDblockID_blockIDpacing_pacingcoursePrice_coursePricescreen_screenerrorAction_errorActionerror_errorflowType_flowType(Parameter<String>, Parameter<String?>, Parameter<String>, Parameter<String?>, Parameter<CourseUpgradeScreen>, Parameter<String>, Parameter<String>, Parameter<String>)
        case m_trackCourseUpgradeSuccess__courseID_courseIDblockID_blockIDpacing_pacingcoursePrice_coursePricescreen_screenflowType_flowType(Parameter<String>, Parameter<String?>, Parameter<String>, Parameter<String>, Parameter<CourseUpgradeScreen>, Parameter<String>)
        case m_trackUpgradeNow__courseID_courseIDblockID_blockIDpacing_pacingscreen_screencoursePrice_coursePrice(Parameter<String>, Parameter<String?>, Parameter<String>, Parameter<CourseUpgradeScreen>, Parameter<String>)
        case m_trackCourseUpgradeLoadError__courseID_courseIDblockID_blockIDpacing_pacingscreen_screen(Parameter<String>, Parameter<String?>, Parameter<String>, Parameter<CourseUpgradeScreen>)
        case m_trackCourseUnfulfilledPurchaseInitiated__courseID_courseIDpacing_pacingscreen_screenflowType_flowType(Parameter<String>, Parameter<String>, Parameter<CourseUpgradeScreen>, Parameter<String>)
        case m_trackRestorePurchaseClicked
        case m_trackEvent__event(Parameter<AnalyticsEvent>)
        case m_trackEvent__eventbiValue_biValue(Parameter<AnalyticsEvent>, Parameter<EventBIValue>)

        static func compareParameters(lhs: MethodType, rhs: MethodType, matcher: Matcher) -> Matcher.ComparisonResult {
            switch (lhs, rhs) {
            case (.m_trackEvent__eventparameters_parameters(let lhsEvent, let lhsParameters), .m_trackEvent__eventparameters_parameters(let rhsEvent, let rhsParameters)):
				var results: [Matcher.ParameterComparisonResult] = []
				results.append(Matcher.ParameterComparisonResult(Parameter.compare(lhs: lhsEvent, rhs: rhsEvent, with: matcher), lhsEvent, rhsEvent, "_ event"))
				results.append(Matcher.ParameterComparisonResult(Parameter.compare(lhs: lhsParameters, rhs: rhsParameters, with: matcher), lhsParameters, rhsParameters, "parameters"))
				return Matcher.ComparisonResult(results)

            case (.m_trackEvent__eventbiValue_biValueparameters_parameters(let lhsEvent, let lhsBivalue, let lhsParameters), .m_trackEvent__eventbiValue_biValueparameters_parameters(let rhsEvent, let rhsBivalue, let rhsParameters)):
				var results: [Matcher.ParameterComparisonResult] = []
				results.append(Matcher.ParameterComparisonResult(Parameter.compare(lhs: lhsEvent, rhs: rhsEvent, with: matcher), lhsEvent, rhsEvent, "_ event"))
				results.append(Matcher.ParameterComparisonResult(Parameter.compare(lhs: lhsBivalue, rhs: rhsBivalue, with: matcher), lhsBivalue, rhsBivalue, "biValue"))
				results.append(Matcher.ParameterComparisonResult(Parameter.compare(lhs: lhsParameters, rhs: rhsParameters, with: matcher), lhsParameters, rhsParameters, "parameters"))
				return Matcher.ComparisonResult(results)

            case (.m_appreview__eventbiValue_biValueaction_actionrating_rating(let lhsEvent, let lhsBivalue, let lhsAction, let lhsRating), .m_appreview__eventbiValue_biValueaction_actionrating_rating(let rhsEvent, let rhsBivalue, let rhsAction, let rhsRating)):
				var results: [Matcher.ParameterComparisonResult] = []
				results.append(Matcher.ParameterComparisonResult(Parameter.compare(lhs: lhsEvent, rhs: rhsEvent, with: matcher), lhsEvent, rhsEvent, "_ event"))
				results.append(Matcher.ParameterComparisonResult(Parameter.compare(lhs: lhsBivalue, rhs: rhsBivalue, with: matcher), lhsBivalue, rhsBivalue, "biValue"))
				results.append(Matcher.ParameterComparisonResult(Parameter.compare(lhs: lhsAction, rhs: rhsAction, with: matcher), lhsAction, rhsAction, "action"))
				results.append(Matcher.ParameterComparisonResult(Parameter.compare(lhs: lhsRating, rhs: rhsRating, with: matcher), lhsRating, rhsRating, "rating"))
				return Matcher.ComparisonResult(results)

            case (.m_videoQualityChanged__eventbivalue_bivaluevalue_valueoldValue_oldValue(let lhsEvent, let lhsBivalue, let lhsValue, let lhsOldvalue), .m_videoQualityChanged__eventbivalue_bivaluevalue_valueoldValue_oldValue(let rhsEvent, let rhsBivalue, let rhsValue, let rhsOldvalue)):
				var results: [Matcher.ParameterComparisonResult] = []
				results.append(Matcher.ParameterComparisonResult(Parameter.compare(lhs: lhsEvent, rhs: rhsEvent, with: matcher), lhsEvent, rhsEvent, "_ event"))
				results.append(Matcher.ParameterComparisonResult(Parameter.compare(lhs: lhsBivalue, rhs: rhsBivalue, with: matcher), lhsBivalue, rhsBivalue, "bivalue"))
				results.append(Matcher.ParameterComparisonResult(Parameter.compare(lhs: lhsValue, rhs: rhsValue, with: matcher), lhsValue, rhsValue, "value"))
				results.append(Matcher.ParameterComparisonResult(Parameter.compare(lhs: lhsOldvalue, rhs: rhsOldvalue, with: matcher), lhsOldvalue, rhsOldvalue, "oldValue"))
				return Matcher.ComparisonResult(results)

            case (.m_trackCourseUpgradePaymentError__eventbiValue_biValuecourseID_courseIDblockID_blockIDpacing_pacingcoursePrice_coursePricescreen_screenerror_error(let lhsEvent, let lhsBivalue, let lhsCourseid, let lhsBlockid, let lhsPacing, let lhsCourseprice, let lhsScreen, let lhsError), .m_trackCourseUpgradePaymentError__eventbiValue_biValuecourseID_courseIDblockID_blockIDpacing_pacingcoursePrice_coursePricescreen_screenerror_error(let rhsEvent, let rhsBivalue, let rhsCourseid, let rhsBlockid, let rhsPacing, let rhsCourseprice, let rhsScreen, let rhsError)):
				var results: [Matcher.ParameterComparisonResult] = []
				results.append(Matcher.ParameterComparisonResult(Parameter.compare(lhs: lhsEvent, rhs: rhsEvent, with: matcher), lhsEvent, rhsEvent, "_ event"))
				results.append(Matcher.ParameterComparisonResult(Parameter.compare(lhs: lhsBivalue, rhs: rhsBivalue, with: matcher), lhsBivalue, rhsBivalue, "biValue"))
				results.append(Matcher.ParameterComparisonResult(Parameter.compare(lhs: lhsCourseid, rhs: rhsCourseid, with: matcher), lhsCourseid, rhsCourseid, "courseID"))
				results.append(Matcher.ParameterComparisonResult(Parameter.compare(lhs: lhsBlockid, rhs: rhsBlockid, with: matcher), lhsBlockid, rhsBlockid, "blockID"))
				results.append(Matcher.ParameterComparisonResult(Parameter.compare(lhs: lhsPacing, rhs: rhsPacing, with: matcher), lhsPacing, rhsPacing, "pacing"))
				results.append(Matcher.ParameterComparisonResult(Parameter.compare(lhs: lhsCourseprice, rhs: rhsCourseprice, with: matcher), lhsCourseprice, rhsCourseprice, "coursePrice"))
				results.append(Matcher.ParameterComparisonResult(Parameter.compare(lhs: lhsScreen, rhs: rhsScreen, with: matcher), lhsScreen, rhsScreen, "screen"))
				results.append(Matcher.ParameterComparisonResult(Parameter.compare(lhs: lhsError, rhs: rhsError, with: matcher), lhsError, rhsError, "error"))
				return Matcher.ComparisonResult(results)

            case (.m_trackCourseUpgradeError__courseID_courseIDblockID_blockIDpacing_pacingcoursePrice_coursePricescreen_screenerror_errorflowType_flowType(let lhsCourseid, let lhsBlockid, let lhsPacing, let lhsCourseprice, let lhsScreen, let lhsError, let lhsFlowtype), .m_trackCourseUpgradeError__courseID_courseIDblockID_blockIDpacing_pacingcoursePrice_coursePricescreen_screenerror_errorflowType_flowType(let rhsCourseid, let rhsBlockid, let rhsPacing, let rhsCourseprice, let rhsScreen, let rhsError, let rhsFlowtype)):
				var results: [Matcher.ParameterComparisonResult] = []
				results.append(Matcher.ParameterComparisonResult(Parameter.compare(lhs: lhsCourseid, rhs: rhsCourseid, with: matcher), lhsCourseid, rhsCourseid, "courseID"))
				results.append(Matcher.ParameterComparisonResult(Parameter.compare(lhs: lhsBlockid, rhs: rhsBlockid, with: matcher), lhsBlockid, rhsBlockid, "blockID"))
				results.append(Matcher.ParameterComparisonResult(Parameter.compare(lhs: lhsPacing, rhs: rhsPacing, with: matcher), lhsPacing, rhsPacing, "pacing"))
				results.append(Matcher.ParameterComparisonResult(Parameter.compare(lhs: lhsCourseprice, rhs: rhsCourseprice, with: matcher), lhsCourseprice, rhsCourseprice, "coursePrice"))
				results.append(Matcher.ParameterComparisonResult(Parameter.compare(lhs: lhsScreen, rhs: rhsScreen, with: matcher), lhsScreen, rhsScreen, "screen"))
				results.append(Matcher.ParameterComparisonResult(Parameter.compare(lhs: lhsError, rhs: rhsError, with: matcher), lhsError, rhsError, "error"))
				results.append(Matcher.ParameterComparisonResult(Parameter.compare(lhs: lhsFlowtype, rhs: rhsFlowtype, with: matcher), lhsFlowtype, rhsFlowtype, "flowType"))
				return Matcher.ComparisonResult(results)

            case (.m_trackCourseUpgradeErrorAction__courseID_courseIDblockID_blockIDpacing_pacingcoursePrice_coursePricescreen_screenerrorAction_errorActionerror_errorflowType_flowType(let lhsCourseid, let lhsBlockid, let lhsPacing, let lhsCourseprice, let lhsScreen, let lhsErroraction, let lhsError, let lhsFlowtype), .m_trackCourseUpgradeErrorAction__courseID_courseIDblockID_blockIDpacing_pacingcoursePrice_coursePricescreen_screenerrorAction_errorActionerror_errorflowType_flowType(let rhsCourseid, let rhsBlockid, let rhsPacing, let rhsCourseprice, let rhsScreen, let rhsErroraction, let rhsError, let rhsFlowtype)):
				var results: [Matcher.ParameterComparisonResult] = []
				results.append(Matcher.ParameterComparisonResult(Parameter.compare(lhs: lhsCourseid, rhs: rhsCourseid, with: matcher), lhsCourseid, rhsCourseid, "courseID"))
				results.append(Matcher.ParameterComparisonResult(Parameter.compare(lhs: lhsBlockid, rhs: rhsBlockid, with: matcher), lhsBlockid, rhsBlockid, "blockID"))
				results.append(Matcher.ParameterComparisonResult(Parameter.compare(lhs: lhsPacing, rhs: rhsPacing, with: matcher), lhsPacing, rhsPacing, "pacing"))
				results.append(Matcher.ParameterComparisonResult(Parameter.compare(lhs: lhsCourseprice, rhs: rhsCourseprice, with: matcher), lhsCourseprice, rhsCourseprice, "coursePrice"))
				results.append(Matcher.ParameterComparisonResult(Parameter.compare(lhs: lhsScreen, rhs: rhsScreen, with: matcher), lhsScreen, rhsScreen, "screen"))
				results.append(Matcher.ParameterComparisonResult(Parameter.compare(lhs: lhsErroraction, rhs: rhsErroraction, with: matcher), lhsErroraction, rhsErroraction, "errorAction"))
				results.append(Matcher.ParameterComparisonResult(Parameter.compare(lhs: lhsError, rhs: rhsError, with: matcher), lhsError, rhsError, "error"))
				results.append(Matcher.ParameterComparisonResult(Parameter.compare(lhs: lhsFlowtype, rhs: rhsFlowtype, with: matcher), lhsFlowtype, rhsFlowtype, "flowType"))
				return Matcher.ComparisonResult(results)

            case (.m_trackCourseUpgradeSuccess__courseID_courseIDblockID_blockIDpacing_pacingcoursePrice_coursePricescreen_screenflowType_flowType(let lhsCourseid, let lhsBlockid, let lhsPacing, let lhsCourseprice, let lhsScreen, let lhsFlowtype), .m_trackCourseUpgradeSuccess__courseID_courseIDblockID_blockIDpacing_pacingcoursePrice_coursePricescreen_screenflowType_flowType(let rhsCourseid, let rhsBlockid, let rhsPacing, let rhsCourseprice, let rhsScreen, let rhsFlowtype)):
				var results: [Matcher.ParameterComparisonResult] = []
				results.append(Matcher.ParameterComparisonResult(Parameter.compare(lhs: lhsCourseid, rhs: rhsCourseid, with: matcher), lhsCourseid, rhsCourseid, "courseID"))
				results.append(Matcher.ParameterComparisonResult(Parameter.compare(lhs: lhsBlockid, rhs: rhsBlockid, with: matcher), lhsBlockid, rhsBlockid, "blockID"))
				results.append(Matcher.ParameterComparisonResult(Parameter.compare(lhs: lhsPacing, rhs: rhsPacing, with: matcher), lhsPacing, rhsPacing, "pacing"))
				results.append(Matcher.ParameterComparisonResult(Parameter.compare(lhs: lhsCourseprice, rhs: rhsCourseprice, with: matcher), lhsCourseprice, rhsCourseprice, "coursePrice"))
				results.append(Matcher.ParameterComparisonResult(Parameter.compare(lhs: lhsScreen, rhs: rhsScreen, with: matcher), lhsScreen, rhsScreen, "screen"))
				results.append(Matcher.ParameterComparisonResult(Parameter.compare(lhs: lhsFlowtype, rhs: rhsFlowtype, with: matcher), lhsFlowtype, rhsFlowtype, "flowType"))
				return Matcher.ComparisonResult(results)

            case (.m_trackUpgradeNow__courseID_courseIDblockID_blockIDpacing_pacingscreen_screencoursePrice_coursePrice(let lhsCourseid, let lhsBlockid, let lhsPacing, let lhsScreen, let lhsCourseprice), .m_trackUpgradeNow__courseID_courseIDblockID_blockIDpacing_pacingscreen_screencoursePrice_coursePrice(let rhsCourseid, let rhsBlockid, let rhsPacing, let rhsScreen, let rhsCourseprice)):
				var results: [Matcher.ParameterComparisonResult] = []
				results.append(Matcher.ParameterComparisonResult(Parameter.compare(lhs: lhsCourseid, rhs: rhsCourseid, with: matcher), lhsCourseid, rhsCourseid, "courseID"))
				results.append(Matcher.ParameterComparisonResult(Parameter.compare(lhs: lhsBlockid, rhs: rhsBlockid, with: matcher), lhsBlockid, rhsBlockid, "blockID"))
				results.append(Matcher.ParameterComparisonResult(Parameter.compare(lhs: lhsPacing, rhs: rhsPacing, with: matcher), lhsPacing, rhsPacing, "pacing"))
				results.append(Matcher.ParameterComparisonResult(Parameter.compare(lhs: lhsScreen, rhs: rhsScreen, with: matcher), lhsScreen, rhsScreen, "screen"))
				results.append(Matcher.ParameterComparisonResult(Parameter.compare(lhs: lhsCourseprice, rhs: rhsCourseprice, with: matcher), lhsCourseprice, rhsCourseprice, "coursePrice"))
				return Matcher.ComparisonResult(results)

            case (.m_trackCourseUpgradeLoadError__courseID_courseIDblockID_blockIDpacing_pacingscreen_screen(let lhsCourseid, let lhsBlockid, let lhsPacing, let lhsScreen), .m_trackCourseUpgradeLoadError__courseID_courseIDblockID_blockIDpacing_pacingscreen_screen(let rhsCourseid, let rhsBlockid, let rhsPacing, let rhsScreen)):
				var results: [Matcher.ParameterComparisonResult] = []
				results.append(Matcher.ParameterComparisonResult(Parameter.compare(lhs: lhsCourseid, rhs: rhsCourseid, with: matcher), lhsCourseid, rhsCourseid, "courseID"))
				results.append(Matcher.ParameterComparisonResult(Parameter.compare(lhs: lhsBlockid, rhs: rhsBlockid, with: matcher), lhsBlockid, rhsBlockid, "blockID"))
				results.append(Matcher.ParameterComparisonResult(Parameter.compare(lhs: lhsPacing, rhs: rhsPacing, with: matcher), lhsPacing, rhsPacing, "pacing"))
				results.append(Matcher.ParameterComparisonResult(Parameter.compare(lhs: lhsScreen, rhs: rhsScreen, with: matcher), lhsScreen, rhsScreen, "screen"))
				return Matcher.ComparisonResult(results)

            case (.m_trackCourseUnfulfilledPurchaseInitiated__courseID_courseIDpacing_pacingscreen_screenflowType_flowType(let lhsCourseid, let lhsPacing, let lhsScreen, let lhsFlowtype), .m_trackCourseUnfulfilledPurchaseInitiated__courseID_courseIDpacing_pacingscreen_screenflowType_flowType(let rhsCourseid, let rhsPacing, let rhsScreen, let rhsFlowtype)):
				var results: [Matcher.ParameterComparisonResult] = []
				results.append(Matcher.ParameterComparisonResult(Parameter.compare(lhs: lhsCourseid, rhs: rhsCourseid, with: matcher), lhsCourseid, rhsCourseid, "courseID"))
				results.append(Matcher.ParameterComparisonResult(Parameter.compare(lhs: lhsPacing, rhs: rhsPacing, with: matcher), lhsPacing, rhsPacing, "pacing"))
				results.append(Matcher.ParameterComparisonResult(Parameter.compare(lhs: lhsScreen, rhs: rhsScreen, with: matcher), lhsScreen, rhsScreen, "screen"))
				results.append(Matcher.ParameterComparisonResult(Parameter.compare(lhs: lhsFlowtype, rhs: rhsFlowtype, with: matcher), lhsFlowtype, rhsFlowtype, "flowType"))
				return Matcher.ComparisonResult(results)

            case (.m_trackRestorePurchaseClicked, .m_trackRestorePurchaseClicked): return .match

            case (.m_trackEvent__event(let lhsEvent), .m_trackEvent__event(let rhsEvent)):
				var results: [Matcher.ParameterComparisonResult] = []
				results.append(Matcher.ParameterComparisonResult(Parameter.compare(lhs: lhsEvent, rhs: rhsEvent, with: matcher), lhsEvent, rhsEvent, "_ event"))
				return Matcher.ComparisonResult(results)

            case (.m_trackEvent__eventbiValue_biValue(let lhsEvent, let lhsBivalue), .m_trackEvent__eventbiValue_biValue(let rhsEvent, let rhsBivalue)):
				var results: [Matcher.ParameterComparisonResult] = []
				results.append(Matcher.ParameterComparisonResult(Parameter.compare(lhs: lhsEvent, rhs: rhsEvent, with: matcher), lhsEvent, rhsEvent, "_ event"))
				results.append(Matcher.ParameterComparisonResult(Parameter.compare(lhs: lhsBivalue, rhs: rhsBivalue, with: matcher), lhsBivalue, rhsBivalue, "biValue"))
				return Matcher.ComparisonResult(results)
            default: return .none
            }
        }

        func intValue() -> Int {
            switch self {
            case let .m_trackEvent__eventparameters_parameters(p0, p1): return p0.intValue + p1.intValue
            case let .m_trackEvent__eventbiValue_biValueparameters_parameters(p0, p1, p2): return p0.intValue + p1.intValue + p2.intValue
            case let .m_appreview__eventbiValue_biValueaction_actionrating_rating(p0, p1, p2, p3): return p0.intValue + p1.intValue + p2.intValue + p3.intValue
            case let .m_videoQualityChanged__eventbivalue_bivaluevalue_valueoldValue_oldValue(p0, p1, p2, p3): return p0.intValue + p1.intValue + p2.intValue + p3.intValue
            case let .m_trackCourseUpgradePaymentError__eventbiValue_biValuecourseID_courseIDblockID_blockIDpacing_pacingcoursePrice_coursePricescreen_screenerror_error(p0, p1, p2, p3, p4, p5, p6, p7): return p0.intValue + p1.intValue + p2.intValue + p3.intValue + p4.intValue + p5.intValue + p6.intValue + p7.intValue
            case let .m_trackCourseUpgradeError__courseID_courseIDblockID_blockIDpacing_pacingcoursePrice_coursePricescreen_screenerror_errorflowType_flowType(p0, p1, p2, p3, p4, p5, p6): return p0.intValue + p1.intValue + p2.intValue + p3.intValue + p4.intValue + p5.intValue + p6.intValue
            case let .m_trackCourseUpgradeErrorAction__courseID_courseIDblockID_blockIDpacing_pacingcoursePrice_coursePricescreen_screenerrorAction_errorActionerror_errorflowType_flowType(p0, p1, p2, p3, p4, p5, p6, p7): return p0.intValue + p1.intValue + p2.intValue + p3.intValue + p4.intValue + p5.intValue + p6.intValue + p7.intValue
            case let .m_trackCourseUpgradeSuccess__courseID_courseIDblockID_blockIDpacing_pacingcoursePrice_coursePricescreen_screenflowType_flowType(p0, p1, p2, p3, p4, p5): return p0.intValue + p1.intValue + p2.intValue + p3.intValue + p4.intValue + p5.intValue
            case let .m_trackUpgradeNow__courseID_courseIDblockID_blockIDpacing_pacingscreen_screencoursePrice_coursePrice(p0, p1, p2, p3, p4): return p0.intValue + p1.intValue + p2.intValue + p3.intValue + p4.intValue
            case let .m_trackCourseUpgradeLoadError__courseID_courseIDblockID_blockIDpacing_pacingscreen_screen(p0, p1, p2, p3): return p0.intValue + p1.intValue + p2.intValue + p3.intValue
            case let .m_trackCourseUnfulfilledPurchaseInitiated__courseID_courseIDpacing_pacingscreen_screenflowType_flowType(p0, p1, p2, p3): return p0.intValue + p1.intValue + p2.intValue + p3.intValue
            case .m_trackRestorePurchaseClicked: return 0
            case let .m_trackEvent__event(p0): return p0.intValue
            case let .m_trackEvent__eventbiValue_biValue(p0, p1): return p0.intValue + p1.intValue
            }
        }
        func assertionName() -> String {
            switch self {
            case .m_trackEvent__eventparameters_parameters: return ".trackEvent(_:parameters:)"
            case .m_trackEvent__eventbiValue_biValueparameters_parameters: return ".trackEvent(_:biValue:parameters:)"
            case .m_appreview__eventbiValue_biValueaction_actionrating_rating: return ".appreview(_:biValue:action:rating:)"
            case .m_videoQualityChanged__eventbivalue_bivaluevalue_valueoldValue_oldValue: return ".videoQualityChanged(_:bivalue:value:oldValue:)"
            case .m_trackCourseUpgradePaymentError__eventbiValue_biValuecourseID_courseIDblockID_blockIDpacing_pacingcoursePrice_coursePricescreen_screenerror_error: return ".trackCourseUpgradePaymentError(_:biValue:courseID:blockID:pacing:coursePrice:screen:error:)"
            case .m_trackCourseUpgradeError__courseID_courseIDblockID_blockIDpacing_pacingcoursePrice_coursePricescreen_screenerror_errorflowType_flowType: return ".trackCourseUpgradeError(courseID:blockID:pacing:coursePrice:screen:error:flowType:)"
            case .m_trackCourseUpgradeErrorAction__courseID_courseIDblockID_blockIDpacing_pacingcoursePrice_coursePricescreen_screenerrorAction_errorActionerror_errorflowType_flowType: return ".trackCourseUpgradeErrorAction(courseID:blockID:pacing:coursePrice:screen:errorAction:error:flowType:)"
            case .m_trackCourseUpgradeSuccess__courseID_courseIDblockID_blockIDpacing_pacingcoursePrice_coursePricescreen_screenflowType_flowType: return ".trackCourseUpgradeSuccess(courseID:blockID:pacing:coursePrice:screen:flowType:)"
            case .m_trackUpgradeNow__courseID_courseIDblockID_blockIDpacing_pacingscreen_screencoursePrice_coursePrice: return ".trackUpgradeNow(courseID:blockID:pacing:screen:coursePrice:)"
            case .m_trackCourseUpgradeLoadError__courseID_courseIDblockID_blockIDpacing_pacingscreen_screen: return ".trackCourseUpgradeLoadError(courseID:blockID:pacing:screen:)"
            case .m_trackCourseUnfulfilledPurchaseInitiated__courseID_courseIDpacing_pacingscreen_screenflowType_flowType: return ".trackCourseUnfulfilledPurchaseInitiated(courseID:pacing:screen:flowType:)"
            case .m_trackRestorePurchaseClicked: return ".trackRestorePurchaseClicked()"
            case .m_trackEvent__event: return ".trackEvent(_:)"
            case .m_trackEvent__eventbiValue_biValue: return ".trackEvent(_:biValue:)"
            }
        }
    }

    open class Given: StubbedMethod {
        fileprivate var method: MethodType

        private init(method: MethodType, products: [StubProduct]) {
            self.method = method
            super.init(products)
        }


    }

    public struct Verify {
        fileprivate var method: MethodType

        public static func trackEvent(_ event: Parameter<AnalyticsEvent>, parameters: Parameter<[String: Any]?>) -> Verify { return Verify(method: .m_trackEvent__eventparameters_parameters(`event`, `parameters`))}
        public static func trackEvent(_ event: Parameter<AnalyticsEvent>, biValue: Parameter<EventBIValue>, parameters: Parameter<[String: Any]?>) -> Verify { return Verify(method: .m_trackEvent__eventbiValue_biValueparameters_parameters(`event`, `biValue`, `parameters`))}
        public static func appreview(_ event: Parameter<AnalyticsEvent>, biValue: Parameter<EventBIValue>, action: Parameter<String?>, rating: Parameter<Int?>) -> Verify { return Verify(method: .m_appreview__eventbiValue_biValueaction_actionrating_rating(`event`, `biValue`, `action`, `rating`))}
        public static func videoQualityChanged(_ event: Parameter<AnalyticsEvent>, bivalue: Parameter<EventBIValue>, value: Parameter<String>, oldValue: Parameter<String>) -> Verify { return Verify(method: .m_videoQualityChanged__eventbivalue_bivaluevalue_valueoldValue_oldValue(`event`, `bivalue`, `value`, `oldValue`))}
        public static func trackCourseUpgradePaymentError(_ event: Parameter<AnalyticsEvent>, biValue: Parameter<EventBIValue>, courseID: Parameter<String>, blockID: Parameter<String?>, pacing: Parameter<String>, coursePrice: Parameter<String>, screen: Parameter<CourseUpgradeScreen>, error: Parameter<String>) -> Verify { return Verify(method: .m_trackCourseUpgradePaymentError__eventbiValue_biValuecourseID_courseIDblockID_blockIDpacing_pacingcoursePrice_coursePricescreen_screenerror_error(`event`, `biValue`, `courseID`, `blockID`, `pacing`, `coursePrice`, `screen`, `error`))}
        public static func trackCourseUpgradeError(courseID: Parameter<String>, blockID: Parameter<String?>, pacing: Parameter<String>, coursePrice: Parameter<String?>, screen: Parameter<CourseUpgradeScreen>, error: Parameter<String>, flowType: Parameter<String>) -> Verify { return Verify(method: .m_trackCourseUpgradeError__courseID_courseIDblockID_blockIDpacing_pacingcoursePrice_coursePricescreen_screenerror_errorflowType_flowType(`courseID`, `blockID`, `pacing`, `coursePrice`, `screen`, `error`, `flowType`))}
        public static func trackCourseUpgradeErrorAction(courseID: Parameter<String>, blockID: Parameter<String?>, pacing: Parameter<String>, coursePrice: Parameter<String?>, screen: Parameter<CourseUpgradeScreen>, errorAction: Parameter<String>, error: Parameter<String>, flowType: Parameter<String>) -> Verify { return Verify(method: .m_trackCourseUpgradeErrorAction__courseID_courseIDblockID_blockIDpacing_pacingcoursePrice_coursePricescreen_screenerrorAction_errorActionerror_errorflowType_flowType(`courseID`, `blockID`, `pacing`, `coursePrice`, `screen`, `errorAction`, `error`, `flowType`))}
        public static func trackCourseUpgradeSuccess(courseID: Parameter<String>, blockID: Parameter<String?>, pacing: Parameter<String>, coursePrice: Parameter<String>, screen: Parameter<CourseUpgradeScreen>, flowType: Parameter<String>) -> Verify { return Verify(method: .m_trackCourseUpgradeSuccess__courseID_courseIDblockID_blockIDpacing_pacingcoursePrice_coursePricescreen_screenflowType_flowType(`courseID`, `blockID`, `pacing`, `coursePrice`, `screen`, `flowType`))}
        public static func trackUpgradeNow(courseID: Parameter<String>, blockID: Parameter<String?>, pacing: Parameter<String>, screen: Parameter<CourseUpgradeScreen>, coursePrice: Parameter<String>) -> Verify { return Verify(method: .m_trackUpgradeNow__courseID_courseIDblockID_blockIDpacing_pacingscreen_screencoursePrice_coursePrice(`courseID`, `blockID`, `pacing`, `screen`, `coursePrice`))}
        public static func trackCourseUpgradeLoadError(courseID: Parameter<String>, blockID: Parameter<String?>, pacing: Parameter<String>, screen: Parameter<CourseUpgradeScreen>) -> Verify { return Verify(method: .m_trackCourseUpgradeLoadError__courseID_courseIDblockID_blockIDpacing_pacingscreen_screen(`courseID`, `blockID`, `pacing`, `screen`))}
        public static func trackCourseUnfulfilledPurchaseInitiated(courseID: Parameter<String>, pacing: Parameter<String>, screen: Parameter<CourseUpgradeScreen>, flowType: Parameter<String>) -> Verify { return Verify(method: .m_trackCourseUnfulfilledPurchaseInitiated__courseID_courseIDpacing_pacingscreen_screenflowType_flowType(`courseID`, `pacing`, `screen`, `flowType`))}
        public static func trackRestorePurchaseClicked() -> Verify { return Verify(method: .m_trackRestorePurchaseClicked)}
        public static func trackEvent(_ event: Parameter<AnalyticsEvent>) -> Verify { return Verify(method: .m_trackEvent__event(`event`))}
        public static func trackEvent(_ event: Parameter<AnalyticsEvent>, biValue: Parameter<EventBIValue>) -> Verify { return Verify(method: .m_trackEvent__eventbiValue_biValue(`event`, `biValue`))}
    }

    public struct Perform {
        fileprivate var method: MethodType
        var performs: Any

        public static func trackEvent(_ event: Parameter<AnalyticsEvent>, parameters: Parameter<[String: Any]?>, perform: @escaping (AnalyticsEvent, [String: Any]?) -> Void) -> Perform {
            return Perform(method: .m_trackEvent__eventparameters_parameters(`event`, `parameters`), performs: perform)
        }
        public static func trackEvent(_ event: Parameter<AnalyticsEvent>, biValue: Parameter<EventBIValue>, parameters: Parameter<[String: Any]?>, perform: @escaping (AnalyticsEvent, EventBIValue, [String: Any]?) -> Void) -> Perform {
            return Perform(method: .m_trackEvent__eventbiValue_biValueparameters_parameters(`event`, `biValue`, `parameters`), performs: perform)
        }
        public static func appreview(_ event: Parameter<AnalyticsEvent>, biValue: Parameter<EventBIValue>, action: Parameter<String?>, rating: Parameter<Int?>, perform: @escaping (AnalyticsEvent, EventBIValue, String?, Int?) -> Void) -> Perform {
            return Perform(method: .m_appreview__eventbiValue_biValueaction_actionrating_rating(`event`, `biValue`, `action`, `rating`), performs: perform)
        }
        public static func videoQualityChanged(_ event: Parameter<AnalyticsEvent>, bivalue: Parameter<EventBIValue>, value: Parameter<String>, oldValue: Parameter<String>, perform: @escaping (AnalyticsEvent, EventBIValue, String, String) -> Void) -> Perform {
            return Perform(method: .m_videoQualityChanged__eventbivalue_bivaluevalue_valueoldValue_oldValue(`event`, `bivalue`, `value`, `oldValue`), performs: perform)
        }
        public static func trackCourseUpgradePaymentError(_ event: Parameter<AnalyticsEvent>, biValue: Parameter<EventBIValue>, courseID: Parameter<String>, blockID: Parameter<String?>, pacing: Parameter<String>, coursePrice: Parameter<String>, screen: Parameter<CourseUpgradeScreen>, error: Parameter<String>, perform: @escaping (AnalyticsEvent, EventBIValue, String, String?, String, String, CourseUpgradeScreen, String) -> Void) -> Perform {
            return Perform(method: .m_trackCourseUpgradePaymentError__eventbiValue_biValuecourseID_courseIDblockID_blockIDpacing_pacingcoursePrice_coursePricescreen_screenerror_error(`event`, `biValue`, `courseID`, `blockID`, `pacing`, `coursePrice`, `screen`, `error`), performs: perform)
        }
        public static func trackCourseUpgradeError(courseID: Parameter<String>, blockID: Parameter<String?>, pacing: Parameter<String>, coursePrice: Parameter<String?>, screen: Parameter<CourseUpgradeScreen>, error: Parameter<String>, flowType: Parameter<String>, perform: @escaping (String, String?, String, String?, CourseUpgradeScreen, String, String) -> Void) -> Perform {
            return Perform(method: .m_trackCourseUpgradeError__courseID_courseIDblockID_blockIDpacing_pacingcoursePrice_coursePricescreen_screenerror_errorflowType_flowType(`courseID`, `blockID`, `pacing`, `coursePrice`, `screen`, `error`, `flowType`), performs: perform)
        }
        public static func trackCourseUpgradeErrorAction(courseID: Parameter<String>, blockID: Parameter<String?>, pacing: Parameter<String>, coursePrice: Parameter<String?>, screen: Parameter<CourseUpgradeScreen>, errorAction: Parameter<String>, error: Parameter<String>, flowType: Parameter<String>, perform: @escaping (String, String?, String, String?, CourseUpgradeScreen, String, String, String) -> Void) -> Perform {
            return Perform(method: .m_trackCourseUpgradeErrorAction__courseID_courseIDblockID_blockIDpacing_pacingcoursePrice_coursePricescreen_screenerrorAction_errorActionerror_errorflowType_flowType(`courseID`, `blockID`, `pacing`, `coursePrice`, `screen`, `errorAction`, `error`, `flowType`), performs: perform)
        }
        public static func trackCourseUpgradeSuccess(courseID: Parameter<String>, blockID: Parameter<String?>, pacing: Parameter<String>, coursePrice: Parameter<String>, screen: Parameter<CourseUpgradeScreen>, flowType: Parameter<String>, perform: @escaping (String, String?, String, String, CourseUpgradeScreen, String) -> Void) -> Perform {
            return Perform(method: .m_trackCourseUpgradeSuccess__courseID_courseIDblockID_blockIDpacing_pacingcoursePrice_coursePricescreen_screenflowType_flowType(`courseID`, `blockID`, `pacing`, `coursePrice`, `screen`, `flowType`), performs: perform)
        }
        public static func trackUpgradeNow(courseID: Parameter<String>, blockID: Parameter<String?>, pacing: Parameter<String>, screen: Parameter<CourseUpgradeScreen>, coursePrice: Parameter<String>, perform: @escaping (String, String?, String, CourseUpgradeScreen, String) -> Void) -> Perform {
            return Perform(method: .m_trackUpgradeNow__courseID_courseIDblockID_blockIDpacing_pacingscreen_screencoursePrice_coursePrice(`courseID`, `blockID`, `pacing`, `screen`, `coursePrice`), performs: perform)
        }
        public static func trackCourseUpgradeLoadError(courseID: Parameter<String>, blockID: Parameter<String?>, pacing: Parameter<String>, screen: Parameter<CourseUpgradeScreen>, perform: @escaping (String, String?, String, CourseUpgradeScreen) -> Void) -> Perform {
            return Perform(method: .m_trackCourseUpgradeLoadError__courseID_courseIDblockID_blockIDpacing_pacingscreen_screen(`courseID`, `blockID`, `pacing`, `screen`), performs: perform)
        }
        public static func trackCourseUnfulfilledPurchaseInitiated(courseID: Parameter<String>, pacing: Parameter<String>, screen: Parameter<CourseUpgradeScreen>, flowType: Parameter<String>, perform: @escaping (String, String, CourseUpgradeScreen, String) -> Void) -> Perform {
            return Perform(method: .m_trackCourseUnfulfilledPurchaseInitiated__courseID_courseIDpacing_pacingscreen_screenflowType_flowType(`courseID`, `pacing`, `screen`, `flowType`), performs: perform)
        }
        public static func trackRestorePurchaseClicked(perform: @escaping () -> Void) -> Perform {
            return Perform(method: .m_trackRestorePurchaseClicked, performs: perform)
        }
        public static func trackEvent(_ event: Parameter<AnalyticsEvent>, perform: @escaping (AnalyticsEvent) -> Void) -> Perform {
            return Perform(method: .m_trackEvent__event(`event`), performs: perform)
        }
        public static func trackEvent(_ event: Parameter<AnalyticsEvent>, biValue: Parameter<EventBIValue>, perform: @escaping (AnalyticsEvent, EventBIValue) -> Void) -> Perform {
            return Perform(method: .m_trackEvent__eventbiValue_biValue(`event`, `biValue`), performs: perform)
        }
    }

    public func given(_ method: Given) {
        methodReturnValues.append(method)
    }

    public func perform(_ method: Perform) {
        methodPerformValues.append(method)
        methodPerformValues.sort { $0.method.intValue() < $1.method.intValue() }
    }

    public func verify(_ method: Verify, count: Count = Count.moreOrEqual(to: 1), file: StaticString = #file, line: UInt = #line) {
        let fullMatches = matchingCalls(method, file: file, line: line)
        let success = count.matches(fullMatches)
        let assertionName = method.method.assertionName()
        let feedback: String = {
            guard !success else { return "" }
            return Utils.closestCallsMessage(
                for: self.invocations.map { invocation in
                    matcher.set(file: file, line: line)
                    defer { matcher.clearFileAndLine() }
                    return MethodType.compareParameters(lhs: invocation, rhs: method.method, matcher: matcher)
                },
                name: assertionName
            )
        }()
        MockyAssert(success, "Expected: \(count) invocations of `\(assertionName)`, but was: \(fullMatches).\(feedback)", file: file, line: line)
    }

    private func addInvocation(_ call: MethodType) {
        self.queue.sync { invocations.append(call) }
    }
    private func methodReturnValue(_ method: MethodType) throws -> StubProduct {
        matcher.set(file: self.file, line: self.line)
        defer { matcher.clearFileAndLine() }
        let candidates = sequencingPolicy.sorted(methodReturnValues, by: { $0.method.intValue() > $1.method.intValue() })
        let matched = candidates.first(where: { $0.isValid && MethodType.compareParameters(lhs: $0.method, rhs: method, matcher: matcher).isFullMatch })
        guard let product = matched?.getProduct(policy: self.stubbingPolicy) else { throw MockError.notStubed }
        return product
    }
    private func methodPerformValue(_ method: MethodType) -> Any? {
        matcher.set(file: self.file, line: self.line)
        defer { matcher.clearFileAndLine() }
        let matched = methodPerformValues.reversed().first { MethodType.compareParameters(lhs: $0.method, rhs: method, matcher: matcher).isFullMatch }
        return matched?.performs
    }
    private func matchingCalls(_ method: MethodType, file: StaticString?, line: UInt?) -> [MethodType] {
        matcher.set(file: file ?? self.file, line: line ?? self.line)
        defer { matcher.clearFileAndLine() }
        return invocations.filter { MethodType.compareParameters(lhs: $0, rhs: method, matcher: matcher).isFullMatch }
    }
    private func matchingCalls(_ method: Verify, file: StaticString?, line: UInt?) -> Int {
        return matchingCalls(method.method, file: file, line: line).count
    }
    private func givenGetterValue<T>(_ method: MethodType, _ message: String) -> T {
        do {
            return try methodReturnValue(method).casted()
        } catch {
            onFatalFailure(message)
            Failure(message)
        }
    }
    private func optionalGivenGetterValue<T>(_ method: MethodType, _ message: String) -> T? {
        do {
            return try methodReturnValue(method).casted()
        } catch {
            return nil
        }
    }
    private func onFatalFailure(_ message: String) {
        guard let file = self.file, let line = self.line else { return } // Let if fail if cannot handle gratefully
        SwiftyMockyTestObserver.handleFatalError(message: message, file: file, line: line)
    }
}

// MARK: - CourseUpgradeHandlerProtocol

open class CourseUpgradeHandlerProtocolMock: CourseUpgradeHandlerProtocol, Mock {
    public init(sequencing sequencingPolicy: SequencingPolicy = .lastWrittenResolvedFirst, stubbing stubbingPolicy: StubbingPolicy = .wrap, file: StaticString = #file, line: UInt = #line) {
        SwiftyMockyTestObserver.setup()
        self.sequencingPolicy = sequencingPolicy
        self.stubbingPolicy = stubbingPolicy
        self.file = file
        self.line = line
    }

    var matcher: Matcher = Matcher.default
    var stubbingPolicy: StubbingPolicy = .wrap
    var sequencingPolicy: SequencingPolicy = .lastWrittenResolvedFirst

    private var queue = DispatchQueue(label: "com.swiftymocky.invocations", qos: .userInteractive)
    private var invocations: [MethodType] = []
    private var methodReturnValues: [Given] = []
    private var methodPerformValues: [Perform] = []
    private var file: StaticString?
    private var line: UInt?

    public typealias PropertyStub = Given
    public typealias MethodStub = Given
    public typealias SubscriptStub = Given

    /// Convenience method - call setupMock() to extend debug information when failure occurs
    public func setupMock(file: StaticString = #file, line: UInt = #line) {
        self.file = file
        self.line = line
    }

    /// Clear mock internals. You can specify what to reset (invocations aka verify, givens or performs) or leave it empty to clear all mock internals
    public func resetMock(_ scopes: MockScope...) {
        let scopes: [MockScope] = scopes.isEmpty ? [.invocation, .given, .perform] : scopes
        if scopes.contains(.invocation) { invocations = [] }
        if scopes.contains(.given) { methodReturnValues = [] }
        if scopes.contains(.perform) { methodPerformValues = [] }
    }





    open func upgradeCourse(sku: String?, mode: UpgradeMode, productInfo: StoreProductInfo?, pacing: String, courseID: String, componentID: String?, screen: CourseUpgradeScreen, completion: UpgradeCompletionHandler?) {
        addInvocation(.m_upgradeCourse__sku_skumode_modeproductInfo_productInfopacing_pacingcourseID_courseIDcomponentID_componentIDscreen_screencompletion_completion(Parameter<String?>.value(`sku`), Parameter<UpgradeMode>.value(`mode`), Parameter<StoreProductInfo?>.value(`productInfo`), Parameter<String>.value(`pacing`), Parameter<String>.value(`courseID`), Parameter<String?>.value(`componentID`), Parameter<CourseUpgradeScreen>.value(`screen`), Parameter<UpgradeCompletionHandler?>.value(`completion`)))
		let perform = methodPerformValue(.m_upgradeCourse__sku_skumode_modeproductInfo_productInfopacing_pacingcourseID_courseIDcomponentID_componentIDscreen_screencompletion_completion(Parameter<String?>.value(`sku`), Parameter<UpgradeMode>.value(`mode`), Parameter<StoreProductInfo?>.value(`productInfo`), Parameter<String>.value(`pacing`), Parameter<String>.value(`courseID`), Parameter<String?>.value(`componentID`), Parameter<CourseUpgradeScreen>.value(`screen`), Parameter<UpgradeCompletionHandler?>.value(`completion`))) as? (String?, UpgradeMode, StoreProductInfo?, String, String, String?, CourseUpgradeScreen, UpgradeCompletionHandler?) -> Void
		perform?(`sku`, `mode`, `productInfo`, `pacing`, `courseID`, `componentID`, `screen`, `completion`)
    }

    open func fetchProduct(sku: String) throws -> StoreProductInfo {
        addInvocation(.m_fetchProduct__sku_sku(Parameter<String>.value(`sku`)))
		let perform = methodPerformValue(.m_fetchProduct__sku_sku(Parameter<String>.value(`sku`))) as? (String) -> Void
		perform?(`sku`)
		var __value: StoreProductInfo
		do {
		    __value = try methodReturnValue(.m_fetchProduct__sku_sku(Parameter<String>.value(`sku`))).casted()
		} catch MockError.notStubed {
			onFatalFailure("Stub return value not specified for fetchProduct(sku: String). Use given")
			Failure("Stub return value not specified for fetchProduct(sku: String). Use given")
		} catch {
		    throw error
		}
		return __value
    }


    fileprivate enum MethodType {
        case m_upgradeCourse__sku_skumode_modeproductInfo_productInfopacing_pacingcourseID_courseIDcomponentID_componentIDscreen_screencompletion_completion(Parameter<String?>, Parameter<UpgradeMode>, Parameter<StoreProductInfo?>, Parameter<String>, Parameter<String>, Parameter<String?>, Parameter<CourseUpgradeScreen>, Parameter<UpgradeCompletionHandler?>)
        case m_fetchProduct__sku_sku(Parameter<String>)

        static func compareParameters(lhs: MethodType, rhs: MethodType, matcher: Matcher) -> Matcher.ComparisonResult {
            switch (lhs, rhs) {
            case (.m_upgradeCourse__sku_skumode_modeproductInfo_productInfopacing_pacingcourseID_courseIDcomponentID_componentIDscreen_screencompletion_completion(let lhsSku, let lhsMode, let lhsProductinfo, let lhsPacing, let lhsCourseid, let lhsComponentid, let lhsScreen, let lhsCompletion), .m_upgradeCourse__sku_skumode_modeproductInfo_productInfopacing_pacingcourseID_courseIDcomponentID_componentIDscreen_screencompletion_completion(let rhsSku, let rhsMode, let rhsProductinfo, let rhsPacing, let rhsCourseid, let rhsComponentid, let rhsScreen, let rhsCompletion)):
				var results: [Matcher.ParameterComparisonResult] = []
				results.append(Matcher.ParameterComparisonResult(Parameter.compare(lhs: lhsSku, rhs: rhsSku, with: matcher), lhsSku, rhsSku, "sku"))
				results.append(Matcher.ParameterComparisonResult(Parameter.compare(lhs: lhsMode, rhs: rhsMode, with: matcher), lhsMode, rhsMode, "mode"))
				results.append(Matcher.ParameterComparisonResult(Parameter.compare(lhs: lhsProductinfo, rhs: rhsProductinfo, with: matcher), lhsProductinfo, rhsProductinfo, "productInfo"))
				results.append(Matcher.ParameterComparisonResult(Parameter.compare(lhs: lhsPacing, rhs: rhsPacing, with: matcher), lhsPacing, rhsPacing, "pacing"))
				results.append(Matcher.ParameterComparisonResult(Parameter.compare(lhs: lhsCourseid, rhs: rhsCourseid, with: matcher), lhsCourseid, rhsCourseid, "courseID"))
				results.append(Matcher.ParameterComparisonResult(Parameter.compare(lhs: lhsComponentid, rhs: rhsComponentid, with: matcher), lhsComponentid, rhsComponentid, "componentID"))
				results.append(Matcher.ParameterComparisonResult(Parameter.compare(lhs: lhsScreen, rhs: rhsScreen, with: matcher), lhsScreen, rhsScreen, "screen"))
				results.append(Matcher.ParameterComparisonResult(Parameter.compare(lhs: lhsCompletion, rhs: rhsCompletion, with: matcher), lhsCompletion, rhsCompletion, "completion"))
				return Matcher.ComparisonResult(results)

            case (.m_fetchProduct__sku_sku(let lhsSku), .m_fetchProduct__sku_sku(let rhsSku)):
				var results: [Matcher.ParameterComparisonResult] = []
				results.append(Matcher.ParameterComparisonResult(Parameter.compare(lhs: lhsSku, rhs: rhsSku, with: matcher), lhsSku, rhsSku, "sku"))
				return Matcher.ComparisonResult(results)
            default: return .none
            }
        }

        func intValue() -> Int {
            switch self {
            case let .m_upgradeCourse__sku_skumode_modeproductInfo_productInfopacing_pacingcourseID_courseIDcomponentID_componentIDscreen_screencompletion_completion(p0, p1, p2, p3, p4, p5, p6, p7): return p0.intValue + p1.intValue + p2.intValue + p3.intValue + p4.intValue + p5.intValue + p6.intValue + p7.intValue
            case let .m_fetchProduct__sku_sku(p0): return p0.intValue
            }
        }
        func assertionName() -> String {
            switch self {
            case .m_upgradeCourse__sku_skumode_modeproductInfo_productInfopacing_pacingcourseID_courseIDcomponentID_componentIDscreen_screencompletion_completion: return ".upgradeCourse(sku:mode:productInfo:pacing:courseID:componentID:screen:completion:)"
            case .m_fetchProduct__sku_sku: return ".fetchProduct(sku:)"
            }
        }
    }

    open class Given: StubbedMethod {
        fileprivate var method: MethodType

        private init(method: MethodType, products: [StubProduct]) {
            self.method = method
            super.init(products)
        }


        public static func fetchProduct(sku: Parameter<String>, willReturn: StoreProductInfo...) -> MethodStub {
            return Given(method: .m_fetchProduct__sku_sku(`sku`), products: willReturn.map({ StubProduct.return($0 as Any) }))
        }
        public static func fetchProduct(sku: Parameter<String>, willThrow: Error...) -> MethodStub {
            return Given(method: .m_fetchProduct__sku_sku(`sku`), products: willThrow.map({ StubProduct.throw($0) }))
        }
        public static func fetchProduct(sku: Parameter<String>, willProduce: (StubberThrows<StoreProductInfo>) -> Void) -> MethodStub {
            let willThrow: [Error] = []
			let given: Given = { return Given(method: .m_fetchProduct__sku_sku(`sku`), products: willThrow.map({ StubProduct.throw($0) })) }()
			let stubber = given.stubThrows(for: (StoreProductInfo).self)
			willProduce(stubber)
			return given
        }
    }

    public struct Verify {
        fileprivate var method: MethodType

        public static func upgradeCourse(sku: Parameter<String?>, mode: Parameter<UpgradeMode>, productInfo: Parameter<StoreProductInfo?>, pacing: Parameter<String>, courseID: Parameter<String>, componentID: Parameter<String?>, screen: Parameter<CourseUpgradeScreen>, completion: Parameter<UpgradeCompletionHandler?>) -> Verify { return Verify(method: .m_upgradeCourse__sku_skumode_modeproductInfo_productInfopacing_pacingcourseID_courseIDcomponentID_componentIDscreen_screencompletion_completion(`sku`, `mode`, `productInfo`, `pacing`, `courseID`, `componentID`, `screen`, `completion`))}
        public static func fetchProduct(sku: Parameter<String>) -> Verify { return Verify(method: .m_fetchProduct__sku_sku(`sku`))}
    }

    public struct Perform {
        fileprivate var method: MethodType
        var performs: Any

        public static func upgradeCourse(sku: Parameter<String?>, mode: Parameter<UpgradeMode>, productInfo: Parameter<StoreProductInfo?>, pacing: Parameter<String>, courseID: Parameter<String>, componentID: Parameter<String?>, screen: Parameter<CourseUpgradeScreen>, completion: Parameter<UpgradeCompletionHandler?>, perform: @escaping (String?, UpgradeMode, StoreProductInfo?, String, String, String?, CourseUpgradeScreen, UpgradeCompletionHandler?) -> Void) -> Perform {
            return Perform(method: .m_upgradeCourse__sku_skumode_modeproductInfo_productInfopacing_pacingcourseID_courseIDcomponentID_componentIDscreen_screencompletion_completion(`sku`, `mode`, `productInfo`, `pacing`, `courseID`, `componentID`, `screen`, `completion`), performs: perform)
        }
        public static func fetchProduct(sku: Parameter<String>, perform: @escaping (String) -> Void) -> Perform {
            return Perform(method: .m_fetchProduct__sku_sku(`sku`), performs: perform)
        }
    }

    public func given(_ method: Given) {
        methodReturnValues.append(method)
    }

    public func perform(_ method: Perform) {
        methodPerformValues.append(method)
        methodPerformValues.sort { $0.method.intValue() < $1.method.intValue() }
    }

    public func verify(_ method: Verify, count: Count = Count.moreOrEqual(to: 1), file: StaticString = #file, line: UInt = #line) {
        let fullMatches = matchingCalls(method, file: file, line: line)
        let success = count.matches(fullMatches)
        let assertionName = method.method.assertionName()
        let feedback: String = {
            guard !success else { return "" }
            return Utils.closestCallsMessage(
                for: self.invocations.map { invocation in
                    matcher.set(file: file, line: line)
                    defer { matcher.clearFileAndLine() }
                    return MethodType.compareParameters(lhs: invocation, rhs: method.method, matcher: matcher)
                },
                name: assertionName
            )
        }()
        MockyAssert(success, "Expected: \(count) invocations of `\(assertionName)`, but was: \(fullMatches).\(feedback)", file: file, line: line)
    }

    private func addInvocation(_ call: MethodType) {
        self.queue.sync { invocations.append(call) }
    }
    private func methodReturnValue(_ method: MethodType) throws -> StubProduct {
        matcher.set(file: self.file, line: self.line)
        defer { matcher.clearFileAndLine() }
        let candidates = sequencingPolicy.sorted(methodReturnValues, by: { $0.method.intValue() > $1.method.intValue() })
        let matched = candidates.first(where: { $0.isValid && MethodType.compareParameters(lhs: $0.method, rhs: method, matcher: matcher).isFullMatch })
        guard let product = matched?.getProduct(policy: self.stubbingPolicy) else { throw MockError.notStubed }
        return product
    }
    private func methodPerformValue(_ method: MethodType) -> Any? {
        matcher.set(file: self.file, line: self.line)
        defer { matcher.clearFileAndLine() }
        let matched = methodPerformValues.reversed().first { MethodType.compareParameters(lhs: $0.method, rhs: method, matcher: matcher).isFullMatch }
        return matched?.performs
    }
    private func matchingCalls(_ method: MethodType, file: StaticString?, line: UInt?) -> [MethodType] {
        matcher.set(file: file ?? self.file, line: line ?? self.line)
        defer { matcher.clearFileAndLine() }
        return invocations.filter { MethodType.compareParameters(lhs: $0, rhs: method, matcher: matcher).isFullMatch }
    }
    private func matchingCalls(_ method: Verify, file: StaticString?, line: UInt?) -> Int {
        return matchingCalls(method.method, file: file, line: line).count
    }
    private func givenGetterValue<T>(_ method: MethodType, _ message: String) -> T {
        do {
            return try methodReturnValue(method).casted()
        } catch {
            onFatalFailure(message)
            Failure(message)
        }
    }
    private func optionalGivenGetterValue<T>(_ method: MethodType, _ message: String) -> T? {
        do {
            return try methodReturnValue(method).casted()
        } catch {
            return nil
        }
    }
    private func onFatalFailure(_ message: String) {
        guard let file = self.file, let line = self.line else { return } // Let if fail if cannot handle gratefully
        SwiftyMockyTestObserver.handleFatalError(message: message, file: file, line: line)
    }
}

// MARK: - CourseUpgradeHelperProtocol

open class CourseUpgradeHelperProtocolMock: CourseUpgradeHelperProtocol, Mock {
    public init(sequencing sequencingPolicy: SequencingPolicy = .lastWrittenResolvedFirst, stubbing stubbingPolicy: StubbingPolicy = .wrap, file: StaticString = #file, line: UInt = #line) {
        SwiftyMockyTestObserver.setup()
        self.sequencingPolicy = sequencingPolicy
        self.stubbingPolicy = stubbingPolicy
        self.file = file
        self.line = line
    }

    var matcher: Matcher = Matcher.default
    var stubbingPolicy: StubbingPolicy = .wrap
    var sequencingPolicy: SequencingPolicy = .lastWrittenResolvedFirst

    private var queue = DispatchQueue(label: "com.swiftymocky.invocations", qos: .userInteractive)
    private var invocations: [MethodType] = []
    private var methodReturnValues: [Given] = []
    private var methodPerformValues: [Perform] = []
    private var file: StaticString?
    private var line: UInt?

    public typealias PropertyStub = Given
    public typealias MethodStub = Given
    public typealias SubscriptStub = Given

    /// Convenience method - call setupMock() to extend debug information when failure occurs
    public func setupMock(file: StaticString = #file, line: UInt = #line) {
        self.file = file
        self.line = line
    }

    /// Clear mock internals. You can specify what to reset (invocations aka verify, givens or performs) or leave it empty to clear all mock internals
    public func resetMock(_ scopes: MockScope...) {
        let scopes: [MockScope] = scopes.isEmpty ? [.invocation, .given, .perform] : scopes
        if scopes.contains(.invocation) { invocations = [] }
        if scopes.contains(.given) { methodReturnValues = [] }
        if scopes.contains(.perform) { methodPerformValues = [] }
    }





<<<<<<< HEAD
    open func setData(courseID: String, pacing: String, blockID: String?, localizedCoursePrice: String, screen: CourseUpgradeScreen) {
        addInvocation(.m_setData__courseID_courseIDpacing_pacingblockID_blockIDlocalizedCoursePrice_localizedCoursePricescreen_screen(Parameter<String>.value(`courseID`), Parameter<String>.value(`pacing`), Parameter<String?>.value(`blockID`), Parameter<String>.value(`localizedCoursePrice`), Parameter<CourseUpgradeScreen>.value(`screen`)))
		let perform = methodPerformValue(.m_setData__courseID_courseIDpacing_pacingblockID_blockIDlocalizedCoursePrice_localizedCoursePricescreen_screen(Parameter<String>.value(`courseID`), Parameter<String>.value(`pacing`), Parameter<String?>.value(`blockID`), Parameter<String>.value(`localizedCoursePrice`), Parameter<CourseUpgradeScreen>.value(`screen`))) as? (String, String, String?, String, CourseUpgradeScreen) -> Void
		perform?(`courseID`, `pacing`, `blockID`, `localizedCoursePrice`, `screen`)
    }

    open func handleCourseUpgrade(upgradeHadler: CourseUpgradeHandler, state: UpgradeCompletionState, delegate: CourseUpgradeHelperDelegate?) {
        addInvocation(.m_handleCourseUpgrade__upgradeHadler_upgradeHadlerstate_statedelegate_delegate(Parameter<CourseUpgradeHandler>.value(`upgradeHadler`), Parameter<UpgradeCompletionState>.value(`state`), Parameter<CourseUpgradeHelperDelegate?>.value(`delegate`)))
		let perform = methodPerformValue(.m_handleCourseUpgrade__upgradeHadler_upgradeHadlerstate_statedelegate_delegate(Parameter<CourseUpgradeHandler>.value(`upgradeHadler`), Parameter<UpgradeCompletionState>.value(`state`), Parameter<CourseUpgradeHelperDelegate?>.value(`delegate`))) as? (CourseUpgradeHandler, UpgradeCompletionState, CourseUpgradeHelperDelegate?) -> Void
		perform?(`upgradeHadler`, `state`, `delegate`)
=======
    open func getEnrollments(page: Int) throws -> [CourseItem] {
        addInvocation(.m_getEnrollments__page_page(Parameter<Int>.value(`page`)))
		let perform = methodPerformValue(.m_getEnrollments__page_page(Parameter<Int>.value(`page`))) as? (Int) -> Void
		perform?(`page`)
		var __value: [CourseItem]
		do {
		    __value = try methodReturnValue(.m_getEnrollments__page_page(Parameter<Int>.value(`page`))).casted()
		} catch MockError.notStubed {
			onFatalFailure("Stub return value not specified for getEnrollments(page: Int). Use given")
			Failure("Stub return value not specified for getEnrollments(page: Int). Use given")
		} catch {
		    throw error
		}
		return __value
    }

    open func getEnrollmentsOffline() throws -> [CourseItem] {
        addInvocation(.m_getEnrollmentsOffline)
		let perform = methodPerformValue(.m_getEnrollmentsOffline) as? () -> Void
		perform?()
		var __value: [CourseItem]
		do {
		    __value = try methodReturnValue(.m_getEnrollmentsOffline).casted()
		} catch MockError.notStubed {
			onFatalFailure("Stub return value not specified for getEnrollmentsOffline(). Use given")
			Failure("Stub return value not specified for getEnrollmentsOffline(). Use given")
		} catch {
		    throw error
		}
		return __value
    }

    open func getPrimaryEnrollment(pageSize: Int) throws -> PrimaryEnrollment {
        addInvocation(.m_getPrimaryEnrollment__pageSize_pageSize(Parameter<Int>.value(`pageSize`)))
		let perform = methodPerformValue(.m_getPrimaryEnrollment__pageSize_pageSize(Parameter<Int>.value(`pageSize`))) as? (Int) -> Void
		perform?(`pageSize`)
		var __value: PrimaryEnrollment
		do {
		    __value = try methodReturnValue(.m_getPrimaryEnrollment__pageSize_pageSize(Parameter<Int>.value(`pageSize`))).casted()
		} catch MockError.notStubed {
			onFatalFailure("Stub return value not specified for getPrimaryEnrollment(pageSize: Int). Use given")
			Failure("Stub return value not specified for getPrimaryEnrollment(pageSize: Int). Use given")
		} catch {
		    throw error
		}
		return __value
    }

    open func getPrimaryEnrollmentOffline() throws -> PrimaryEnrollment {
        addInvocation(.m_getPrimaryEnrollmentOffline)
		let perform = methodPerformValue(.m_getPrimaryEnrollmentOffline) as? () -> Void
		perform?()
		var __value: PrimaryEnrollment
		do {
		    __value = try methodReturnValue(.m_getPrimaryEnrollmentOffline).casted()
		} catch MockError.notStubed {
			onFatalFailure("Stub return value not specified for getPrimaryEnrollmentOffline(). Use given")
			Failure("Stub return value not specified for getPrimaryEnrollmentOffline(). Use given")
		} catch {
		    throw error
		}
		return __value
    }

    open func getAllCourses(filteredBy: String, page: Int) throws -> PrimaryEnrollment {
        addInvocation(.m_getAllCourses__filteredBy_filteredBypage_page(Parameter<String>.value(`filteredBy`), Parameter<Int>.value(`page`)))
		let perform = methodPerformValue(.m_getAllCourses__filteredBy_filteredBypage_page(Parameter<String>.value(`filteredBy`), Parameter<Int>.value(`page`))) as? (String, Int) -> Void
		perform?(`filteredBy`, `page`)
		var __value: PrimaryEnrollment
		do {
		    __value = try methodReturnValue(.m_getAllCourses__filteredBy_filteredBypage_page(Parameter<String>.value(`filteredBy`), Parameter<Int>.value(`page`))).casted()
		} catch MockError.notStubed {
			onFatalFailure("Stub return value not specified for getAllCourses(filteredBy: String, page: Int). Use given")
			Failure("Stub return value not specified for getAllCourses(filteredBy: String, page: Int). Use given")
		} catch {
		    throw error
		}
		return __value
>>>>>>> d8a7b466
    }


    fileprivate enum MethodType {
<<<<<<< HEAD
        case m_setData__courseID_courseIDpacing_pacingblockID_blockIDlocalizedCoursePrice_localizedCoursePricescreen_screen(Parameter<String>, Parameter<String>, Parameter<String?>, Parameter<String>, Parameter<CourseUpgradeScreen>)
        case m_handleCourseUpgrade__upgradeHadler_upgradeHadlerstate_statedelegate_delegate(Parameter<CourseUpgradeHandler>, Parameter<UpgradeCompletionState>, Parameter<CourseUpgradeHelperDelegate?>)

        static func compareParameters(lhs: MethodType, rhs: MethodType, matcher: Matcher) -> Matcher.ComparisonResult {
            switch (lhs, rhs) {
            case (.m_setData__courseID_courseIDpacing_pacingblockID_blockIDlocalizedCoursePrice_localizedCoursePricescreen_screen(let lhsCourseid, let lhsPacing, let lhsBlockid, let lhsLocalizedcourseprice, let lhsScreen), .m_setData__courseID_courseIDpacing_pacingblockID_blockIDlocalizedCoursePrice_localizedCoursePricescreen_screen(let rhsCourseid, let rhsPacing, let rhsBlockid, let rhsLocalizedcourseprice, let rhsScreen)):
=======
        case m_getEnrollments__page_page(Parameter<Int>)
        case m_getEnrollmentsOffline
        case m_getPrimaryEnrollment__pageSize_pageSize(Parameter<Int>)
        case m_getPrimaryEnrollmentOffline
        case m_getAllCourses__filteredBy_filteredBypage_page(Parameter<String>, Parameter<Int>)

        static func compareParameters(lhs: MethodType, rhs: MethodType, matcher: Matcher) -> Matcher.ComparisonResult {
            switch (lhs, rhs) {
            case (.m_getEnrollments__page_page(let lhsPage), .m_getEnrollments__page_page(let rhsPage)):
>>>>>>> d8a7b466
				var results: [Matcher.ParameterComparisonResult] = []
				results.append(Matcher.ParameterComparisonResult(Parameter.compare(lhs: lhsCourseid, rhs: rhsCourseid, with: matcher), lhsCourseid, rhsCourseid, "courseID"))
				results.append(Matcher.ParameterComparisonResult(Parameter.compare(lhs: lhsPacing, rhs: rhsPacing, with: matcher), lhsPacing, rhsPacing, "pacing"))
				results.append(Matcher.ParameterComparisonResult(Parameter.compare(lhs: lhsBlockid, rhs: rhsBlockid, with: matcher), lhsBlockid, rhsBlockid, "blockID"))
				results.append(Matcher.ParameterComparisonResult(Parameter.compare(lhs: lhsLocalizedcourseprice, rhs: rhsLocalizedcourseprice, with: matcher), lhsLocalizedcourseprice, rhsLocalizedcourseprice, "localizedCoursePrice"))
				results.append(Matcher.ParameterComparisonResult(Parameter.compare(lhs: lhsScreen, rhs: rhsScreen, with: matcher), lhsScreen, rhsScreen, "screen"))
				return Matcher.ComparisonResult(results)

<<<<<<< HEAD
            case (.m_handleCourseUpgrade__upgradeHadler_upgradeHadlerstate_statedelegate_delegate(let lhsUpgradehadler, let lhsState, let lhsDelegate), .m_handleCourseUpgrade__upgradeHadler_upgradeHadlerstate_statedelegate_delegate(let rhsUpgradehadler, let rhsState, let rhsDelegate)):
				var results: [Matcher.ParameterComparisonResult] = []
				results.append(Matcher.ParameterComparisonResult(Parameter.compare(lhs: lhsUpgradehadler, rhs: rhsUpgradehadler, with: matcher), lhsUpgradehadler, rhsUpgradehadler, "upgradeHadler"))
				results.append(Matcher.ParameterComparisonResult(Parameter.compare(lhs: lhsState, rhs: rhsState, with: matcher), lhsState, rhsState, "state"))
				results.append(Matcher.ParameterComparisonResult(Parameter.compare(lhs: lhsDelegate, rhs: rhsDelegate, with: matcher), lhsDelegate, rhsDelegate, "delegate"))
=======
            case (.m_getEnrollmentsOffline, .m_getEnrollmentsOffline): return .match

            case (.m_getPrimaryEnrollment__pageSize_pageSize(let lhsPagesize), .m_getPrimaryEnrollment__pageSize_pageSize(let rhsPagesize)):
				var results: [Matcher.ParameterComparisonResult] = []
				results.append(Matcher.ParameterComparisonResult(Parameter.compare(lhs: lhsPagesize, rhs: rhsPagesize, with: matcher), lhsPagesize, rhsPagesize, "pageSize"))
				return Matcher.ComparisonResult(results)

            case (.m_getPrimaryEnrollmentOffline, .m_getPrimaryEnrollmentOffline): return .match

            case (.m_getAllCourses__filteredBy_filteredBypage_page(let lhsFilteredby, let lhsPage), .m_getAllCourses__filteredBy_filteredBypage_page(let rhsFilteredby, let rhsPage)):
				var results: [Matcher.ParameterComparisonResult] = []
				results.append(Matcher.ParameterComparisonResult(Parameter.compare(lhs: lhsFilteredby, rhs: rhsFilteredby, with: matcher), lhsFilteredby, rhsFilteredby, "filteredBy"))
				results.append(Matcher.ParameterComparisonResult(Parameter.compare(lhs: lhsPage, rhs: rhsPage, with: matcher), lhsPage, rhsPage, "page"))
>>>>>>> d8a7b466
				return Matcher.ComparisonResult(results)
            default: return .none
            }
        }

        func intValue() -> Int {
            switch self {
<<<<<<< HEAD
            case let .m_setData__courseID_courseIDpacing_pacingblockID_blockIDlocalizedCoursePrice_localizedCoursePricescreen_screen(p0, p1, p2, p3, p4): return p0.intValue + p1.intValue + p2.intValue + p3.intValue + p4.intValue
            case let .m_handleCourseUpgrade__upgradeHadler_upgradeHadlerstate_statedelegate_delegate(p0, p1, p2): return p0.intValue + p1.intValue + p2.intValue
=======
            case let .m_getEnrollments__page_page(p0): return p0.intValue
            case .m_getEnrollmentsOffline: return 0
            case let .m_getPrimaryEnrollment__pageSize_pageSize(p0): return p0.intValue
            case .m_getPrimaryEnrollmentOffline: return 0
            case let .m_getAllCourses__filteredBy_filteredBypage_page(p0, p1): return p0.intValue + p1.intValue
>>>>>>> d8a7b466
            }
        }
        func assertionName() -> String {
            switch self {
<<<<<<< HEAD
            case .m_setData__courseID_courseIDpacing_pacingblockID_blockIDlocalizedCoursePrice_localizedCoursePricescreen_screen: return ".setData(courseID:pacing:blockID:localizedCoursePrice:screen:)"
            case .m_handleCourseUpgrade__upgradeHadler_upgradeHadlerstate_statedelegate_delegate: return ".handleCourseUpgrade(upgradeHadler:state:delegate:)"
=======
            case .m_getEnrollments__page_page: return ".getEnrollments(page:)"
            case .m_getEnrollmentsOffline: return ".getEnrollmentsOffline()"
            case .m_getPrimaryEnrollment__pageSize_pageSize: return ".getPrimaryEnrollment(pageSize:)"
            case .m_getPrimaryEnrollmentOffline: return ".getPrimaryEnrollmentOffline()"
            case .m_getAllCourses__filteredBy_filteredBypage_page: return ".getAllCourses(filteredBy:page:)"
>>>>>>> d8a7b466
            }
        }
    }

    open class Given: StubbedMethod {
        fileprivate var method: MethodType

        private init(method: MethodType, products: [StubProduct]) {
            self.method = method
            super.init(products)
        }


<<<<<<< HEAD
=======
        public static func getEnrollments(page: Parameter<Int>, willReturn: [CourseItem]...) -> MethodStub {
            return Given(method: .m_getEnrollments__page_page(`page`), products: willReturn.map({ StubProduct.return($0 as Any) }))
        }
        public static func getEnrollmentsOffline(willReturn: [CourseItem]...) -> MethodStub {
            return Given(method: .m_getEnrollmentsOffline, products: willReturn.map({ StubProduct.return($0 as Any) }))
        }
        public static func getPrimaryEnrollment(pageSize: Parameter<Int>, willReturn: PrimaryEnrollment...) -> MethodStub {
            return Given(method: .m_getPrimaryEnrollment__pageSize_pageSize(`pageSize`), products: willReturn.map({ StubProduct.return($0 as Any) }))
        }
        public static func getPrimaryEnrollmentOffline(willReturn: PrimaryEnrollment...) -> MethodStub {
            return Given(method: .m_getPrimaryEnrollmentOffline, products: willReturn.map({ StubProduct.return($0 as Any) }))
        }
        public static func getAllCourses(filteredBy: Parameter<String>, page: Parameter<Int>, willReturn: PrimaryEnrollment...) -> MethodStub {
            return Given(method: .m_getAllCourses__filteredBy_filteredBypage_page(`filteredBy`, `page`), products: willReturn.map({ StubProduct.return($0 as Any) }))
        }
        public static func getEnrollments(page: Parameter<Int>, willThrow: Error...) -> MethodStub {
            return Given(method: .m_getEnrollments__page_page(`page`), products: willThrow.map({ StubProduct.throw($0) }))
        }
        public static func getEnrollments(page: Parameter<Int>, willProduce: (StubberThrows<[CourseItem]>) -> Void) -> MethodStub {
            let willThrow: [Error] = []
			let given: Given = { return Given(method: .m_getEnrollments__page_page(`page`), products: willThrow.map({ StubProduct.throw($0) })) }()
			let stubber = given.stubThrows(for: ([CourseItem]).self)
			willProduce(stubber)
			return given
        }
        public static func getEnrollmentsOffline(willThrow: Error...) -> MethodStub {
            return Given(method: .m_getEnrollmentsOffline, products: willThrow.map({ StubProduct.throw($0) }))
        }
        public static func getEnrollmentsOffline(willProduce: (StubberThrows<[CourseItem]>) -> Void) -> MethodStub {
            let willThrow: [Error] = []
			let given: Given = { return Given(method: .m_getEnrollmentsOffline, products: willThrow.map({ StubProduct.throw($0) })) }()
			let stubber = given.stubThrows(for: ([CourseItem]).self)
			willProduce(stubber)
			return given
        }
        public static func getPrimaryEnrollment(pageSize: Parameter<Int>, willThrow: Error...) -> MethodStub {
            return Given(method: .m_getPrimaryEnrollment__pageSize_pageSize(`pageSize`), products: willThrow.map({ StubProduct.throw($0) }))
        }
        public static func getPrimaryEnrollment(pageSize: Parameter<Int>, willProduce: (StubberThrows<PrimaryEnrollment>) -> Void) -> MethodStub {
            let willThrow: [Error] = []
			let given: Given = { return Given(method: .m_getPrimaryEnrollment__pageSize_pageSize(`pageSize`), products: willThrow.map({ StubProduct.throw($0) })) }()
			let stubber = given.stubThrows(for: (PrimaryEnrollment).self)
			willProduce(stubber)
			return given
        }
        public static func getPrimaryEnrollmentOffline(willThrow: Error...) -> MethodStub {
            return Given(method: .m_getPrimaryEnrollmentOffline, products: willThrow.map({ StubProduct.throw($0) }))
        }
        public static func getPrimaryEnrollmentOffline(willProduce: (StubberThrows<PrimaryEnrollment>) -> Void) -> MethodStub {
            let willThrow: [Error] = []
			let given: Given = { return Given(method: .m_getPrimaryEnrollmentOffline, products: willThrow.map({ StubProduct.throw($0) })) }()
			let stubber = given.stubThrows(for: (PrimaryEnrollment).self)
			willProduce(stubber)
			return given
        }
        public static func getAllCourses(filteredBy: Parameter<String>, page: Parameter<Int>, willThrow: Error...) -> MethodStub {
            return Given(method: .m_getAllCourses__filteredBy_filteredBypage_page(`filteredBy`, `page`), products: willThrow.map({ StubProduct.throw($0) }))
        }
        public static func getAllCourses(filteredBy: Parameter<String>, page: Parameter<Int>, willProduce: (StubberThrows<PrimaryEnrollment>) -> Void) -> MethodStub {
            let willThrow: [Error] = []
			let given: Given = { return Given(method: .m_getAllCourses__filteredBy_filteredBypage_page(`filteredBy`, `page`), products: willThrow.map({ StubProduct.throw($0) })) }()
			let stubber = given.stubThrows(for: (PrimaryEnrollment).self)
			willProduce(stubber)
			return given
        }
>>>>>>> d8a7b466
    }

    public struct Verify {
        fileprivate var method: MethodType

<<<<<<< HEAD
        public static func setData(courseID: Parameter<String>, pacing: Parameter<String>, blockID: Parameter<String?>, localizedCoursePrice: Parameter<String>, screen: Parameter<CourseUpgradeScreen>) -> Verify { return Verify(method: .m_setData__courseID_courseIDpacing_pacingblockID_blockIDlocalizedCoursePrice_localizedCoursePricescreen_screen(`courseID`, `pacing`, `blockID`, `localizedCoursePrice`, `screen`))}
        public static func handleCourseUpgrade(upgradeHadler: Parameter<CourseUpgradeHandler>, state: Parameter<UpgradeCompletionState>, delegate: Parameter<CourseUpgradeHelperDelegate?>) -> Verify { return Verify(method: .m_handleCourseUpgrade__upgradeHadler_upgradeHadlerstate_statedelegate_delegate(`upgradeHadler`, `state`, `delegate`))}
=======
        public static func getEnrollments(page: Parameter<Int>) -> Verify { return Verify(method: .m_getEnrollments__page_page(`page`))}
        public static func getEnrollmentsOffline() -> Verify { return Verify(method: .m_getEnrollmentsOffline)}
        public static func getPrimaryEnrollment(pageSize: Parameter<Int>) -> Verify { return Verify(method: .m_getPrimaryEnrollment__pageSize_pageSize(`pageSize`))}
        public static func getPrimaryEnrollmentOffline() -> Verify { return Verify(method: .m_getPrimaryEnrollmentOffline)}
        public static func getAllCourses(filteredBy: Parameter<String>, page: Parameter<Int>) -> Verify { return Verify(method: .m_getAllCourses__filteredBy_filteredBypage_page(`filteredBy`, `page`))}
>>>>>>> d8a7b466
    }

    public struct Perform {
        fileprivate var method: MethodType
        var performs: Any

<<<<<<< HEAD
        public static func setData(courseID: Parameter<String>, pacing: Parameter<String>, blockID: Parameter<String?>, localizedCoursePrice: Parameter<String>, screen: Parameter<CourseUpgradeScreen>, perform: @escaping (String, String, String?, String, CourseUpgradeScreen) -> Void) -> Perform {
            return Perform(method: .m_setData__courseID_courseIDpacing_pacingblockID_blockIDlocalizedCoursePrice_localizedCoursePricescreen_screen(`courseID`, `pacing`, `blockID`, `localizedCoursePrice`, `screen`), performs: perform)
        }
        public static func handleCourseUpgrade(upgradeHadler: Parameter<CourseUpgradeHandler>, state: Parameter<UpgradeCompletionState>, delegate: Parameter<CourseUpgradeHelperDelegate?>, perform: @escaping (CourseUpgradeHandler, UpgradeCompletionState, CourseUpgradeHelperDelegate?) -> Void) -> Perform {
            return Perform(method: .m_handleCourseUpgrade__upgradeHadler_upgradeHadlerstate_statedelegate_delegate(`upgradeHadler`, `state`, `delegate`), performs: perform)
=======
        public static func getEnrollments(page: Parameter<Int>, perform: @escaping (Int) -> Void) -> Perform {
            return Perform(method: .m_getEnrollments__page_page(`page`), performs: perform)
        }
        public static func getEnrollmentsOffline(perform: @escaping () -> Void) -> Perform {
            return Perform(method: .m_getEnrollmentsOffline, performs: perform)
        }
        public static func getPrimaryEnrollment(pageSize: Parameter<Int>, perform: @escaping (Int) -> Void) -> Perform {
            return Perform(method: .m_getPrimaryEnrollment__pageSize_pageSize(`pageSize`), performs: perform)
        }
        public static func getPrimaryEnrollmentOffline(perform: @escaping () -> Void) -> Perform {
            return Perform(method: .m_getPrimaryEnrollmentOffline, performs: perform)
        }
        public static func getAllCourses(filteredBy: Parameter<String>, page: Parameter<Int>, perform: @escaping (String, Int) -> Void) -> Perform {
            return Perform(method: .m_getAllCourses__filteredBy_filteredBypage_page(`filteredBy`, `page`), performs: perform)
>>>>>>> d8a7b466
        }
    }

    public func given(_ method: Given) {
        methodReturnValues.append(method)
    }

    public func perform(_ method: Perform) {
        methodPerformValues.append(method)
        methodPerformValues.sort { $0.method.intValue() < $1.method.intValue() }
    }

    public func verify(_ method: Verify, count: Count = Count.moreOrEqual(to: 1), file: StaticString = #file, line: UInt = #line) {
        let fullMatches = matchingCalls(method, file: file, line: line)
        let success = count.matches(fullMatches)
        let assertionName = method.method.assertionName()
        let feedback: String = {
            guard !success else { return "" }
            return Utils.closestCallsMessage(
                for: self.invocations.map { invocation in
                    matcher.set(file: file, line: line)
                    defer { matcher.clearFileAndLine() }
                    return MethodType.compareParameters(lhs: invocation, rhs: method.method, matcher: matcher)
                },
                name: assertionName
            )
        }()
        MockyAssert(success, "Expected: \(count) invocations of `\(assertionName)`, but was: \(fullMatches).\(feedback)", file: file, line: line)
    }

    private func addInvocation(_ call: MethodType) {
        self.queue.sync { invocations.append(call) }
    }
    private func methodReturnValue(_ method: MethodType) throws -> StubProduct {
        matcher.set(file: self.file, line: self.line)
        defer { matcher.clearFileAndLine() }
        let candidates = sequencingPolicy.sorted(methodReturnValues, by: { $0.method.intValue() > $1.method.intValue() })
        let matched = candidates.first(where: { $0.isValid && MethodType.compareParameters(lhs: $0.method, rhs: method, matcher: matcher).isFullMatch })
        guard let product = matched?.getProduct(policy: self.stubbingPolicy) else { throw MockError.notStubed }
        return product
    }
    private func methodPerformValue(_ method: MethodType) -> Any? {
        matcher.set(file: self.file, line: self.line)
        defer { matcher.clearFileAndLine() }
        let matched = methodPerformValues.reversed().first { MethodType.compareParameters(lhs: $0.method, rhs: method, matcher: matcher).isFullMatch }
        return matched?.performs
    }
    private func matchingCalls(_ method: MethodType, file: StaticString?, line: UInt?) -> [MethodType] {
        matcher.set(file: file ?? self.file, line: line ?? self.line)
        defer { matcher.clearFileAndLine() }
        return invocations.filter { MethodType.compareParameters(lhs: $0, rhs: method, matcher: matcher).isFullMatch }
    }
    private func matchingCalls(_ method: Verify, file: StaticString?, line: UInt?) -> Int {
        return matchingCalls(method.method, file: file, line: line).count
    }
    private func givenGetterValue<T>(_ method: MethodType, _ message: String) -> T {
        do {
            return try methodReturnValue(method).casted()
        } catch {
            onFatalFailure(message)
            Failure(message)
        }
    }
    private func optionalGivenGetterValue<T>(_ method: MethodType, _ message: String) -> T? {
        do {
            return try methodReturnValue(method).casted()
        } catch {
            return nil
        }
    }
    private func onFatalFailure(_ message: String) {
        guard let file = self.file, let line = self.line else { return } // Let if fail if cannot handle gratefully
        SwiftyMockyTestObserver.handleFatalError(message: message, file: file, line: line)
    }
}

// MARK: - CourseUpgradeInteractorProtocol

open class CourseUpgradeInteractorProtocolMock: CourseUpgradeInteractorProtocol, Mock {
    public init(sequencing sequencingPolicy: SequencingPolicy = .lastWrittenResolvedFirst, stubbing stubbingPolicy: StubbingPolicy = .wrap, file: StaticString = #file, line: UInt = #line) {
        SwiftyMockyTestObserver.setup()
        self.sequencingPolicy = sequencingPolicy
        self.stubbingPolicy = stubbingPolicy
        self.file = file
        self.line = line
    }

    var matcher: Matcher = Matcher.default
    var stubbingPolicy: StubbingPolicy = .wrap
    var sequencingPolicy: SequencingPolicy = .lastWrittenResolvedFirst

    private var queue = DispatchQueue(label: "com.swiftymocky.invocations", qos: .userInteractive)
    private var invocations: [MethodType] = []
    private var methodReturnValues: [Given] = []
    private var methodPerformValues: [Perform] = []
    private var file: StaticString?
    private var line: UInt?

    public typealias PropertyStub = Given
    public typealias MethodStub = Given
    public typealias SubscriptStub = Given

    /// Convenience method - call setupMock() to extend debug information when failure occurs
    public func setupMock(file: StaticString = #file, line: UInt = #line) {
        self.file = file
        self.line = line
    }

    /// Clear mock internals. You can specify what to reset (invocations aka verify, givens or performs) or leave it empty to clear all mock internals
    public func resetMock(_ scopes: MockScope...) {
        let scopes: [MockScope] = scopes.isEmpty ? [.invocation, .given, .perform] : scopes
        if scopes.contains(.invocation) { invocations = [] }
        if scopes.contains(.given) { methodReturnValues = [] }
        if scopes.contains(.perform) { methodPerformValues = [] }
    }





    open func addBasket(sku: String) throws -> UpgradeBasket {
        addInvocation(.m_addBasket__sku_sku(Parameter<String>.value(`sku`)))
		let perform = methodPerformValue(.m_addBasket__sku_sku(Parameter<String>.value(`sku`))) as? (String) -> Void
		perform?(`sku`)
		var __value: UpgradeBasket
		do {
		    __value = try methodReturnValue(.m_addBasket__sku_sku(Parameter<String>.value(`sku`))).casted()
		} catch MockError.notStubed {
			onFatalFailure("Stub return value not specified for addBasket(sku: String). Use given")
			Failure("Stub return value not specified for addBasket(sku: String). Use given")
		} catch {
		    throw error
		}
		return __value
    }

    open func checkoutBasket(basketID: Int) throws -> CheckoutBasket {
        addInvocation(.m_checkoutBasket__basketID_basketID(Parameter<Int>.value(`basketID`)))
		let perform = methodPerformValue(.m_checkoutBasket__basketID_basketID(Parameter<Int>.value(`basketID`))) as? (Int) -> Void
		perform?(`basketID`)
		var __value: CheckoutBasket
		do {
		    __value = try methodReturnValue(.m_checkoutBasket__basketID_basketID(Parameter<Int>.value(`basketID`))).casted()
		} catch MockError.notStubed {
			onFatalFailure("Stub return value not specified for checkoutBasket(basketID: Int). Use given")
			Failure("Stub return value not specified for checkoutBasket(basketID: Int). Use given")
		} catch {
		    throw error
		}
		return __value
    }

    @discardableResult
	open func fulfillCheckout(basketID: Int, price: NSDecimalNumber, currencyCode: String, receipt: String) throws -> FulfillCheckout {
        addInvocation(.m_fulfillCheckout__basketID_basketIDprice_pricecurrencyCode_currencyCodereceipt_receipt(Parameter<Int>.value(`basketID`), Parameter<NSDecimalNumber>.value(`price`), Parameter<String>.value(`currencyCode`), Parameter<String>.value(`receipt`)))
		let perform = methodPerformValue(.m_fulfillCheckout__basketID_basketIDprice_pricecurrencyCode_currencyCodereceipt_receipt(Parameter<Int>.value(`basketID`), Parameter<NSDecimalNumber>.value(`price`), Parameter<String>.value(`currencyCode`), Parameter<String>.value(`receipt`))) as? (Int, NSDecimalNumber, String, String) -> Void
		perform?(`basketID`, `price`, `currencyCode`, `receipt`)
		var __value: FulfillCheckout
		do {
		    __value = try methodReturnValue(.m_fulfillCheckout__basketID_basketIDprice_pricecurrencyCode_currencyCodereceipt_receipt(Parameter<Int>.value(`basketID`), Parameter<NSDecimalNumber>.value(`price`), Parameter<String>.value(`currencyCode`), Parameter<String>.value(`receipt`))).casted()
		} catch MockError.notStubed {
			onFatalFailure("Stub return value not specified for fulfillCheckout(basketID: Int, price: NSDecimalNumber, currencyCode: String, receipt: String). Use given")
			Failure("Stub return value not specified for fulfillCheckout(basketID: Int, price: NSDecimalNumber, currencyCode: String, receipt: String). Use given")
		} catch {
		    throw error
		}
		return __value
    }


    fileprivate enum MethodType {
        case m_addBasket__sku_sku(Parameter<String>)
        case m_checkoutBasket__basketID_basketID(Parameter<Int>)
        case m_fulfillCheckout__basketID_basketIDprice_pricecurrencyCode_currencyCodereceipt_receipt(Parameter<Int>, Parameter<NSDecimalNumber>, Parameter<String>, Parameter<String>)

        static func compareParameters(lhs: MethodType, rhs: MethodType, matcher: Matcher) -> Matcher.ComparisonResult {
            switch (lhs, rhs) {
            case (.m_addBasket__sku_sku(let lhsSku), .m_addBasket__sku_sku(let rhsSku)):
				var results: [Matcher.ParameterComparisonResult] = []
				results.append(Matcher.ParameterComparisonResult(Parameter.compare(lhs: lhsSku, rhs: rhsSku, with: matcher), lhsSku, rhsSku, "sku"))
				return Matcher.ComparisonResult(results)

            case (.m_checkoutBasket__basketID_basketID(let lhsBasketid), .m_checkoutBasket__basketID_basketID(let rhsBasketid)):
				var results: [Matcher.ParameterComparisonResult] = []
				results.append(Matcher.ParameterComparisonResult(Parameter.compare(lhs: lhsBasketid, rhs: rhsBasketid, with: matcher), lhsBasketid, rhsBasketid, "basketID"))
				return Matcher.ComparisonResult(results)

            case (.m_fulfillCheckout__basketID_basketIDprice_pricecurrencyCode_currencyCodereceipt_receipt(let lhsBasketid, let lhsPrice, let lhsCurrencycode, let lhsReceipt), .m_fulfillCheckout__basketID_basketIDprice_pricecurrencyCode_currencyCodereceipt_receipt(let rhsBasketid, let rhsPrice, let rhsCurrencycode, let rhsReceipt)):
				var results: [Matcher.ParameterComparisonResult] = []
				results.append(Matcher.ParameterComparisonResult(Parameter.compare(lhs: lhsBasketid, rhs: rhsBasketid, with: matcher), lhsBasketid, rhsBasketid, "basketID"))
				results.append(Matcher.ParameterComparisonResult(Parameter.compare(lhs: lhsPrice, rhs: rhsPrice, with: matcher), lhsPrice, rhsPrice, "price"))
				results.append(Matcher.ParameterComparisonResult(Parameter.compare(lhs: lhsCurrencycode, rhs: rhsCurrencycode, with: matcher), lhsCurrencycode, rhsCurrencycode, "currencyCode"))
				results.append(Matcher.ParameterComparisonResult(Parameter.compare(lhs: lhsReceipt, rhs: rhsReceipt, with: matcher), lhsReceipt, rhsReceipt, "receipt"))
				return Matcher.ComparisonResult(results)
            default: return .none
            }
        }

        func intValue() -> Int {
            switch self {
            case let .m_addBasket__sku_sku(p0): return p0.intValue
            case let .m_checkoutBasket__basketID_basketID(p0): return p0.intValue
            case let .m_fulfillCheckout__basketID_basketIDprice_pricecurrencyCode_currencyCodereceipt_receipt(p0, p1, p2, p3): return p0.intValue + p1.intValue + p2.intValue + p3.intValue
            }
        }
        func assertionName() -> String {
            switch self {
            case .m_addBasket__sku_sku: return ".addBasket(sku:)"
            case .m_checkoutBasket__basketID_basketID: return ".checkoutBasket(basketID:)"
            case .m_fulfillCheckout__basketID_basketIDprice_pricecurrencyCode_currencyCodereceipt_receipt: return ".fulfillCheckout(basketID:price:currencyCode:receipt:)"
            }
        }
    }

    open class Given: StubbedMethod {
        fileprivate var method: MethodType

        private init(method: MethodType, products: [StubProduct]) {
            self.method = method
            super.init(products)
        }


        public static func addBasket(sku: Parameter<String>, willReturn: UpgradeBasket...) -> MethodStub {
            return Given(method: .m_addBasket__sku_sku(`sku`), products: willReturn.map({ StubProduct.return($0 as Any) }))
        }
        public static func checkoutBasket(basketID: Parameter<Int>, willReturn: CheckoutBasket...) -> MethodStub {
            return Given(method: .m_checkoutBasket__basketID_basketID(`basketID`), products: willReturn.map({ StubProduct.return($0 as Any) }))
        }
        @discardableResult
		public static func fulfillCheckout(basketID: Parameter<Int>, price: Parameter<NSDecimalNumber>, currencyCode: Parameter<String>, receipt: Parameter<String>, willReturn: FulfillCheckout...) -> MethodStub {
            return Given(method: .m_fulfillCheckout__basketID_basketIDprice_pricecurrencyCode_currencyCodereceipt_receipt(`basketID`, `price`, `currencyCode`, `receipt`), products: willReturn.map({ StubProduct.return($0 as Any) }))
        }
        public static func addBasket(sku: Parameter<String>, willThrow: Error...) -> MethodStub {
            return Given(method: .m_addBasket__sku_sku(`sku`), products: willThrow.map({ StubProduct.throw($0) }))
        }
        public static func addBasket(sku: Parameter<String>, willProduce: (StubberThrows<UpgradeBasket>) -> Void) -> MethodStub {
            let willThrow: [Error] = []
			let given: Given = { return Given(method: .m_addBasket__sku_sku(`sku`), products: willThrow.map({ StubProduct.throw($0) })) }()
			let stubber = given.stubThrows(for: (UpgradeBasket).self)
			willProduce(stubber)
			return given
        }
        public static func checkoutBasket(basketID: Parameter<Int>, willThrow: Error...) -> MethodStub {
            return Given(method: .m_checkoutBasket__basketID_basketID(`basketID`), products: willThrow.map({ StubProduct.throw($0) }))
        }
        public static func checkoutBasket(basketID: Parameter<Int>, willProduce: (StubberThrows<CheckoutBasket>) -> Void) -> MethodStub {
            let willThrow: [Error] = []
			let given: Given = { return Given(method: .m_checkoutBasket__basketID_basketID(`basketID`), products: willThrow.map({ StubProduct.throw($0) })) }()
			let stubber = given.stubThrows(for: (CheckoutBasket).self)
			willProduce(stubber)
			return given
        }
        @discardableResult
		public static func fulfillCheckout(basketID: Parameter<Int>, price: Parameter<NSDecimalNumber>, currencyCode: Parameter<String>, receipt: Parameter<String>, willThrow: Error...) -> MethodStub {
            return Given(method: .m_fulfillCheckout__basketID_basketIDprice_pricecurrencyCode_currencyCodereceipt_receipt(`basketID`, `price`, `currencyCode`, `receipt`), products: willThrow.map({ StubProduct.throw($0) }))
        }
        @discardableResult
		public static func fulfillCheckout(basketID: Parameter<Int>, price: Parameter<NSDecimalNumber>, currencyCode: Parameter<String>, receipt: Parameter<String>, willProduce: (StubberThrows<FulfillCheckout>) -> Void) -> MethodStub {
            let willThrow: [Error] = []
			let given: Given = { return Given(method: .m_fulfillCheckout__basketID_basketIDprice_pricecurrencyCode_currencyCodereceipt_receipt(`basketID`, `price`, `currencyCode`, `receipt`), products: willThrow.map({ StubProduct.throw($0) })) }()
			let stubber = given.stubThrows(for: (FulfillCheckout).self)
			willProduce(stubber)
			return given
        }
    }

    public struct Verify {
        fileprivate var method: MethodType

        public static func addBasket(sku: Parameter<String>) -> Verify { return Verify(method: .m_addBasket__sku_sku(`sku`))}
        public static func checkoutBasket(basketID: Parameter<Int>) -> Verify { return Verify(method: .m_checkoutBasket__basketID_basketID(`basketID`))}
        @discardableResult
		public static func fulfillCheckout(basketID: Parameter<Int>, price: Parameter<NSDecimalNumber>, currencyCode: Parameter<String>, receipt: Parameter<String>) -> Verify { return Verify(method: .m_fulfillCheckout__basketID_basketIDprice_pricecurrencyCode_currencyCodereceipt_receipt(`basketID`, `price`, `currencyCode`, `receipt`))}
    }

    public struct Perform {
        fileprivate var method: MethodType
        var performs: Any

        public static func addBasket(sku: Parameter<String>, perform: @escaping (String) -> Void) -> Perform {
            return Perform(method: .m_addBasket__sku_sku(`sku`), performs: perform)
        }
        public static func checkoutBasket(basketID: Parameter<Int>, perform: @escaping (Int) -> Void) -> Perform {
            return Perform(method: .m_checkoutBasket__basketID_basketID(`basketID`), performs: perform)
        }
        @discardableResult
		public static func fulfillCheckout(basketID: Parameter<Int>, price: Parameter<NSDecimalNumber>, currencyCode: Parameter<String>, receipt: Parameter<String>, perform: @escaping (Int, NSDecimalNumber, String, String) -> Void) -> Perform {
            return Perform(method: .m_fulfillCheckout__basketID_basketIDprice_pricecurrencyCode_currencyCodereceipt_receipt(`basketID`, `price`, `currencyCode`, `receipt`), performs: perform)
        }
    }

    public func given(_ method: Given) {
        methodReturnValues.append(method)
    }

    public func perform(_ method: Perform) {
        methodPerformValues.append(method)
        methodPerformValues.sort { $0.method.intValue() < $1.method.intValue() }
    }

    public func verify(_ method: Verify, count: Count = Count.moreOrEqual(to: 1), file: StaticString = #file, line: UInt = #line) {
        let fullMatches = matchingCalls(method, file: file, line: line)
        let success = count.matches(fullMatches)
        let assertionName = method.method.assertionName()
        let feedback: String = {
            guard !success else { return "" }
            return Utils.closestCallsMessage(
                for: self.invocations.map { invocation in
                    matcher.set(file: file, line: line)
                    defer { matcher.clearFileAndLine() }
                    return MethodType.compareParameters(lhs: invocation, rhs: method.method, matcher: matcher)
                },
                name: assertionName
            )
        }()
        MockyAssert(success, "Expected: \(count) invocations of `\(assertionName)`, but was: \(fullMatches).\(feedback)", file: file, line: line)
    }

    private func addInvocation(_ call: MethodType) {
        self.queue.sync { invocations.append(call) }
    }
    private func methodReturnValue(_ method: MethodType) throws -> StubProduct {
        matcher.set(file: self.file, line: self.line)
        defer { matcher.clearFileAndLine() }
        let candidates = sequencingPolicy.sorted(methodReturnValues, by: { $0.method.intValue() > $1.method.intValue() })
        let matched = candidates.first(where: { $0.isValid && MethodType.compareParameters(lhs: $0.method, rhs: method, matcher: matcher).isFullMatch })
        guard let product = matched?.getProduct(policy: self.stubbingPolicy) else { throw MockError.notStubed }
        return product
    }
    private func methodPerformValue(_ method: MethodType) -> Any? {
        matcher.set(file: self.file, line: self.line)
        defer { matcher.clearFileAndLine() }
        let matched = methodPerformValues.reversed().first { MethodType.compareParameters(lhs: $0.method, rhs: method, matcher: matcher).isFullMatch }
        return matched?.performs
    }
    private func matchingCalls(_ method: MethodType, file: StaticString?, line: UInt?) -> [MethodType] {
        matcher.set(file: file ?? self.file, line: line ?? self.line)
        defer { matcher.clearFileAndLine() }
        return invocations.filter { MethodType.compareParameters(lhs: $0, rhs: method, matcher: matcher).isFullMatch }
    }
    private func matchingCalls(_ method: Verify, file: StaticString?, line: UInt?) -> Int {
        return matchingCalls(method.method, file: file, line: line).count
    }
    private func givenGetterValue<T>(_ method: MethodType, _ message: String) -> T {
        do {
            return try methodReturnValue(method).casted()
        } catch {
            onFatalFailure(message)
            Failure(message)
        }
    }
    private func optionalGivenGetterValue<T>(_ method: MethodType, _ message: String) -> T? {
        do {
            return try methodReturnValue(method).casted()
        } catch {
            return nil
        }
    }
    private func onFatalFailure(_ message: String) {
        guard let file = self.file, let line = self.line else { return } // Let if fail if cannot handle gratefully
        SwiftyMockyTestObserver.handleFatalError(message: message, file: file, line: line)
    }
}

// MARK: - DashboardAnalytics

open class DashboardAnalyticsMock: DashboardAnalytics, Mock {
    public init(sequencing sequencingPolicy: SequencingPolicy = .lastWrittenResolvedFirst, stubbing stubbingPolicy: StubbingPolicy = .wrap, file: StaticString = #file, line: UInt = #line) {
        SwiftyMockyTestObserver.setup()
        self.sequencingPolicy = sequencingPolicy
        self.stubbingPolicy = stubbingPolicy
        self.file = file
        self.line = line
    }

    var matcher: Matcher = Matcher.default
    var stubbingPolicy: StubbingPolicy = .wrap
    var sequencingPolicy: SequencingPolicy = .lastWrittenResolvedFirst

    private var queue = DispatchQueue(label: "com.swiftymocky.invocations", qos: .userInteractive)
    private var invocations: [MethodType] = []
    private var methodReturnValues: [Given] = []
    private var methodPerformValues: [Perform] = []
    private var file: StaticString?
    private var line: UInt?

    public typealias PropertyStub = Given
    public typealias MethodStub = Given
    public typealias SubscriptStub = Given

    /// Convenience method - call setupMock() to extend debug information when failure occurs
    public func setupMock(file: StaticString = #file, line: UInt = #line) {
        self.file = file
        self.line = line
    }

    /// Clear mock internals. You can specify what to reset (invocations aka verify, givens or performs) or leave it empty to clear all mock internals
    public func resetMock(_ scopes: MockScope...) {
        let scopes: [MockScope] = scopes.isEmpty ? [.invocation, .given, .perform] : scopes
        if scopes.contains(.invocation) { invocations = [] }
        if scopes.contains(.given) { methodReturnValues = [] }
        if scopes.contains(.perform) { methodPerformValues = [] }
    }





    open func dashboardCourseClicked(courseID: String, courseName: String) {
        addInvocation(.m_dashboardCourseClicked__courseID_courseIDcourseName_courseName(Parameter<String>.value(`courseID`), Parameter<String>.value(`courseName`)))
		let perform = methodPerformValue(.m_dashboardCourseClicked__courseID_courseIDcourseName_courseName(Parameter<String>.value(`courseID`), Parameter<String>.value(`courseName`))) as? (String, String) -> Void
		perform?(`courseID`, `courseName`)
    }


    fileprivate enum MethodType {
        case m_dashboardCourseClicked__courseID_courseIDcourseName_courseName(Parameter<String>, Parameter<String>)

        static func compareParameters(lhs: MethodType, rhs: MethodType, matcher: Matcher) -> Matcher.ComparisonResult {
            switch (lhs, rhs) {
            case (.m_dashboardCourseClicked__courseID_courseIDcourseName_courseName(let lhsCourseid, let lhsCoursename), .m_dashboardCourseClicked__courseID_courseIDcourseName_courseName(let rhsCourseid, let rhsCoursename)):
				var results: [Matcher.ParameterComparisonResult] = []
				results.append(Matcher.ParameterComparisonResult(Parameter.compare(lhs: lhsCourseid, rhs: rhsCourseid, with: matcher), lhsCourseid, rhsCourseid, "courseID"))
				results.append(Matcher.ParameterComparisonResult(Parameter.compare(lhs: lhsCoursename, rhs: rhsCoursename, with: matcher), lhsCoursename, rhsCoursename, "courseName"))
				return Matcher.ComparisonResult(results)
            }
        }

        func intValue() -> Int {
            switch self {
            case let .m_dashboardCourseClicked__courseID_courseIDcourseName_courseName(p0, p1): return p0.intValue + p1.intValue
            }
        }
        func assertionName() -> String {
            switch self {
            case .m_dashboardCourseClicked__courseID_courseIDcourseName_courseName: return ".dashboardCourseClicked(courseID:courseName:)"
            }
        }
    }

    open class Given: StubbedMethod {
        fileprivate var method: MethodType

        private init(method: MethodType, products: [StubProduct]) {
            self.method = method
            super.init(products)
        }


    }

    public struct Verify {
        fileprivate var method: MethodType

        public static func dashboardCourseClicked(courseID: Parameter<String>, courseName: Parameter<String>) -> Verify { return Verify(method: .m_dashboardCourseClicked__courseID_courseIDcourseName_courseName(`courseID`, `courseName`))}
    }

    public struct Perform {
        fileprivate var method: MethodType
        var performs: Any

        public static func dashboardCourseClicked(courseID: Parameter<String>, courseName: Parameter<String>, perform: @escaping (String, String) -> Void) -> Perform {
            return Perform(method: .m_dashboardCourseClicked__courseID_courseIDcourseName_courseName(`courseID`, `courseName`), performs: perform)
        }
    }

    public func given(_ method: Given) {
        methodReturnValues.append(method)
    }

    public func perform(_ method: Perform) {
        methodPerformValues.append(method)
        methodPerformValues.sort { $0.method.intValue() < $1.method.intValue() }
    }

    public func verify(_ method: Verify, count: Count = Count.moreOrEqual(to: 1), file: StaticString = #file, line: UInt = #line) {
        let fullMatches = matchingCalls(method, file: file, line: line)
        let success = count.matches(fullMatches)
        let assertionName = method.method.assertionName()
        let feedback: String = {
            guard !success else { return "" }
            return Utils.closestCallsMessage(
                for: self.invocations.map { invocation in
                    matcher.set(file: file, line: line)
                    defer { matcher.clearFileAndLine() }
                    return MethodType.compareParameters(lhs: invocation, rhs: method.method, matcher: matcher)
                },
                name: assertionName
            )
        }()
        MockyAssert(success, "Expected: \(count) invocations of `\(assertionName)`, but was: \(fullMatches).\(feedback)", file: file, line: line)
    }

    private func addInvocation(_ call: MethodType) {
        self.queue.sync { invocations.append(call) }
    }
    private func methodReturnValue(_ method: MethodType) throws -> StubProduct {
        matcher.set(file: self.file, line: self.line)
        defer { matcher.clearFileAndLine() }
        let candidates = sequencingPolicy.sorted(methodReturnValues, by: { $0.method.intValue() > $1.method.intValue() })
        let matched = candidates.first(where: { $0.isValid && MethodType.compareParameters(lhs: $0.method, rhs: method, matcher: matcher).isFullMatch })
        guard let product = matched?.getProduct(policy: self.stubbingPolicy) else { throw MockError.notStubed }
        return product
    }
    private func methodPerformValue(_ method: MethodType) -> Any? {
        matcher.set(file: self.file, line: self.line)
        defer { matcher.clearFileAndLine() }
        let matched = methodPerformValues.reversed().first { MethodType.compareParameters(lhs: $0.method, rhs: method, matcher: matcher).isFullMatch }
        return matched?.performs
    }
    private func matchingCalls(_ method: MethodType, file: StaticString?, line: UInt?) -> [MethodType] {
        matcher.set(file: file ?? self.file, line: line ?? self.line)
        defer { matcher.clearFileAndLine() }
        return invocations.filter { MethodType.compareParameters(lhs: $0, rhs: method, matcher: matcher).isFullMatch }
    }
    private func matchingCalls(_ method: Verify, file: StaticString?, line: UInt?) -> Int {
        return matchingCalls(method.method, file: file, line: line).count
    }
    private func givenGetterValue<T>(_ method: MethodType, _ message: String) -> T {
        do {
            return try methodReturnValue(method).casted()
        } catch {
            onFatalFailure(message)
            Failure(message)
        }
    }
    private func optionalGivenGetterValue<T>(_ method: MethodType, _ message: String) -> T? {
        do {
            return try methodReturnValue(method).casted()
        } catch {
            return nil
        }
    }
    private func onFatalFailure(_ message: String) {
        guard let file = self.file, let line = self.line else { return } // Let if fail if cannot handle gratefully
        SwiftyMockyTestObserver.handleFatalError(message: message, file: file, line: line)
    }
}

// MARK: - DashboardInteractorProtocol

open class DashboardInteractorProtocolMock: DashboardInteractorProtocol, Mock {
    public init(sequencing sequencingPolicy: SequencingPolicy = .lastWrittenResolvedFirst, stubbing stubbingPolicy: StubbingPolicy = .wrap, file: StaticString = #file, line: UInt = #line) {
        SwiftyMockyTestObserver.setup()
        self.sequencingPolicy = sequencingPolicy
        self.stubbingPolicy = stubbingPolicy
        self.file = file
        self.line = line
    }

    var matcher: Matcher = Matcher.default
    var stubbingPolicy: StubbingPolicy = .wrap
    var sequencingPolicy: SequencingPolicy = .lastWrittenResolvedFirst

    private var queue = DispatchQueue(label: "com.swiftymocky.invocations", qos: .userInteractive)
    private var invocations: [MethodType] = []
    private var methodReturnValues: [Given] = []
    private var methodPerformValues: [Perform] = []
    private var file: StaticString?
    private var line: UInt?

    public typealias PropertyStub = Given
    public typealias MethodStub = Given
    public typealias SubscriptStub = Given

    /// Convenience method - call setupMock() to extend debug information when failure occurs
    public func setupMock(file: StaticString = #file, line: UInt = #line) {
        self.file = file
        self.line = line
    }

    /// Clear mock internals. You can specify what to reset (invocations aka verify, givens or performs) or leave it empty to clear all mock internals
    public func resetMock(_ scopes: MockScope...) {
        let scopes: [MockScope] = scopes.isEmpty ? [.invocation, .given, .perform] : scopes
        if scopes.contains(.invocation) { invocations = [] }
        if scopes.contains(.given) { methodReturnValues = [] }
        if scopes.contains(.perform) { methodPerformValues = [] }
    }





    open func getMyCourses(page: Int) throws -> [CourseItem] {
        addInvocation(.m_getMyCourses__page_page(Parameter<Int>.value(`page`)))
		let perform = methodPerformValue(.m_getMyCourses__page_page(Parameter<Int>.value(`page`))) as? (Int) -> Void
		perform?(`page`)
		var __value: [CourseItem]
		do {
		    __value = try methodReturnValue(.m_getMyCourses__page_page(Parameter<Int>.value(`page`))).casted()
		} catch MockError.notStubed {
			onFatalFailure("Stub return value not specified for getMyCourses(page: Int). Use given")
			Failure("Stub return value not specified for getMyCourses(page: Int). Use given")
		} catch {
		    throw error
		}
		return __value
    }

    open func discoveryOffline() throws -> [CourseItem] {
        addInvocation(.m_discoveryOffline)
		let perform = methodPerformValue(.m_discoveryOffline) as? () -> Void
		perform?()
		var __value: [CourseItem]
		do {
		    __value = try methodReturnValue(.m_discoveryOffline).casted()
		} catch MockError.notStubed {
			onFatalFailure("Stub return value not specified for discoveryOffline(). Use given")
			Failure("Stub return value not specified for discoveryOffline(). Use given")
		} catch {
		    throw error
		}
		return __value
    }


    fileprivate enum MethodType {
        case m_getMyCourses__page_page(Parameter<Int>)
        case m_discoveryOffline

        static func compareParameters(lhs: MethodType, rhs: MethodType, matcher: Matcher) -> Matcher.ComparisonResult {
            switch (lhs, rhs) {
            case (.m_getMyCourses__page_page(let lhsPage), .m_getMyCourses__page_page(let rhsPage)):
				var results: [Matcher.ParameterComparisonResult] = []
				results.append(Matcher.ParameterComparisonResult(Parameter.compare(lhs: lhsPage, rhs: rhsPage, with: matcher), lhsPage, rhsPage, "page"))
				return Matcher.ComparisonResult(results)

            case (.m_discoveryOffline, .m_discoveryOffline): return .match
            default: return .none
            }
        }

        func intValue() -> Int {
            switch self {
            case let .m_getMyCourses__page_page(p0): return p0.intValue
            case .m_discoveryOffline: return 0
            }
        }
        func assertionName() -> String {
            switch self {
            case .m_getMyCourses__page_page: return ".getMyCourses(page:)"
            case .m_discoveryOffline: return ".discoveryOffline()"
            }
        }
    }

    open class Given: StubbedMethod {
        fileprivate var method: MethodType

        private init(method: MethodType, products: [StubProduct]) {
            self.method = method
            super.init(products)
        }


        public static func getMyCourses(page: Parameter<Int>, willReturn: [CourseItem]...) -> MethodStub {
            return Given(method: .m_getMyCourses__page_page(`page`), products: willReturn.map({ StubProduct.return($0 as Any) }))
        }
        public static func discoveryOffline(willReturn: [CourseItem]...) -> MethodStub {
            return Given(method: .m_discoveryOffline, products: willReturn.map({ StubProduct.return($0 as Any) }))
        }
        public static func getMyCourses(page: Parameter<Int>, willThrow: Error...) -> MethodStub {
            return Given(method: .m_getMyCourses__page_page(`page`), products: willThrow.map({ StubProduct.throw($0) }))
        }
        public static func getMyCourses(page: Parameter<Int>, willProduce: (StubberThrows<[CourseItem]>) -> Void) -> MethodStub {
            let willThrow: [Error] = []
			let given: Given = { return Given(method: .m_getMyCourses__page_page(`page`), products: willThrow.map({ StubProduct.throw($0) })) }()
			let stubber = given.stubThrows(for: ([CourseItem]).self)
			willProduce(stubber)
			return given
        }
        public static func discoveryOffline(willThrow: Error...) -> MethodStub {
            return Given(method: .m_discoveryOffline, products: willThrow.map({ StubProduct.throw($0) }))
        }
        public static func discoveryOffline(willProduce: (StubberThrows<[CourseItem]>) -> Void) -> MethodStub {
            let willThrow: [Error] = []
			let given: Given = { return Given(method: .m_discoveryOffline, products: willThrow.map({ StubProduct.throw($0) })) }()
			let stubber = given.stubThrows(for: ([CourseItem]).self)
			willProduce(stubber)
			return given
        }
    }

    public struct Verify {
        fileprivate var method: MethodType

        public static func getMyCourses(page: Parameter<Int>) -> Verify { return Verify(method: .m_getMyCourses__page_page(`page`))}
        public static func discoveryOffline() -> Verify { return Verify(method: .m_discoveryOffline)}
    }

    public struct Perform {
        fileprivate var method: MethodType
        var performs: Any

        public static func getMyCourses(page: Parameter<Int>, perform: @escaping (Int) -> Void) -> Perform {
            return Perform(method: .m_getMyCourses__page_page(`page`), performs: perform)
        }
        public static func discoveryOffline(perform: @escaping () -> Void) -> Perform {
            return Perform(method: .m_discoveryOffline, performs: perform)
        }
    }

    public func given(_ method: Given) {
        methodReturnValues.append(method)
    }

    public func perform(_ method: Perform) {
        methodPerformValues.append(method)
        methodPerformValues.sort { $0.method.intValue() < $1.method.intValue() }
    }

    public func verify(_ method: Verify, count: Count = Count.moreOrEqual(to: 1), file: StaticString = #file, line: UInt = #line) {
        let fullMatches = matchingCalls(method, file: file, line: line)
        let success = count.matches(fullMatches)
        let assertionName = method.method.assertionName()
        let feedback: String = {
            guard !success else { return "" }
            return Utils.closestCallsMessage(
                for: self.invocations.map { invocation in
                    matcher.set(file: file, line: line)
                    defer { matcher.clearFileAndLine() }
                    return MethodType.compareParameters(lhs: invocation, rhs: method.method, matcher: matcher)
                },
                name: assertionName
            )
        }()
        MockyAssert(success, "Expected: \(count) invocations of `\(assertionName)`, but was: \(fullMatches).\(feedback)", file: file, line: line)
    }

    private func addInvocation(_ call: MethodType) {
        self.queue.sync { invocations.append(call) }
    }
    private func methodReturnValue(_ method: MethodType) throws -> StubProduct {
        matcher.set(file: self.file, line: self.line)
        defer { matcher.clearFileAndLine() }
        let candidates = sequencingPolicy.sorted(methodReturnValues, by: { $0.method.intValue() > $1.method.intValue() })
        let matched = candidates.first(where: { $0.isValid && MethodType.compareParameters(lhs: $0.method, rhs: method, matcher: matcher).isFullMatch })
        guard let product = matched?.getProduct(policy: self.stubbingPolicy) else { throw MockError.notStubed }
        return product
    }
    private func methodPerformValue(_ method: MethodType) -> Any? {
        matcher.set(file: self.file, line: self.line)
        defer { matcher.clearFileAndLine() }
        let matched = methodPerformValues.reversed().first { MethodType.compareParameters(lhs: $0.method, rhs: method, matcher: matcher).isFullMatch }
        return matched?.performs
    }
    private func matchingCalls(_ method: MethodType, file: StaticString?, line: UInt?) -> [MethodType] {
        matcher.set(file: file ?? self.file, line: line ?? self.line)
        defer { matcher.clearFileAndLine() }
        return invocations.filter { MethodType.compareParameters(lhs: $0, rhs: method, matcher: matcher).isFullMatch }
    }
    private func matchingCalls(_ method: Verify, file: StaticString?, line: UInt?) -> Int {
        return matchingCalls(method.method, file: file, line: line).count
    }
    private func givenGetterValue<T>(_ method: MethodType, _ message: String) -> T {
        do {
            return try methodReturnValue(method).casted()
        } catch {
            onFatalFailure(message)
            Failure(message)
        }
    }
    private func optionalGivenGetterValue<T>(_ method: MethodType, _ message: String) -> T? {
        do {
            return try methodReturnValue(method).casted()
        } catch {
            return nil
        }
    }
    private func onFatalFailure(_ message: String) {
        guard let file = self.file, let line = self.line else { return } // Let if fail if cannot handle gratefully
        SwiftyMockyTestObserver.handleFatalError(message: message, file: file, line: line)
    }
}

// MARK: - DownloadManagerProtocol

open class DownloadManagerProtocolMock: DownloadManagerProtocol, Mock {
    public init(sequencing sequencingPolicy: SequencingPolicy = .lastWrittenResolvedFirst, stubbing stubbingPolicy: StubbingPolicy = .wrap, file: StaticString = #file, line: UInt = #line) {
        SwiftyMockyTestObserver.setup()
        self.sequencingPolicy = sequencingPolicy
        self.stubbingPolicy = stubbingPolicy
        self.file = file
        self.line = line
    }

    var matcher: Matcher = Matcher.default
    var stubbingPolicy: StubbingPolicy = .wrap
    var sequencingPolicy: SequencingPolicy = .lastWrittenResolvedFirst

    private var queue = DispatchQueue(label: "com.swiftymocky.invocations", qos: .userInteractive)
    private var invocations: [MethodType] = []
    private var methodReturnValues: [Given] = []
    private var methodPerformValues: [Perform] = []
    private var file: StaticString?
    private var line: UInt?

    public typealias PropertyStub = Given
    public typealias MethodStub = Given
    public typealias SubscriptStub = Given

    /// Convenience method - call setupMock() to extend debug information when failure occurs
    public func setupMock(file: StaticString = #file, line: UInt = #line) {
        self.file = file
        self.line = line
    }

    /// Clear mock internals. You can specify what to reset (invocations aka verify, givens or performs) or leave it empty to clear all mock internals
    public func resetMock(_ scopes: MockScope...) {
        let scopes: [MockScope] = scopes.isEmpty ? [.invocation, .given, .perform] : scopes
        if scopes.contains(.invocation) { invocations = [] }
        if scopes.contains(.given) { methodReturnValues = [] }
        if scopes.contains(.perform) { methodPerformValues = [] }
    }

    public var currentDownloadTask: DownloadDataTask? {
		get {	invocations.append(.p_currentDownloadTask_get); return __p_currentDownloadTask ?? optionalGivenGetterValue(.p_currentDownloadTask_get, "DownloadManagerProtocolMock - stub value for currentDownloadTask was not defined") }
	}
	private var __p_currentDownloadTask: (DownloadDataTask)?





    open func publisher() -> AnyPublisher<Int, Never> {
        addInvocation(.m_publisher)
		let perform = methodPerformValue(.m_publisher) as? () -> Void
		perform?()
		var __value: AnyPublisher<Int, Never>
		do {
		    __value = try methodReturnValue(.m_publisher).casted()
		} catch {
			onFatalFailure("Stub return value not specified for publisher(). Use given")
			Failure("Stub return value not specified for publisher(). Use given")
		}
		return __value
    }

    open func eventPublisher() -> AnyPublisher<DownloadManagerEvent, Never> {
        addInvocation(.m_eventPublisher)
		let perform = methodPerformValue(.m_eventPublisher) as? () -> Void
		perform?()
		var __value: AnyPublisher<DownloadManagerEvent, Never>
		do {
		    __value = try methodReturnValue(.m_eventPublisher).casted()
		} catch {
			onFatalFailure("Stub return value not specified for eventPublisher(). Use given")
			Failure("Stub return value not specified for eventPublisher(). Use given")
		}
		return __value
    }

    open func addToDownloadQueue(blocks: [CourseBlock]) throws {
        addInvocation(.m_addToDownloadQueue__blocks_blocks(Parameter<[CourseBlock]>.value(`blocks`)))
		let perform = methodPerformValue(.m_addToDownloadQueue__blocks_blocks(Parameter<[CourseBlock]>.value(`blocks`))) as? ([CourseBlock]) -> Void
		perform?(`blocks`)
		do {
		    _ = try methodReturnValue(.m_addToDownloadQueue__blocks_blocks(Parameter<[CourseBlock]>.value(`blocks`))).casted() as Void
		} catch MockError.notStubed {
			// do nothing
		} catch {
		    throw error
		}
    }

    open func getDownloadTasks() -> [DownloadDataTask] {
        addInvocation(.m_getDownloadTasks)
		let perform = methodPerformValue(.m_getDownloadTasks) as? () -> Void
		perform?()
		var __value: [DownloadDataTask]
		do {
		    __value = try methodReturnValue(.m_getDownloadTasks).casted()
		} catch {
			onFatalFailure("Stub return value not specified for getDownloadTasks(). Use given")
			Failure("Stub return value not specified for getDownloadTasks(). Use given")
		}
		return __value
    }

    open func getDownloadTasksForCourse(_ courseId: String) -> [DownloadDataTask] {
        addInvocation(.m_getDownloadTasksForCourse__courseId(Parameter<String>.value(`courseId`)))
		let perform = methodPerformValue(.m_getDownloadTasksForCourse__courseId(Parameter<String>.value(`courseId`))) as? (String) -> Void
		perform?(`courseId`)
		var __value: [DownloadDataTask]
		do {
		    __value = try methodReturnValue(.m_getDownloadTasksForCourse__courseId(Parameter<String>.value(`courseId`))).casted()
		} catch {
			onFatalFailure("Stub return value not specified for getDownloadTasksForCourse(_ courseId: String). Use given")
			Failure("Stub return value not specified for getDownloadTasksForCourse(_ courseId: String). Use given")
		}
		return __value
    }

    open func cancelDownloading(courseId: String, blocks: [CourseBlock]) throws {
        addInvocation(.m_cancelDownloading__courseId_courseIdblocks_blocks(Parameter<String>.value(`courseId`), Parameter<[CourseBlock]>.value(`blocks`)))
		let perform = methodPerformValue(.m_cancelDownloading__courseId_courseIdblocks_blocks(Parameter<String>.value(`courseId`), Parameter<[CourseBlock]>.value(`blocks`))) as? (String, [CourseBlock]) -> Void
		perform?(`courseId`, `blocks`)
		do {
		    _ = try methodReturnValue(.m_cancelDownloading__courseId_courseIdblocks_blocks(Parameter<String>.value(`courseId`), Parameter<[CourseBlock]>.value(`blocks`))).casted() as Void
		} catch MockError.notStubed {
			// do nothing
		} catch {
		    throw error
		}
    }

    open func cancelDownloading(task: DownloadDataTask) throws {
        addInvocation(.m_cancelDownloading__task_task(Parameter<DownloadDataTask>.value(`task`)))
		let perform = methodPerformValue(.m_cancelDownloading__task_task(Parameter<DownloadDataTask>.value(`task`))) as? (DownloadDataTask) -> Void
		perform?(`task`)
		do {
		    _ = try methodReturnValue(.m_cancelDownloading__task_task(Parameter<DownloadDataTask>.value(`task`))).casted() as Void
		} catch MockError.notStubed {
			// do nothing
		} catch {
		    throw error
		}
    }

    open func cancelDownloading(courseId: String) throws {
        addInvocation(.m_cancelDownloading__courseId_courseId(Parameter<String>.value(`courseId`)))
		let perform = methodPerformValue(.m_cancelDownloading__courseId_courseId(Parameter<String>.value(`courseId`))) as? (String) -> Void
		perform?(`courseId`)
		do {
		    _ = try methodReturnValue(.m_cancelDownloading__courseId_courseId(Parameter<String>.value(`courseId`))).casted() as Void
		} catch MockError.notStubed {
			// do nothing
		} catch {
		    throw error
		}
    }

    open func cancelAllDownloading() throws {
        addInvocation(.m_cancelAllDownloading)
		let perform = methodPerformValue(.m_cancelAllDownloading) as? () -> Void
		perform?()
		do {
		    _ = try methodReturnValue(.m_cancelAllDownloading).casted() as Void
		} catch MockError.notStubed {
			// do nothing
		} catch {
		    throw error
		}
    }

    open func deleteFile(blocks: [CourseBlock]) {
        addInvocation(.m_deleteFile__blocks_blocks(Parameter<[CourseBlock]>.value(`blocks`)))
		let perform = methodPerformValue(.m_deleteFile__blocks_blocks(Parameter<[CourseBlock]>.value(`blocks`))) as? ([CourseBlock]) -> Void
		perform?(`blocks`)
    }

    open func deleteAllFiles() {
        addInvocation(.m_deleteAllFiles)
		let perform = methodPerformValue(.m_deleteAllFiles) as? () -> Void
		perform?()
    }

    open func fileUrl(for blockId: String) -> URL? {
        addInvocation(.m_fileUrl__for_blockId(Parameter<String>.value(`blockId`)))
		let perform = methodPerformValue(.m_fileUrl__for_blockId(Parameter<String>.value(`blockId`))) as? (String) -> Void
		perform?(`blockId`)
		var __value: URL? = nil
		do {
		    __value = try methodReturnValue(.m_fileUrl__for_blockId(Parameter<String>.value(`blockId`))).casted()
		} catch {
			// do nothing
		}
		return __value
    }

    open func resumeDownloading() throws {
        addInvocation(.m_resumeDownloading)
		let perform = methodPerformValue(.m_resumeDownloading) as? () -> Void
		perform?()
		do {
		    _ = try methodReturnValue(.m_resumeDownloading).casted() as Void
		} catch MockError.notStubed {
			// do nothing
		} catch {
		    throw error
		}
    }

    open func isLargeVideosSize(blocks: [CourseBlock]) -> Bool {
        addInvocation(.m_isLargeVideosSize__blocks_blocks(Parameter<[CourseBlock]>.value(`blocks`)))
		let perform = methodPerformValue(.m_isLargeVideosSize__blocks_blocks(Parameter<[CourseBlock]>.value(`blocks`))) as? ([CourseBlock]) -> Void
		perform?(`blocks`)
		var __value: Bool
		do {
		    __value = try methodReturnValue(.m_isLargeVideosSize__blocks_blocks(Parameter<[CourseBlock]>.value(`blocks`))).casted()
		} catch {
			onFatalFailure("Stub return value not specified for isLargeVideosSize(blocks: [CourseBlock]). Use given")
			Failure("Stub return value not specified for isLargeVideosSize(blocks: [CourseBlock]). Use given")
		}
		return __value
    }


    fileprivate enum MethodType {
        case m_publisher
        case m_eventPublisher
        case m_addToDownloadQueue__blocks_blocks(Parameter<[CourseBlock]>)
        case m_getDownloadTasks
        case m_getDownloadTasksForCourse__courseId(Parameter<String>)
        case m_cancelDownloading__courseId_courseIdblocks_blocks(Parameter<String>, Parameter<[CourseBlock]>)
        case m_cancelDownloading__task_task(Parameter<DownloadDataTask>)
        case m_cancelDownloading__courseId_courseId(Parameter<String>)
        case m_cancelAllDownloading
        case m_deleteFile__blocks_blocks(Parameter<[CourseBlock]>)
        case m_deleteAllFiles
        case m_fileUrl__for_blockId(Parameter<String>)
        case m_resumeDownloading
        case m_isLargeVideosSize__blocks_blocks(Parameter<[CourseBlock]>)
        case p_currentDownloadTask_get

        static func compareParameters(lhs: MethodType, rhs: MethodType, matcher: Matcher) -> Matcher.ComparisonResult {
            switch (lhs, rhs) {
            case (.m_publisher, .m_publisher): return .match

            case (.m_eventPublisher, .m_eventPublisher): return .match

            case (.m_addToDownloadQueue__blocks_blocks(let lhsBlocks), .m_addToDownloadQueue__blocks_blocks(let rhsBlocks)):
				var results: [Matcher.ParameterComparisonResult] = []
				results.append(Matcher.ParameterComparisonResult(Parameter.compare(lhs: lhsBlocks, rhs: rhsBlocks, with: matcher), lhsBlocks, rhsBlocks, "blocks"))
				return Matcher.ComparisonResult(results)

            case (.m_getDownloadTasks, .m_getDownloadTasks): return .match

            case (.m_getDownloadTasksForCourse__courseId(let lhsCourseid), .m_getDownloadTasksForCourse__courseId(let rhsCourseid)):
				var results: [Matcher.ParameterComparisonResult] = []
				results.append(Matcher.ParameterComparisonResult(Parameter.compare(lhs: lhsCourseid, rhs: rhsCourseid, with: matcher), lhsCourseid, rhsCourseid, "_ courseId"))
				return Matcher.ComparisonResult(results)

            case (.m_cancelDownloading__courseId_courseIdblocks_blocks(let lhsCourseid, let lhsBlocks), .m_cancelDownloading__courseId_courseIdblocks_blocks(let rhsCourseid, let rhsBlocks)):
				var results: [Matcher.ParameterComparisonResult] = []
				results.append(Matcher.ParameterComparisonResult(Parameter.compare(lhs: lhsCourseid, rhs: rhsCourseid, with: matcher), lhsCourseid, rhsCourseid, "courseId"))
				results.append(Matcher.ParameterComparisonResult(Parameter.compare(lhs: lhsBlocks, rhs: rhsBlocks, with: matcher), lhsBlocks, rhsBlocks, "blocks"))
				return Matcher.ComparisonResult(results)

            case (.m_cancelDownloading__task_task(let lhsTask), .m_cancelDownloading__task_task(let rhsTask)):
				var results: [Matcher.ParameterComparisonResult] = []
				results.append(Matcher.ParameterComparisonResult(Parameter.compare(lhs: lhsTask, rhs: rhsTask, with: matcher), lhsTask, rhsTask, "task"))
				return Matcher.ComparisonResult(results)

            case (.m_cancelDownloading__courseId_courseId(let lhsCourseid), .m_cancelDownloading__courseId_courseId(let rhsCourseid)):
				var results: [Matcher.ParameterComparisonResult] = []
				results.append(Matcher.ParameterComparisonResult(Parameter.compare(lhs: lhsCourseid, rhs: rhsCourseid, with: matcher), lhsCourseid, rhsCourseid, "courseId"))
				return Matcher.ComparisonResult(results)

            case (.m_cancelAllDownloading, .m_cancelAllDownloading): return .match

            case (.m_deleteFile__blocks_blocks(let lhsBlocks), .m_deleteFile__blocks_blocks(let rhsBlocks)):
				var results: [Matcher.ParameterComparisonResult] = []
				results.append(Matcher.ParameterComparisonResult(Parameter.compare(lhs: lhsBlocks, rhs: rhsBlocks, with: matcher), lhsBlocks, rhsBlocks, "blocks"))
				return Matcher.ComparisonResult(results)

            case (.m_deleteAllFiles, .m_deleteAllFiles): return .match

            case (.m_fileUrl__for_blockId(let lhsBlockid), .m_fileUrl__for_blockId(let rhsBlockid)):
				var results: [Matcher.ParameterComparisonResult] = []
				results.append(Matcher.ParameterComparisonResult(Parameter.compare(lhs: lhsBlockid, rhs: rhsBlockid, with: matcher), lhsBlockid, rhsBlockid, "for blockId"))
				return Matcher.ComparisonResult(results)

            case (.m_resumeDownloading, .m_resumeDownloading): return .match

            case (.m_isLargeVideosSize__blocks_blocks(let lhsBlocks), .m_isLargeVideosSize__blocks_blocks(let rhsBlocks)):
				var results: [Matcher.ParameterComparisonResult] = []
				results.append(Matcher.ParameterComparisonResult(Parameter.compare(lhs: lhsBlocks, rhs: rhsBlocks, with: matcher), lhsBlocks, rhsBlocks, "blocks"))
				return Matcher.ComparisonResult(results)
            case (.p_currentDownloadTask_get,.p_currentDownloadTask_get): return Matcher.ComparisonResult.match
            default: return .none
            }
        }

        func intValue() -> Int {
            switch self {
            case .m_publisher: return 0
            case .m_eventPublisher: return 0
            case let .m_addToDownloadQueue__blocks_blocks(p0): return p0.intValue
            case .m_getDownloadTasks: return 0
            case let .m_getDownloadTasksForCourse__courseId(p0): return p0.intValue
            case let .m_cancelDownloading__courseId_courseIdblocks_blocks(p0, p1): return p0.intValue + p1.intValue
            case let .m_cancelDownloading__task_task(p0): return p0.intValue
            case let .m_cancelDownloading__courseId_courseId(p0): return p0.intValue
            case .m_cancelAllDownloading: return 0
            case let .m_deleteFile__blocks_blocks(p0): return p0.intValue
            case .m_deleteAllFiles: return 0
            case let .m_fileUrl__for_blockId(p0): return p0.intValue
            case .m_resumeDownloading: return 0
            case let .m_isLargeVideosSize__blocks_blocks(p0): return p0.intValue
            case .p_currentDownloadTask_get: return 0
            }
        }
        func assertionName() -> String {
            switch self {
            case .m_publisher: return ".publisher()"
            case .m_eventPublisher: return ".eventPublisher()"
            case .m_addToDownloadQueue__blocks_blocks: return ".addToDownloadQueue(blocks:)"
            case .m_getDownloadTasks: return ".getDownloadTasks()"
            case .m_getDownloadTasksForCourse__courseId: return ".getDownloadTasksForCourse(_:)"
            case .m_cancelDownloading__courseId_courseIdblocks_blocks: return ".cancelDownloading(courseId:blocks:)"
            case .m_cancelDownloading__task_task: return ".cancelDownloading(task:)"
            case .m_cancelDownloading__courseId_courseId: return ".cancelDownloading(courseId:)"
            case .m_cancelAllDownloading: return ".cancelAllDownloading()"
            case .m_deleteFile__blocks_blocks: return ".deleteFile(blocks:)"
            case .m_deleteAllFiles: return ".deleteAllFiles()"
            case .m_fileUrl__for_blockId: return ".fileUrl(for:)"
            case .m_resumeDownloading: return ".resumeDownloading()"
            case .m_isLargeVideosSize__blocks_blocks: return ".isLargeVideosSize(blocks:)"
            case .p_currentDownloadTask_get: return "[get] .currentDownloadTask"
            }
        }
    }

    open class Given: StubbedMethod {
        fileprivate var method: MethodType

        private init(method: MethodType, products: [StubProduct]) {
            self.method = method
            super.init(products)
        }

        public static func currentDownloadTask(getter defaultValue: DownloadDataTask?...) -> PropertyStub {
            return Given(method: .p_currentDownloadTask_get, products: defaultValue.map({ StubProduct.return($0 as Any) }))
        }

        public static func publisher(willReturn: AnyPublisher<Int, Never>...) -> MethodStub {
            return Given(method: .m_publisher, products: willReturn.map({ StubProduct.return($0 as Any) }))
        }
        public static func eventPublisher(willReturn: AnyPublisher<DownloadManagerEvent, Never>...) -> MethodStub {
            return Given(method: .m_eventPublisher, products: willReturn.map({ StubProduct.return($0 as Any) }))
        }
        public static func getDownloadTasks(willReturn: [DownloadDataTask]...) -> MethodStub {
            return Given(method: .m_getDownloadTasks, products: willReturn.map({ StubProduct.return($0 as Any) }))
        }
        public static func getDownloadTasksForCourse(_ courseId: Parameter<String>, willReturn: [DownloadDataTask]...) -> MethodStub {
            return Given(method: .m_getDownloadTasksForCourse__courseId(`courseId`), products: willReturn.map({ StubProduct.return($0 as Any) }))
        }
        public static func fileUrl(for blockId: Parameter<String>, willReturn: URL?...) -> MethodStub {
            return Given(method: .m_fileUrl__for_blockId(`blockId`), products: willReturn.map({ StubProduct.return($0 as Any) }))
        }
        public static func isLargeVideosSize(blocks: Parameter<[CourseBlock]>, willReturn: Bool...) -> MethodStub {
            return Given(method: .m_isLargeVideosSize__blocks_blocks(`blocks`), products: willReturn.map({ StubProduct.return($0 as Any) }))
        }
        public static func publisher(willProduce: (Stubber<AnyPublisher<Int, Never>>) -> Void) -> MethodStub {
            let willReturn: [AnyPublisher<Int, Never>] = []
			let given: Given = { return Given(method: .m_publisher, products: willReturn.map({ StubProduct.return($0 as Any) })) }()
			let stubber = given.stub(for: (AnyPublisher<Int, Never>).self)
			willProduce(stubber)
			return given
        }
        public static func eventPublisher(willProduce: (Stubber<AnyPublisher<DownloadManagerEvent, Never>>) -> Void) -> MethodStub {
            let willReturn: [AnyPublisher<DownloadManagerEvent, Never>] = []
			let given: Given = { return Given(method: .m_eventPublisher, products: willReturn.map({ StubProduct.return($0 as Any) })) }()
			let stubber = given.stub(for: (AnyPublisher<DownloadManagerEvent, Never>).self)
			willProduce(stubber)
			return given
        }
        public static func getDownloadTasks(willProduce: (Stubber<[DownloadDataTask]>) -> Void) -> MethodStub {
            let willReturn: [[DownloadDataTask]] = []
			let given: Given = { return Given(method: .m_getDownloadTasks, products: willReturn.map({ StubProduct.return($0 as Any) })) }()
			let stubber = given.stub(for: ([DownloadDataTask]).self)
			willProduce(stubber)
			return given
        }
        public static func getDownloadTasksForCourse(_ courseId: Parameter<String>, willProduce: (Stubber<[DownloadDataTask]>) -> Void) -> MethodStub {
            let willReturn: [[DownloadDataTask]] = []
			let given: Given = { return Given(method: .m_getDownloadTasksForCourse__courseId(`courseId`), products: willReturn.map({ StubProduct.return($0 as Any) })) }()
			let stubber = given.stub(for: ([DownloadDataTask]).self)
			willProduce(stubber)
			return given
        }
        public static func fileUrl(for blockId: Parameter<String>, willProduce: (Stubber<URL?>) -> Void) -> MethodStub {
            let willReturn: [URL?] = []
			let given: Given = { return Given(method: .m_fileUrl__for_blockId(`blockId`), products: willReturn.map({ StubProduct.return($0 as Any) })) }()
			let stubber = given.stub(for: (URL?).self)
			willProduce(stubber)
			return given
        }
        public static func isLargeVideosSize(blocks: Parameter<[CourseBlock]>, willProduce: (Stubber<Bool>) -> Void) -> MethodStub {
            let willReturn: [Bool] = []
			let given: Given = { return Given(method: .m_isLargeVideosSize__blocks_blocks(`blocks`), products: willReturn.map({ StubProduct.return($0 as Any) })) }()
			let stubber = given.stub(for: (Bool).self)
			willProduce(stubber)
			return given
        }
        public static func addToDownloadQueue(blocks: Parameter<[CourseBlock]>, willThrow: Error...) -> MethodStub {
            return Given(method: .m_addToDownloadQueue__blocks_blocks(`blocks`), products: willThrow.map({ StubProduct.throw($0) }))
        }
        public static func addToDownloadQueue(blocks: Parameter<[CourseBlock]>, willProduce: (StubberThrows<Void>) -> Void) -> MethodStub {
            let willThrow: [Error] = []
			let given: Given = { return Given(method: .m_addToDownloadQueue__blocks_blocks(`blocks`), products: willThrow.map({ StubProduct.throw($0) })) }()
			let stubber = given.stubThrows(for: (Void).self)
			willProduce(stubber)
			return given
        }
        public static func cancelDownloading(courseId: Parameter<String>, blocks: Parameter<[CourseBlock]>, willThrow: Error...) -> MethodStub {
            return Given(method: .m_cancelDownloading__courseId_courseIdblocks_blocks(`courseId`, `blocks`), products: willThrow.map({ StubProduct.throw($0) }))
        }
        public static func cancelDownloading(courseId: Parameter<String>, blocks: Parameter<[CourseBlock]>, willProduce: (StubberThrows<Void>) -> Void) -> MethodStub {
            let willThrow: [Error] = []
			let given: Given = { return Given(method: .m_cancelDownloading__courseId_courseIdblocks_blocks(`courseId`, `blocks`), products: willThrow.map({ StubProduct.throw($0) })) }()
			let stubber = given.stubThrows(for: (Void).self)
			willProduce(stubber)
			return given
        }
        public static func cancelDownloading(task: Parameter<DownloadDataTask>, willThrow: Error...) -> MethodStub {
            return Given(method: .m_cancelDownloading__task_task(`task`), products: willThrow.map({ StubProduct.throw($0) }))
        }
        public static func cancelDownloading(task: Parameter<DownloadDataTask>, willProduce: (StubberThrows<Void>) -> Void) -> MethodStub {
            let willThrow: [Error] = []
			let given: Given = { return Given(method: .m_cancelDownloading__task_task(`task`), products: willThrow.map({ StubProduct.throw($0) })) }()
			let stubber = given.stubThrows(for: (Void).self)
			willProduce(stubber)
			return given
        }
        public static func cancelDownloading(courseId: Parameter<String>, willThrow: Error...) -> MethodStub {
            return Given(method: .m_cancelDownloading__courseId_courseId(`courseId`), products: willThrow.map({ StubProduct.throw($0) }))
        }
        public static func cancelDownloading(courseId: Parameter<String>, willProduce: (StubberThrows<Void>) -> Void) -> MethodStub {
            let willThrow: [Error] = []
			let given: Given = { return Given(method: .m_cancelDownloading__courseId_courseId(`courseId`), products: willThrow.map({ StubProduct.throw($0) })) }()
			let stubber = given.stubThrows(for: (Void).self)
			willProduce(stubber)
			return given
        }
        public static func cancelAllDownloading(willThrow: Error...) -> MethodStub {
            return Given(method: .m_cancelAllDownloading, products: willThrow.map({ StubProduct.throw($0) }))
        }
        public static func cancelAllDownloading(willProduce: (StubberThrows<Void>) -> Void) -> MethodStub {
            let willThrow: [Error] = []
			let given: Given = { return Given(method: .m_cancelAllDownloading, products: willThrow.map({ StubProduct.throw($0) })) }()
			let stubber = given.stubThrows(for: (Void).self)
			willProduce(stubber)
			return given
        }
        public static func resumeDownloading(willThrow: Error...) -> MethodStub {
            return Given(method: .m_resumeDownloading, products: willThrow.map({ StubProduct.throw($0) }))
        }
        public static func resumeDownloading(willProduce: (StubberThrows<Void>) -> Void) -> MethodStub {
            let willThrow: [Error] = []
			let given: Given = { return Given(method: .m_resumeDownloading, products: willThrow.map({ StubProduct.throw($0) })) }()
			let stubber = given.stubThrows(for: (Void).self)
			willProduce(stubber)
			return given
        }
    }

    public struct Verify {
        fileprivate var method: MethodType

        public static func publisher() -> Verify { return Verify(method: .m_publisher)}
        public static func eventPublisher() -> Verify { return Verify(method: .m_eventPublisher)}
        public static func addToDownloadQueue(blocks: Parameter<[CourseBlock]>) -> Verify { return Verify(method: .m_addToDownloadQueue__blocks_blocks(`blocks`))}
        public static func getDownloadTasks() -> Verify { return Verify(method: .m_getDownloadTasks)}
        public static func getDownloadTasksForCourse(_ courseId: Parameter<String>) -> Verify { return Verify(method: .m_getDownloadTasksForCourse__courseId(`courseId`))}
        public static func cancelDownloading(courseId: Parameter<String>, blocks: Parameter<[CourseBlock]>) -> Verify { return Verify(method: .m_cancelDownloading__courseId_courseIdblocks_blocks(`courseId`, `blocks`))}
        public static func cancelDownloading(task: Parameter<DownloadDataTask>) -> Verify { return Verify(method: .m_cancelDownloading__task_task(`task`))}
        public static func cancelDownloading(courseId: Parameter<String>) -> Verify { return Verify(method: .m_cancelDownloading__courseId_courseId(`courseId`))}
        public static func cancelAllDownloading() -> Verify { return Verify(method: .m_cancelAllDownloading)}
        public static func deleteFile(blocks: Parameter<[CourseBlock]>) -> Verify { return Verify(method: .m_deleteFile__blocks_blocks(`blocks`))}
        public static func deleteAllFiles() -> Verify { return Verify(method: .m_deleteAllFiles)}
        public static func fileUrl(for blockId: Parameter<String>) -> Verify { return Verify(method: .m_fileUrl__for_blockId(`blockId`))}
        public static func resumeDownloading() -> Verify { return Verify(method: .m_resumeDownloading)}
        public static func isLargeVideosSize(blocks: Parameter<[CourseBlock]>) -> Verify { return Verify(method: .m_isLargeVideosSize__blocks_blocks(`blocks`))}
        public static var currentDownloadTask: Verify { return Verify(method: .p_currentDownloadTask_get) }
    }

    public struct Perform {
        fileprivate var method: MethodType
        var performs: Any

        public static func publisher(perform: @escaping () -> Void) -> Perform {
            return Perform(method: .m_publisher, performs: perform)
        }
        public static func eventPublisher(perform: @escaping () -> Void) -> Perform {
            return Perform(method: .m_eventPublisher, performs: perform)
        }
        public static func addToDownloadQueue(blocks: Parameter<[CourseBlock]>, perform: @escaping ([CourseBlock]) -> Void) -> Perform {
            return Perform(method: .m_addToDownloadQueue__blocks_blocks(`blocks`), performs: perform)
        }
        public static func getDownloadTasks(perform: @escaping () -> Void) -> Perform {
            return Perform(method: .m_getDownloadTasks, performs: perform)
        }
        public static func getDownloadTasksForCourse(_ courseId: Parameter<String>, perform: @escaping (String) -> Void) -> Perform {
            return Perform(method: .m_getDownloadTasksForCourse__courseId(`courseId`), performs: perform)
        }
        public static func cancelDownloading(courseId: Parameter<String>, blocks: Parameter<[CourseBlock]>, perform: @escaping (String, [CourseBlock]) -> Void) -> Perform {
            return Perform(method: .m_cancelDownloading__courseId_courseIdblocks_blocks(`courseId`, `blocks`), performs: perform)
        }
        public static func cancelDownloading(task: Parameter<DownloadDataTask>, perform: @escaping (DownloadDataTask) -> Void) -> Perform {
            return Perform(method: .m_cancelDownloading__task_task(`task`), performs: perform)
        }
        public static func cancelDownloading(courseId: Parameter<String>, perform: @escaping (String) -> Void) -> Perform {
            return Perform(method: .m_cancelDownloading__courseId_courseId(`courseId`), performs: perform)
        }
        public static func cancelAllDownloading(perform: @escaping () -> Void) -> Perform {
            return Perform(method: .m_cancelAllDownloading, performs: perform)
        }
        public static func deleteFile(blocks: Parameter<[CourseBlock]>, perform: @escaping ([CourseBlock]) -> Void) -> Perform {
            return Perform(method: .m_deleteFile__blocks_blocks(`blocks`), performs: perform)
        }
        public static func deleteAllFiles(perform: @escaping () -> Void) -> Perform {
            return Perform(method: .m_deleteAllFiles, performs: perform)
        }
        public static func fileUrl(for blockId: Parameter<String>, perform: @escaping (String) -> Void) -> Perform {
            return Perform(method: .m_fileUrl__for_blockId(`blockId`), performs: perform)
        }
        public static func resumeDownloading(perform: @escaping () -> Void) -> Perform {
            return Perform(method: .m_resumeDownloading, performs: perform)
        }
        public static func isLargeVideosSize(blocks: Parameter<[CourseBlock]>, perform: @escaping ([CourseBlock]) -> Void) -> Perform {
            return Perform(method: .m_isLargeVideosSize__blocks_blocks(`blocks`), performs: perform)
        }
    }

    public func given(_ method: Given) {
        methodReturnValues.append(method)
    }

    public func perform(_ method: Perform) {
        methodPerformValues.append(method)
        methodPerformValues.sort { $0.method.intValue() < $1.method.intValue() }
    }

    public func verify(_ method: Verify, count: Count = Count.moreOrEqual(to: 1), file: StaticString = #file, line: UInt = #line) {
        let fullMatches = matchingCalls(method, file: file, line: line)
        let success = count.matches(fullMatches)
        let assertionName = method.method.assertionName()
        let feedback: String = {
            guard !success else { return "" }
            return Utils.closestCallsMessage(
                for: self.invocations.map { invocation in
                    matcher.set(file: file, line: line)
                    defer { matcher.clearFileAndLine() }
                    return MethodType.compareParameters(lhs: invocation, rhs: method.method, matcher: matcher)
                },
                name: assertionName
            )
        }()
        MockyAssert(success, "Expected: \(count) invocations of `\(assertionName)`, but was: \(fullMatches).\(feedback)", file: file, line: line)
    }

    private func addInvocation(_ call: MethodType) {
        self.queue.sync { invocations.append(call) }
    }
    private func methodReturnValue(_ method: MethodType) throws -> StubProduct {
        matcher.set(file: self.file, line: self.line)
        defer { matcher.clearFileAndLine() }
        let candidates = sequencingPolicy.sorted(methodReturnValues, by: { $0.method.intValue() > $1.method.intValue() })
        let matched = candidates.first(where: { $0.isValid && MethodType.compareParameters(lhs: $0.method, rhs: method, matcher: matcher).isFullMatch })
        guard let product = matched?.getProduct(policy: self.stubbingPolicy) else { throw MockError.notStubed }
        return product
    }
    private func methodPerformValue(_ method: MethodType) -> Any? {
        matcher.set(file: self.file, line: self.line)
        defer { matcher.clearFileAndLine() }
        let matched = methodPerformValues.reversed().first { MethodType.compareParameters(lhs: $0.method, rhs: method, matcher: matcher).isFullMatch }
        return matched?.performs
    }
    private func matchingCalls(_ method: MethodType, file: StaticString?, line: UInt?) -> [MethodType] {
        matcher.set(file: file ?? self.file, line: line ?? self.line)
        defer { matcher.clearFileAndLine() }
        return invocations.filter { MethodType.compareParameters(lhs: $0, rhs: method, matcher: matcher).isFullMatch }
    }
    private func matchingCalls(_ method: Verify, file: StaticString?, line: UInt?) -> Int {
        return matchingCalls(method.method, file: file, line: line).count
    }
    private func givenGetterValue<T>(_ method: MethodType, _ message: String) -> T {
        do {
            return try methodReturnValue(method).casted()
        } catch {
            onFatalFailure(message)
            Failure(message)
        }
    }
    private func optionalGivenGetterValue<T>(_ method: MethodType, _ message: String) -> T? {
        do {
            return try methodReturnValue(method).casted()
        } catch {
            return nil
        }
    }
    private func onFatalFailure(_ message: String) {
        guard let file = self.file, let line = self.line else { return } // Let if fail if cannot handle gratefully
        SwiftyMockyTestObserver.handleFatalError(message: message, file: file, line: line)
    }
}

// MARK: - StoreKitHandlerProtocol

open class StoreKitHandlerProtocolMock: StoreKitHandlerProtocol, Mock {
    public init(sequencing sequencingPolicy: SequencingPolicy = .lastWrittenResolvedFirst, stubbing stubbingPolicy: StubbingPolicy = .wrap, file: StaticString = #file, line: UInt = #line) {
        SwiftyMockyTestObserver.setup()
        self.sequencingPolicy = sequencingPolicy
        self.stubbingPolicy = stubbingPolicy
        self.file = file
        self.line = line
    }

    var matcher: Matcher = Matcher.default
    var stubbingPolicy: StubbingPolicy = .wrap
    var sequencingPolicy: SequencingPolicy = .lastWrittenResolvedFirst

    private var queue = DispatchQueue(label: "com.swiftymocky.invocations", qos: .userInteractive)
    private var invocations: [MethodType] = []
    private var methodReturnValues: [Given] = []
    private var methodPerformValues: [Perform] = []
    private var file: StaticString?
    private var line: UInt?

    public typealias PropertyStub = Given
    public typealias MethodStub = Given
    public typealias SubscriptStub = Given

    /// Convenience method - call setupMock() to extend debug information when failure occurs
    public func setupMock(file: StaticString = #file, line: UInt = #line) {
        self.file = file
        self.line = line
    }

    /// Clear mock internals. You can specify what to reset (invocations aka verify, givens or performs) or leave it empty to clear all mock internals
    public func resetMock(_ scopes: MockScope...) {
        let scopes: [MockScope] = scopes.isEmpty ? [.invocation, .given, .perform] : scopes
        if scopes.contains(.invocation) { invocations = [] }
        if scopes.contains(.given) { methodReturnValues = [] }
        if scopes.contains(.perform) { methodPerformValues = [] }
    }





    open func fetchProduct(sku: String) throws -> StoreProductInfo {
        addInvocation(.m_fetchProduct__sku_sku(Parameter<String>.value(`sku`)))
		let perform = methodPerformValue(.m_fetchProduct__sku_sku(Parameter<String>.value(`sku`))) as? (String) -> Void
		perform?(`sku`)
		var __value: StoreProductInfo
		do {
		    __value = try methodReturnValue(.m_fetchProduct__sku_sku(Parameter<String>.value(`sku`))).casted()
		} catch MockError.notStubed {
			onFatalFailure("Stub return value not specified for fetchProduct(sku: String). Use given")
			Failure("Stub return value not specified for fetchProduct(sku: String). Use given")
		} catch {
		    throw error
		}
		return __value
    }

    open func fetchProduct(sku: String, completion: @escaping (StoreProductInfo?, Error?) -> Void) {
        addInvocation(.m_fetchProduct__sku_skucompletion_completion(Parameter<String>.value(`sku`), Parameter<(StoreProductInfo?, Error?) -> Void>.value(`completion`)))
		let perform = methodPerformValue(.m_fetchProduct__sku_skucompletion_completion(Parameter<String>.value(`sku`), Parameter<(StoreProductInfo?, Error?) -> Void>.value(`completion`))) as? (String, @escaping (StoreProductInfo?, Error?) -> Void) -> Void
		perform?(`sku`, `completion`)
    }

    open func completeTransactions() {
        addInvocation(.m_completeTransactions)
		let perform = methodPerformValue(.m_completeTransactions) as? () -> Void
		perform?()
    }

    open func purchaseProduct(_ identifier: String) -> StoreKitUpgradeResponse {
        addInvocation(.m_purchaseProduct__identifier(Parameter<String>.value(`identifier`)))
		let perform = methodPerformValue(.m_purchaseProduct__identifier(Parameter<String>.value(`identifier`))) as? (String) -> Void
		perform?(`identifier`)
		var __value: StoreKitUpgradeResponse
		do {
		    __value = try methodReturnValue(.m_purchaseProduct__identifier(Parameter<String>.value(`identifier`))).casted()
		} catch {
			onFatalFailure("Stub return value not specified for purchaseProduct(_ identifier: String). Use given")
			Failure("Stub return value not specified for purchaseProduct(_ identifier: String). Use given")
		}
		return __value
    }

    open func purchaseProduct(_ identifier: String, completion: PurchaseCompletionHandler?) {
        addInvocation(.m_purchaseProduct__identifiercompletion_completion(Parameter<String>.value(`identifier`), Parameter<PurchaseCompletionHandler?>.value(`completion`)))
		let perform = methodPerformValue(.m_purchaseProduct__identifiercompletion_completion(Parameter<String>.value(`identifier`), Parameter<PurchaseCompletionHandler?>.value(`completion`))) as? (String, PurchaseCompletionHandler?) -> Void
		perform?(`identifier`, `completion`)
    }

    open func purchaseReceipt(completion: PurchaseCompletionHandler?) {
        addInvocation(.m_purchaseReceipt__completion_completion(Parameter<PurchaseCompletionHandler?>.value(`completion`)))
		let perform = methodPerformValue(.m_purchaseReceipt__completion_completion(Parameter<PurchaseCompletionHandler?>.value(`completion`))) as? (PurchaseCompletionHandler?) -> Void
		perform?(`completion`)
    }

    open func purchaseReceipt() -> StoreKitUpgradeResponse {
        addInvocation(.m_purchaseReceipt)
		let perform = methodPerformValue(.m_purchaseReceipt) as? () -> Void
		perform?()
		var __value: StoreKitUpgradeResponse
		do {
		    __value = try methodReturnValue(.m_purchaseReceipt).casted()
		} catch {
			onFatalFailure("Stub return value not specified for purchaseReceipt(). Use given")
			Failure("Stub return value not specified for purchaseReceipt(). Use given")
		}
		return __value
    }


    fileprivate enum MethodType {
        case m_fetchProduct__sku_sku(Parameter<String>)
        case m_fetchProduct__sku_skucompletion_completion(Parameter<String>, Parameter<(StoreProductInfo?, Error?) -> Void>)
        case m_completeTransactions
        case m_purchaseProduct__identifier(Parameter<String>)
        case m_purchaseProduct__identifiercompletion_completion(Parameter<String>, Parameter<PurchaseCompletionHandler?>)
        case m_purchaseReceipt__completion_completion(Parameter<PurchaseCompletionHandler?>)
        case m_purchaseReceipt

        static func compareParameters(lhs: MethodType, rhs: MethodType, matcher: Matcher) -> Matcher.ComparisonResult {
            switch (lhs, rhs) {
            case (.m_fetchProduct__sku_sku(let lhsSku), .m_fetchProduct__sku_sku(let rhsSku)):
				var results: [Matcher.ParameterComparisonResult] = []
				results.append(Matcher.ParameterComparisonResult(Parameter.compare(lhs: lhsSku, rhs: rhsSku, with: matcher), lhsSku, rhsSku, "sku"))
				return Matcher.ComparisonResult(results)

            case (.m_fetchProduct__sku_skucompletion_completion(let lhsSku, let lhsCompletion), .m_fetchProduct__sku_skucompletion_completion(let rhsSku, let rhsCompletion)):
				var results: [Matcher.ParameterComparisonResult] = []
				results.append(Matcher.ParameterComparisonResult(Parameter.compare(lhs: lhsSku, rhs: rhsSku, with: matcher), lhsSku, rhsSku, "sku"))
				results.append(Matcher.ParameterComparisonResult(Parameter.compare(lhs: lhsCompletion, rhs: rhsCompletion, with: matcher), lhsCompletion, rhsCompletion, "completion"))
				return Matcher.ComparisonResult(results)

            case (.m_completeTransactions, .m_completeTransactions): return .match

            case (.m_purchaseProduct__identifier(let lhsIdentifier), .m_purchaseProduct__identifier(let rhsIdentifier)):
				var results: [Matcher.ParameterComparisonResult] = []
				results.append(Matcher.ParameterComparisonResult(Parameter.compare(lhs: lhsIdentifier, rhs: rhsIdentifier, with: matcher), lhsIdentifier, rhsIdentifier, "_ identifier"))
				return Matcher.ComparisonResult(results)

            case (.m_purchaseProduct__identifiercompletion_completion(let lhsIdentifier, let lhsCompletion), .m_purchaseProduct__identifiercompletion_completion(let rhsIdentifier, let rhsCompletion)):
				var results: [Matcher.ParameterComparisonResult] = []
				results.append(Matcher.ParameterComparisonResult(Parameter.compare(lhs: lhsIdentifier, rhs: rhsIdentifier, with: matcher), lhsIdentifier, rhsIdentifier, "_ identifier"))
				results.append(Matcher.ParameterComparisonResult(Parameter.compare(lhs: lhsCompletion, rhs: rhsCompletion, with: matcher), lhsCompletion, rhsCompletion, "completion"))
				return Matcher.ComparisonResult(results)

            case (.m_purchaseReceipt__completion_completion(let lhsCompletion), .m_purchaseReceipt__completion_completion(let rhsCompletion)):
				var results: [Matcher.ParameterComparisonResult] = []
				results.append(Matcher.ParameterComparisonResult(Parameter.compare(lhs: lhsCompletion, rhs: rhsCompletion, with: matcher), lhsCompletion, rhsCompletion, "completion"))
				return Matcher.ComparisonResult(results)

            case (.m_purchaseReceipt, .m_purchaseReceipt): return .match
            default: return .none
            }
        }

        func intValue() -> Int {
            switch self {
            case let .m_fetchProduct__sku_sku(p0): return p0.intValue
            case let .m_fetchProduct__sku_skucompletion_completion(p0, p1): return p0.intValue + p1.intValue
            case .m_completeTransactions: return 0
            case let .m_purchaseProduct__identifier(p0): return p0.intValue
            case let .m_purchaseProduct__identifiercompletion_completion(p0, p1): return p0.intValue + p1.intValue
            case let .m_purchaseReceipt__completion_completion(p0): return p0.intValue
            case .m_purchaseReceipt: return 0
            }
        }
        func assertionName() -> String {
            switch self {
            case .m_fetchProduct__sku_sku: return ".fetchProduct(sku:)"
            case .m_fetchProduct__sku_skucompletion_completion: return ".fetchProduct(sku:completion:)"
            case .m_completeTransactions: return ".completeTransactions()"
            case .m_purchaseProduct__identifier: return ".purchaseProduct(_:)"
            case .m_purchaseProduct__identifiercompletion_completion: return ".purchaseProduct(_:completion:)"
            case .m_purchaseReceipt__completion_completion: return ".purchaseReceipt(completion:)"
            case .m_purchaseReceipt: return ".purchaseReceipt()"
            }
        }
    }

    open class Given: StubbedMethod {
        fileprivate var method: MethodType

        private init(method: MethodType, products: [StubProduct]) {
            self.method = method
            super.init(products)
        }


        public static func fetchProduct(sku: Parameter<String>, willReturn: StoreProductInfo...) -> MethodStub {
            return Given(method: .m_fetchProduct__sku_sku(`sku`), products: willReturn.map({ StubProduct.return($0 as Any) }))
        }
        public static func purchaseProduct(_ identifier: Parameter<String>, willReturn: StoreKitUpgradeResponse...) -> MethodStub {
            return Given(method: .m_purchaseProduct__identifier(`identifier`), products: willReturn.map({ StubProduct.return($0 as Any) }))
        }
        public static func purchaseReceipt(willReturn: StoreKitUpgradeResponse...) -> MethodStub {
            return Given(method: .m_purchaseReceipt, products: willReturn.map({ StubProduct.return($0 as Any) }))
        }
        public static func purchaseProduct(_ identifier: Parameter<String>, willProduce: (Stubber<StoreKitUpgradeResponse>) -> Void) -> MethodStub {
            let willReturn: [StoreKitUpgradeResponse] = []
			let given: Given = { return Given(method: .m_purchaseProduct__identifier(`identifier`), products: willReturn.map({ StubProduct.return($0 as Any) })) }()
			let stubber = given.stub(for: (StoreKitUpgradeResponse).self)
			willProduce(stubber)
			return given
        }
        public static func purchaseReceipt(willProduce: (Stubber<StoreKitUpgradeResponse>) -> Void) -> MethodStub {
            let willReturn: [StoreKitUpgradeResponse] = []
			let given: Given = { return Given(method: .m_purchaseReceipt, products: willReturn.map({ StubProduct.return($0 as Any) })) }()
			let stubber = given.stub(for: (StoreKitUpgradeResponse).self)
			willProduce(stubber)
			return given
        }
        public static func fetchProduct(sku: Parameter<String>, willThrow: Error...) -> MethodStub {
            return Given(method: .m_fetchProduct__sku_sku(`sku`), products: willThrow.map({ StubProduct.throw($0) }))
        }
        public static func fetchProduct(sku: Parameter<String>, willProduce: (StubberThrows<StoreProductInfo>) -> Void) -> MethodStub {
            let willThrow: [Error] = []
			let given: Given = { return Given(method: .m_fetchProduct__sku_sku(`sku`), products: willThrow.map({ StubProduct.throw($0) })) }()
			let stubber = given.stubThrows(for: (StoreProductInfo).self)
			willProduce(stubber)
			return given
        }
    }

    public struct Verify {
        fileprivate var method: MethodType

        public static func fetchProduct(sku: Parameter<String>) -> Verify { return Verify(method: .m_fetchProduct__sku_sku(`sku`))}
        public static func fetchProduct(sku: Parameter<String>, completion: Parameter<(StoreProductInfo?, Error?) -> Void>) -> Verify { return Verify(method: .m_fetchProduct__sku_skucompletion_completion(`sku`, `completion`))}
        public static func completeTransactions() -> Verify { return Verify(method: .m_completeTransactions)}
        public static func purchaseProduct(_ identifier: Parameter<String>) -> Verify { return Verify(method: .m_purchaseProduct__identifier(`identifier`))}
        public static func purchaseProduct(_ identifier: Parameter<String>, completion: Parameter<PurchaseCompletionHandler?>) -> Verify { return Verify(method: .m_purchaseProduct__identifiercompletion_completion(`identifier`, `completion`))}
        public static func purchaseReceipt(completion: Parameter<PurchaseCompletionHandler?>) -> Verify { return Verify(method: .m_purchaseReceipt__completion_completion(`completion`))}
        public static func purchaseReceipt() -> Verify { return Verify(method: .m_purchaseReceipt)}
    }

    public struct Perform {
        fileprivate var method: MethodType
        var performs: Any

        public static func fetchProduct(sku: Parameter<String>, perform: @escaping (String) -> Void) -> Perform {
            return Perform(method: .m_fetchProduct__sku_sku(`sku`), performs: perform)
        }
        public static func fetchProduct(sku: Parameter<String>, completion: Parameter<(StoreProductInfo?, Error?) -> Void>, perform: @escaping (String, @escaping (StoreProductInfo?, Error?) -> Void) -> Void) -> Perform {
            return Perform(method: .m_fetchProduct__sku_skucompletion_completion(`sku`, `completion`), performs: perform)
        }
        public static func completeTransactions(perform: @escaping () -> Void) -> Perform {
            return Perform(method: .m_completeTransactions, performs: perform)
        }
        public static func purchaseProduct(_ identifier: Parameter<String>, perform: @escaping (String) -> Void) -> Perform {
            return Perform(method: .m_purchaseProduct__identifier(`identifier`), performs: perform)
        }
        public static func purchaseProduct(_ identifier: Parameter<String>, completion: Parameter<PurchaseCompletionHandler?>, perform: @escaping (String, PurchaseCompletionHandler?) -> Void) -> Perform {
            return Perform(method: .m_purchaseProduct__identifiercompletion_completion(`identifier`, `completion`), performs: perform)
        }
        public static func purchaseReceipt(completion: Parameter<PurchaseCompletionHandler?>, perform: @escaping (PurchaseCompletionHandler?) -> Void) -> Perform {
            return Perform(method: .m_purchaseReceipt__completion_completion(`completion`), performs: perform)
        }
        public static func purchaseReceipt(perform: @escaping () -> Void) -> Perform {
            return Perform(method: .m_purchaseReceipt, performs: perform)
        }
    }

    public func given(_ method: Given) {
        methodReturnValues.append(method)
    }

    public func perform(_ method: Perform) {
        methodPerformValues.append(method)
        methodPerformValues.sort { $0.method.intValue() < $1.method.intValue() }
    }

    public func verify(_ method: Verify, count: Count = Count.moreOrEqual(to: 1), file: StaticString = #file, line: UInt = #line) {
        let fullMatches = matchingCalls(method, file: file, line: line)
        let success = count.matches(fullMatches)
        let assertionName = method.method.assertionName()
        let feedback: String = {
            guard !success else { return "" }
            return Utils.closestCallsMessage(
                for: self.invocations.map { invocation in
                    matcher.set(file: file, line: line)
                    defer { matcher.clearFileAndLine() }
                    return MethodType.compareParameters(lhs: invocation, rhs: method.method, matcher: matcher)
                },
                name: assertionName
            )
        }()
        MockyAssert(success, "Expected: \(count) invocations of `\(assertionName)`, but was: \(fullMatches).\(feedback)", file: file, line: line)
    }

    private func addInvocation(_ call: MethodType) {
        self.queue.sync { invocations.append(call) }
    }
    private func methodReturnValue(_ method: MethodType) throws -> StubProduct {
        matcher.set(file: self.file, line: self.line)
        defer { matcher.clearFileAndLine() }
        let candidates = sequencingPolicy.sorted(methodReturnValues, by: { $0.method.intValue() > $1.method.intValue() })
        let matched = candidates.first(where: { $0.isValid && MethodType.compareParameters(lhs: $0.method, rhs: method, matcher: matcher).isFullMatch })
        guard let product = matched?.getProduct(policy: self.stubbingPolicy) else { throw MockError.notStubed }
        return product
    }
    private func methodPerformValue(_ method: MethodType) -> Any? {
        matcher.set(file: self.file, line: self.line)
        defer { matcher.clearFileAndLine() }
        let matched = methodPerformValues.reversed().first { MethodType.compareParameters(lhs: $0.method, rhs: method, matcher: matcher).isFullMatch }
        return matched?.performs
    }
    private func matchingCalls(_ method: MethodType, file: StaticString?, line: UInt?) -> [MethodType] {
        matcher.set(file: file ?? self.file, line: line ?? self.line)
        defer { matcher.clearFileAndLine() }
        return invocations.filter { MethodType.compareParameters(lhs: $0, rhs: method, matcher: matcher).isFullMatch }
    }
    private func matchingCalls(_ method: Verify, file: StaticString?, line: UInt?) -> Int {
        return matchingCalls(method.method, file: file, line: line).count
    }
    private func givenGetterValue<T>(_ method: MethodType, _ message: String) -> T {
        do {
            return try methodReturnValue(method).casted()
        } catch {
            onFatalFailure(message)
            Failure(message)
        }
    }
    private func optionalGivenGetterValue<T>(_ method: MethodType, _ message: String) -> T? {
        do {
            return try methodReturnValue(method).casted()
        } catch {
            return nil
        }
    }
    private func onFatalFailure(_ message: String) {
        guard let file = self.file, let line = self.line else { return } // Let if fail if cannot handle gratefully
        SwiftyMockyTestObserver.handleFatalError(message: message, file: file, line: line)
    }
}

// MARK: - WebviewCookiesUpdateProtocol

open class WebviewCookiesUpdateProtocolMock: WebviewCookiesUpdateProtocol, Mock {
    public init(sequencing sequencingPolicy: SequencingPolicy = .lastWrittenResolvedFirst, stubbing stubbingPolicy: StubbingPolicy = .wrap, file: StaticString = #file, line: UInt = #line) {
        SwiftyMockyTestObserver.setup()
        self.sequencingPolicy = sequencingPolicy
        self.stubbingPolicy = stubbingPolicy
        self.file = file
        self.line = line
    }

    var matcher: Matcher = Matcher.default
    var stubbingPolicy: StubbingPolicy = .wrap
    var sequencingPolicy: SequencingPolicy = .lastWrittenResolvedFirst

    private var queue = DispatchQueue(label: "com.swiftymocky.invocations", qos: .userInteractive)
    private var invocations: [MethodType] = []
    private var methodReturnValues: [Given] = []
    private var methodPerformValues: [Perform] = []
    private var file: StaticString?
    private var line: UInt?

    public typealias PropertyStub = Given
    public typealias MethodStub = Given
    public typealias SubscriptStub = Given

    /// Convenience method - call setupMock() to extend debug information when failure occurs
    public func setupMock(file: StaticString = #file, line: UInt = #line) {
        self.file = file
        self.line = line
    }

    /// Clear mock internals. You can specify what to reset (invocations aka verify, givens or performs) or leave it empty to clear all mock internals
    public func resetMock(_ scopes: MockScope...) {
        let scopes: [MockScope] = scopes.isEmpty ? [.invocation, .given, .perform] : scopes
        if scopes.contains(.invocation) { invocations = [] }
        if scopes.contains(.given) { methodReturnValues = [] }
        if scopes.contains(.perform) { methodPerformValues = [] }
    }

    public var authInteractor: AuthInteractorProtocol {
		get {	invocations.append(.p_authInteractor_get); return __p_authInteractor ?? givenGetterValue(.p_authInteractor_get, "WebviewCookiesUpdateProtocolMock - stub value for authInteractor was not defined") }
	}
	private var __p_authInteractor: (AuthInteractorProtocol)?

    public var cookiesReady: Bool {
		get {	invocations.append(.p_cookiesReady_get); return __p_cookiesReady ?? givenGetterValue(.p_cookiesReady_get, "WebviewCookiesUpdateProtocolMock - stub value for cookiesReady was not defined") }
		set {	invocations.append(.p_cookiesReady_set(.value(newValue))); __p_cookiesReady = newValue }
	}
	private var __p_cookiesReady: (Bool)?

    public var updatingCookies: Bool {
		get {	invocations.append(.p_updatingCookies_get); return __p_updatingCookies ?? givenGetterValue(.p_updatingCookies_get, "WebviewCookiesUpdateProtocolMock - stub value for updatingCookies was not defined") }
		set {	invocations.append(.p_updatingCookies_set(.value(newValue))); __p_updatingCookies = newValue }
	}
	private var __p_updatingCookies: (Bool)?

    public var errorMessage: String? {
		get {	invocations.append(.p_errorMessage_get); return __p_errorMessage ?? optionalGivenGetterValue(.p_errorMessage_get, "WebviewCookiesUpdateProtocolMock - stub value for errorMessage was not defined") }
		set {	invocations.append(.p_errorMessage_set(.value(newValue))); __p_errorMessage = newValue }
	}
	private var __p_errorMessage: (String)?





    open func updateCookies(force: Bool, retryCount: Int) {
        addInvocation(.m_updateCookies__force_forceretryCount_retryCount(Parameter<Bool>.value(`force`), Parameter<Int>.value(`retryCount`)))
		let perform = methodPerformValue(.m_updateCookies__force_forceretryCount_retryCount(Parameter<Bool>.value(`force`), Parameter<Int>.value(`retryCount`))) as? (Bool, Int) -> Void
		perform?(`force`, `retryCount`)
    }


    fileprivate enum MethodType {
        case m_updateCookies__force_forceretryCount_retryCount(Parameter<Bool>, Parameter<Int>)
        case p_authInteractor_get
        case p_cookiesReady_get
		case p_cookiesReady_set(Parameter<Bool>)
        case p_updatingCookies_get
		case p_updatingCookies_set(Parameter<Bool>)
        case p_errorMessage_get
		case p_errorMessage_set(Parameter<String?>)

        static func compareParameters(lhs: MethodType, rhs: MethodType, matcher: Matcher) -> Matcher.ComparisonResult {
            switch (lhs, rhs) {
            case (.m_updateCookies__force_forceretryCount_retryCount(let lhsForce, let lhsRetrycount), .m_updateCookies__force_forceretryCount_retryCount(let rhsForce, let rhsRetrycount)):
				var results: [Matcher.ParameterComparisonResult] = []
				results.append(Matcher.ParameterComparisonResult(Parameter.compare(lhs: lhsForce, rhs: rhsForce, with: matcher), lhsForce, rhsForce, "force"))
				results.append(Matcher.ParameterComparisonResult(Parameter.compare(lhs: lhsRetrycount, rhs: rhsRetrycount, with: matcher), lhsRetrycount, rhsRetrycount, "retryCount"))
				return Matcher.ComparisonResult(results)
            case (.p_authInteractor_get,.p_authInteractor_get): return Matcher.ComparisonResult.match
            case (.p_cookiesReady_get,.p_cookiesReady_get): return Matcher.ComparisonResult.match
			case (.p_cookiesReady_set(let left),.p_cookiesReady_set(let right)): return Matcher.ComparisonResult([Matcher.ParameterComparisonResult(Parameter<Bool>.compare(lhs: left, rhs: right, with: matcher), left, right, "newValue")])
            case (.p_updatingCookies_get,.p_updatingCookies_get): return Matcher.ComparisonResult.match
			case (.p_updatingCookies_set(let left),.p_updatingCookies_set(let right)): return Matcher.ComparisonResult([Matcher.ParameterComparisonResult(Parameter<Bool>.compare(lhs: left, rhs: right, with: matcher), left, right, "newValue")])
            case (.p_errorMessage_get,.p_errorMessage_get): return Matcher.ComparisonResult.match
			case (.p_errorMessage_set(let left),.p_errorMessage_set(let right)): return Matcher.ComparisonResult([Matcher.ParameterComparisonResult(Parameter<String?>.compare(lhs: left, rhs: right, with: matcher), left, right, "newValue")])
            default: return .none
            }
        }

        func intValue() -> Int {
            switch self {
            case let .m_updateCookies__force_forceretryCount_retryCount(p0, p1): return p0.intValue + p1.intValue
            case .p_authInteractor_get: return 0
            case .p_cookiesReady_get: return 0
			case .p_cookiesReady_set(let newValue): return newValue.intValue
            case .p_updatingCookies_get: return 0
			case .p_updatingCookies_set(let newValue): return newValue.intValue
            case .p_errorMessage_get: return 0
			case .p_errorMessage_set(let newValue): return newValue.intValue
            }
        }
        func assertionName() -> String {
            switch self {
            case .m_updateCookies__force_forceretryCount_retryCount: return ".updateCookies(force:retryCount:)"
            case .p_authInteractor_get: return "[get] .authInteractor"
            case .p_cookiesReady_get: return "[get] .cookiesReady"
			case .p_cookiesReady_set: return "[set] .cookiesReady"
            case .p_updatingCookies_get: return "[get] .updatingCookies"
			case .p_updatingCookies_set: return "[set] .updatingCookies"
            case .p_errorMessage_get: return "[get] .errorMessage"
			case .p_errorMessage_set: return "[set] .errorMessage"
            }
        }
    }

    open class Given: StubbedMethod {
        fileprivate var method: MethodType

        private init(method: MethodType, products: [StubProduct]) {
            self.method = method
            super.init(products)
        }

        public static func authInteractor(getter defaultValue: AuthInteractorProtocol...) -> PropertyStub {
            return Given(method: .p_authInteractor_get, products: defaultValue.map({ StubProduct.return($0 as Any) }))
        }
        public static func cookiesReady(getter defaultValue: Bool...) -> PropertyStub {
            return Given(method: .p_cookiesReady_get, products: defaultValue.map({ StubProduct.return($0 as Any) }))
        }
        public static func updatingCookies(getter defaultValue: Bool...) -> PropertyStub {
            return Given(method: .p_updatingCookies_get, products: defaultValue.map({ StubProduct.return($0 as Any) }))
        }
        public static func errorMessage(getter defaultValue: String?...) -> PropertyStub {
            return Given(method: .p_errorMessage_get, products: defaultValue.map({ StubProduct.return($0 as Any) }))
        }

    }

    public struct Verify {
        fileprivate var method: MethodType

        public static func updateCookies(force: Parameter<Bool>, retryCount: Parameter<Int>) -> Verify { return Verify(method: .m_updateCookies__force_forceretryCount_retryCount(`force`, `retryCount`))}
        public static var authInteractor: Verify { return Verify(method: .p_authInteractor_get) }
        public static var cookiesReady: Verify { return Verify(method: .p_cookiesReady_get) }
		public static func cookiesReady(set newValue: Parameter<Bool>) -> Verify { return Verify(method: .p_cookiesReady_set(newValue)) }
        public static var updatingCookies: Verify { return Verify(method: .p_updatingCookies_get) }
		public static func updatingCookies(set newValue: Parameter<Bool>) -> Verify { return Verify(method: .p_updatingCookies_set(newValue)) }
        public static var errorMessage: Verify { return Verify(method: .p_errorMessage_get) }
		public static func errorMessage(set newValue: Parameter<String?>) -> Verify { return Verify(method: .p_errorMessage_set(newValue)) }
    }

    public struct Perform {
        fileprivate var method: MethodType
        var performs: Any

        public static func updateCookies(force: Parameter<Bool>, retryCount: Parameter<Int>, perform: @escaping (Bool, Int) -> Void) -> Perform {
            return Perform(method: .m_updateCookies__force_forceretryCount_retryCount(`force`, `retryCount`), performs: perform)
        }
    }

    public func given(_ method: Given) {
        methodReturnValues.append(method)
    }

    public func perform(_ method: Perform) {
        methodPerformValues.append(method)
        methodPerformValues.sort { $0.method.intValue() < $1.method.intValue() }
    }

    public func verify(_ method: Verify, count: Count = Count.moreOrEqual(to: 1), file: StaticString = #file, line: UInt = #line) {
        let fullMatches = matchingCalls(method, file: file, line: line)
        let success = count.matches(fullMatches)
        let assertionName = method.method.assertionName()
        let feedback: String = {
            guard !success else { return "" }
            return Utils.closestCallsMessage(
                for: self.invocations.map { invocation in
                    matcher.set(file: file, line: line)
                    defer { matcher.clearFileAndLine() }
                    return MethodType.compareParameters(lhs: invocation, rhs: method.method, matcher: matcher)
                },
                name: assertionName
            )
        }()
        MockyAssert(success, "Expected: \(count) invocations of `\(assertionName)`, but was: \(fullMatches).\(feedback)", file: file, line: line)
    }

    private func addInvocation(_ call: MethodType) {
        self.queue.sync { invocations.append(call) }
    }
    private func methodReturnValue(_ method: MethodType) throws -> StubProduct {
        matcher.set(file: self.file, line: self.line)
        defer { matcher.clearFileAndLine() }
        let candidates = sequencingPolicy.sorted(methodReturnValues, by: { $0.method.intValue() > $1.method.intValue() })
        let matched = candidates.first(where: { $0.isValid && MethodType.compareParameters(lhs: $0.method, rhs: method, matcher: matcher).isFullMatch })
        guard let product = matched?.getProduct(policy: self.stubbingPolicy) else { throw MockError.notStubed }
        return product
    }
    private func methodPerformValue(_ method: MethodType) -> Any? {
        matcher.set(file: self.file, line: self.line)
        defer { matcher.clearFileAndLine() }
        let matched = methodPerformValues.reversed().first { MethodType.compareParameters(lhs: $0.method, rhs: method, matcher: matcher).isFullMatch }
        return matched?.performs
    }
    private func matchingCalls(_ method: MethodType, file: StaticString?, line: UInt?) -> [MethodType] {
        matcher.set(file: file ?? self.file, line: line ?? self.line)
        defer { matcher.clearFileAndLine() }
        return invocations.filter { MethodType.compareParameters(lhs: $0, rhs: method, matcher: matcher).isFullMatch }
    }
    private func matchingCalls(_ method: Verify, file: StaticString?, line: UInt?) -> Int {
        return matchingCalls(method.method, file: file, line: line).count
    }
    private func givenGetterValue<T>(_ method: MethodType, _ message: String) -> T {
        do {
            return try methodReturnValue(method).casted()
        } catch {
            onFatalFailure(message)
            Failure(message)
        }
    }
    private func optionalGivenGetterValue<T>(_ method: MethodType, _ message: String) -> T? {
        do {
            return try methodReturnValue(method).casted()
        } catch {
            return nil
        }
    }
    private func onFatalFailure(_ message: String) {
        guard let file = self.file, let line = self.line else { return } // Let if fail if cannot handle gratefully
        SwiftyMockyTestObserver.handleFatalError(message: message, file: file, line: line)
    }
}
<|MERGE_RESOLUTION|>--- conflicted
+++ resolved
@@ -1921,7 +1921,6 @@
 
 
 
-<<<<<<< HEAD
     open func setData(courseID: String, pacing: String, blockID: String?, localizedCoursePrice: String, screen: CourseUpgradeScreen) {
         addInvocation(.m_setData__courseID_courseIDpacing_pacingblockID_blockIDlocalizedCoursePrice_localizedCoursePricescreen_screen(Parameter<String>.value(`courseID`), Parameter<String>.value(`pacing`), Parameter<String?>.value(`blockID`), Parameter<String>.value(`localizedCoursePrice`), Parameter<CourseUpgradeScreen>.value(`screen`)))
 		let perform = methodPerformValue(.m_setData__courseID_courseIDpacing_pacingblockID_blockIDlocalizedCoursePrice_localizedCoursePricescreen_screen(Parameter<String>.value(`courseID`), Parameter<String>.value(`pacing`), Parameter<String?>.value(`blockID`), Parameter<String>.value(`localizedCoursePrice`), Parameter<CourseUpgradeScreen>.value(`screen`))) as? (String, String, String?, String, CourseUpgradeScreen) -> Void
@@ -1932,108 +1931,16 @@
         addInvocation(.m_handleCourseUpgrade__upgradeHadler_upgradeHadlerstate_statedelegate_delegate(Parameter<CourseUpgradeHandler>.value(`upgradeHadler`), Parameter<UpgradeCompletionState>.value(`state`), Parameter<CourseUpgradeHelperDelegate?>.value(`delegate`)))
 		let perform = methodPerformValue(.m_handleCourseUpgrade__upgradeHadler_upgradeHadlerstate_statedelegate_delegate(Parameter<CourseUpgradeHandler>.value(`upgradeHadler`), Parameter<UpgradeCompletionState>.value(`state`), Parameter<CourseUpgradeHelperDelegate?>.value(`delegate`))) as? (CourseUpgradeHandler, UpgradeCompletionState, CourseUpgradeHelperDelegate?) -> Void
 		perform?(`upgradeHadler`, `state`, `delegate`)
-=======
-    open func getEnrollments(page: Int) throws -> [CourseItem] {
-        addInvocation(.m_getEnrollments__page_page(Parameter<Int>.value(`page`)))
-		let perform = methodPerformValue(.m_getEnrollments__page_page(Parameter<Int>.value(`page`))) as? (Int) -> Void
-		perform?(`page`)
-		var __value: [CourseItem]
-		do {
-		    __value = try methodReturnValue(.m_getEnrollments__page_page(Parameter<Int>.value(`page`))).casted()
-		} catch MockError.notStubed {
-			onFatalFailure("Stub return value not specified for getEnrollments(page: Int). Use given")
-			Failure("Stub return value not specified for getEnrollments(page: Int). Use given")
-		} catch {
-		    throw error
-		}
-		return __value
-    }
-
-    open func getEnrollmentsOffline() throws -> [CourseItem] {
-        addInvocation(.m_getEnrollmentsOffline)
-		let perform = methodPerformValue(.m_getEnrollmentsOffline) as? () -> Void
-		perform?()
-		var __value: [CourseItem]
-		do {
-		    __value = try methodReturnValue(.m_getEnrollmentsOffline).casted()
-		} catch MockError.notStubed {
-			onFatalFailure("Stub return value not specified for getEnrollmentsOffline(). Use given")
-			Failure("Stub return value not specified for getEnrollmentsOffline(). Use given")
-		} catch {
-		    throw error
-		}
-		return __value
-    }
-
-    open func getPrimaryEnrollment(pageSize: Int) throws -> PrimaryEnrollment {
-        addInvocation(.m_getPrimaryEnrollment__pageSize_pageSize(Parameter<Int>.value(`pageSize`)))
-		let perform = methodPerformValue(.m_getPrimaryEnrollment__pageSize_pageSize(Parameter<Int>.value(`pageSize`))) as? (Int) -> Void
-		perform?(`pageSize`)
-		var __value: PrimaryEnrollment
-		do {
-		    __value = try methodReturnValue(.m_getPrimaryEnrollment__pageSize_pageSize(Parameter<Int>.value(`pageSize`))).casted()
-		} catch MockError.notStubed {
-			onFatalFailure("Stub return value not specified for getPrimaryEnrollment(pageSize: Int). Use given")
-			Failure("Stub return value not specified for getPrimaryEnrollment(pageSize: Int). Use given")
-		} catch {
-		    throw error
-		}
-		return __value
-    }
-
-    open func getPrimaryEnrollmentOffline() throws -> PrimaryEnrollment {
-        addInvocation(.m_getPrimaryEnrollmentOffline)
-		let perform = methodPerformValue(.m_getPrimaryEnrollmentOffline) as? () -> Void
-		perform?()
-		var __value: PrimaryEnrollment
-		do {
-		    __value = try methodReturnValue(.m_getPrimaryEnrollmentOffline).casted()
-		} catch MockError.notStubed {
-			onFatalFailure("Stub return value not specified for getPrimaryEnrollmentOffline(). Use given")
-			Failure("Stub return value not specified for getPrimaryEnrollmentOffline(). Use given")
-		} catch {
-		    throw error
-		}
-		return __value
-    }
-
-    open func getAllCourses(filteredBy: String, page: Int) throws -> PrimaryEnrollment {
-        addInvocation(.m_getAllCourses__filteredBy_filteredBypage_page(Parameter<String>.value(`filteredBy`), Parameter<Int>.value(`page`)))
-		let perform = methodPerformValue(.m_getAllCourses__filteredBy_filteredBypage_page(Parameter<String>.value(`filteredBy`), Parameter<Int>.value(`page`))) as? (String, Int) -> Void
-		perform?(`filteredBy`, `page`)
-		var __value: PrimaryEnrollment
-		do {
-		    __value = try methodReturnValue(.m_getAllCourses__filteredBy_filteredBypage_page(Parameter<String>.value(`filteredBy`), Parameter<Int>.value(`page`))).casted()
-		} catch MockError.notStubed {
-			onFatalFailure("Stub return value not specified for getAllCourses(filteredBy: String, page: Int). Use given")
-			Failure("Stub return value not specified for getAllCourses(filteredBy: String, page: Int). Use given")
-		} catch {
-		    throw error
-		}
-		return __value
->>>>>>> d8a7b466
     }
 
 
     fileprivate enum MethodType {
-<<<<<<< HEAD
         case m_setData__courseID_courseIDpacing_pacingblockID_blockIDlocalizedCoursePrice_localizedCoursePricescreen_screen(Parameter<String>, Parameter<String>, Parameter<String?>, Parameter<String>, Parameter<CourseUpgradeScreen>)
         case m_handleCourseUpgrade__upgradeHadler_upgradeHadlerstate_statedelegate_delegate(Parameter<CourseUpgradeHandler>, Parameter<UpgradeCompletionState>, Parameter<CourseUpgradeHelperDelegate?>)
 
         static func compareParameters(lhs: MethodType, rhs: MethodType, matcher: Matcher) -> Matcher.ComparisonResult {
             switch (lhs, rhs) {
             case (.m_setData__courseID_courseIDpacing_pacingblockID_blockIDlocalizedCoursePrice_localizedCoursePricescreen_screen(let lhsCourseid, let lhsPacing, let lhsBlockid, let lhsLocalizedcourseprice, let lhsScreen), .m_setData__courseID_courseIDpacing_pacingblockID_blockIDlocalizedCoursePrice_localizedCoursePricescreen_screen(let rhsCourseid, let rhsPacing, let rhsBlockid, let rhsLocalizedcourseprice, let rhsScreen)):
-=======
-        case m_getEnrollments__page_page(Parameter<Int>)
-        case m_getEnrollmentsOffline
-        case m_getPrimaryEnrollment__pageSize_pageSize(Parameter<Int>)
-        case m_getPrimaryEnrollmentOffline
-        case m_getAllCourses__filteredBy_filteredBypage_page(Parameter<String>, Parameter<Int>)
-
-        static func compareParameters(lhs: MethodType, rhs: MethodType, matcher: Matcher) -> Matcher.ComparisonResult {
-            switch (lhs, rhs) {
-            case (.m_getEnrollments__page_page(let lhsPage), .m_getEnrollments__page_page(let rhsPage)):
->>>>>>> d8a7b466
 				var results: [Matcher.ParameterComparisonResult] = []
 				results.append(Matcher.ParameterComparisonResult(Parameter.compare(lhs: lhsCourseid, rhs: rhsCourseid, with: matcher), lhsCourseid, rhsCourseid, "courseID"))
 				results.append(Matcher.ParameterComparisonResult(Parameter.compare(lhs: lhsPacing, rhs: rhsPacing, with: matcher), lhsPacing, rhsPacing, "pacing"))
@@ -2042,27 +1949,11 @@
 				results.append(Matcher.ParameterComparisonResult(Parameter.compare(lhs: lhsScreen, rhs: rhsScreen, with: matcher), lhsScreen, rhsScreen, "screen"))
 				return Matcher.ComparisonResult(results)
 
-<<<<<<< HEAD
             case (.m_handleCourseUpgrade__upgradeHadler_upgradeHadlerstate_statedelegate_delegate(let lhsUpgradehadler, let lhsState, let lhsDelegate), .m_handleCourseUpgrade__upgradeHadler_upgradeHadlerstate_statedelegate_delegate(let rhsUpgradehadler, let rhsState, let rhsDelegate)):
 				var results: [Matcher.ParameterComparisonResult] = []
 				results.append(Matcher.ParameterComparisonResult(Parameter.compare(lhs: lhsUpgradehadler, rhs: rhsUpgradehadler, with: matcher), lhsUpgradehadler, rhsUpgradehadler, "upgradeHadler"))
 				results.append(Matcher.ParameterComparisonResult(Parameter.compare(lhs: lhsState, rhs: rhsState, with: matcher), lhsState, rhsState, "state"))
 				results.append(Matcher.ParameterComparisonResult(Parameter.compare(lhs: lhsDelegate, rhs: rhsDelegate, with: matcher), lhsDelegate, rhsDelegate, "delegate"))
-=======
-            case (.m_getEnrollmentsOffline, .m_getEnrollmentsOffline): return .match
-
-            case (.m_getPrimaryEnrollment__pageSize_pageSize(let lhsPagesize), .m_getPrimaryEnrollment__pageSize_pageSize(let rhsPagesize)):
-				var results: [Matcher.ParameterComparisonResult] = []
-				results.append(Matcher.ParameterComparisonResult(Parameter.compare(lhs: lhsPagesize, rhs: rhsPagesize, with: matcher), lhsPagesize, rhsPagesize, "pageSize"))
-				return Matcher.ComparisonResult(results)
-
-            case (.m_getPrimaryEnrollmentOffline, .m_getPrimaryEnrollmentOffline): return .match
-
-            case (.m_getAllCourses__filteredBy_filteredBypage_page(let lhsFilteredby, let lhsPage), .m_getAllCourses__filteredBy_filteredBypage_page(let rhsFilteredby, let rhsPage)):
-				var results: [Matcher.ParameterComparisonResult] = []
-				results.append(Matcher.ParameterComparisonResult(Parameter.compare(lhs: lhsFilteredby, rhs: rhsFilteredby, with: matcher), lhsFilteredby, rhsFilteredby, "filteredBy"))
-				results.append(Matcher.ParameterComparisonResult(Parameter.compare(lhs: lhsPage, rhs: rhsPage, with: matcher), lhsPage, rhsPage, "page"))
->>>>>>> d8a7b466
 				return Matcher.ComparisonResult(results)
             default: return .none
             }
@@ -2070,30 +1961,14 @@
 
         func intValue() -> Int {
             switch self {
-<<<<<<< HEAD
             case let .m_setData__courseID_courseIDpacing_pacingblockID_blockIDlocalizedCoursePrice_localizedCoursePricescreen_screen(p0, p1, p2, p3, p4): return p0.intValue + p1.intValue + p2.intValue + p3.intValue + p4.intValue
             case let .m_handleCourseUpgrade__upgradeHadler_upgradeHadlerstate_statedelegate_delegate(p0, p1, p2): return p0.intValue + p1.intValue + p2.intValue
-=======
-            case let .m_getEnrollments__page_page(p0): return p0.intValue
-            case .m_getEnrollmentsOffline: return 0
-            case let .m_getPrimaryEnrollment__pageSize_pageSize(p0): return p0.intValue
-            case .m_getPrimaryEnrollmentOffline: return 0
-            case let .m_getAllCourses__filteredBy_filteredBypage_page(p0, p1): return p0.intValue + p1.intValue
->>>>>>> d8a7b466
             }
         }
         func assertionName() -> String {
             switch self {
-<<<<<<< HEAD
             case .m_setData__courseID_courseIDpacing_pacingblockID_blockIDlocalizedCoursePrice_localizedCoursePricescreen_screen: return ".setData(courseID:pacing:blockID:localizedCoursePrice:screen:)"
             case .m_handleCourseUpgrade__upgradeHadler_upgradeHadlerstate_statedelegate_delegate: return ".handleCourseUpgrade(upgradeHadler:state:delegate:)"
-=======
-            case .m_getEnrollments__page_page: return ".getEnrollments(page:)"
-            case .m_getEnrollmentsOffline: return ".getEnrollmentsOffline()"
-            case .m_getPrimaryEnrollment__pageSize_pageSize: return ".getPrimaryEnrollment(pageSize:)"
-            case .m_getPrimaryEnrollmentOffline: return ".getPrimaryEnrollmentOffline()"
-            case .m_getAllCourses__filteredBy_filteredBypage_page: return ".getAllCourses(filteredBy:page:)"
->>>>>>> d8a7b466
             }
         }
     }
@@ -2107,117 +1982,24 @@
         }
 
 
-<<<<<<< HEAD
-=======
-        public static func getEnrollments(page: Parameter<Int>, willReturn: [CourseItem]...) -> MethodStub {
-            return Given(method: .m_getEnrollments__page_page(`page`), products: willReturn.map({ StubProduct.return($0 as Any) }))
-        }
-        public static func getEnrollmentsOffline(willReturn: [CourseItem]...) -> MethodStub {
-            return Given(method: .m_getEnrollmentsOffline, products: willReturn.map({ StubProduct.return($0 as Any) }))
-        }
-        public static func getPrimaryEnrollment(pageSize: Parameter<Int>, willReturn: PrimaryEnrollment...) -> MethodStub {
-            return Given(method: .m_getPrimaryEnrollment__pageSize_pageSize(`pageSize`), products: willReturn.map({ StubProduct.return($0 as Any) }))
-        }
-        public static func getPrimaryEnrollmentOffline(willReturn: PrimaryEnrollment...) -> MethodStub {
-            return Given(method: .m_getPrimaryEnrollmentOffline, products: willReturn.map({ StubProduct.return($0 as Any) }))
-        }
-        public static func getAllCourses(filteredBy: Parameter<String>, page: Parameter<Int>, willReturn: PrimaryEnrollment...) -> MethodStub {
-            return Given(method: .m_getAllCourses__filteredBy_filteredBypage_page(`filteredBy`, `page`), products: willReturn.map({ StubProduct.return($0 as Any) }))
-        }
-        public static func getEnrollments(page: Parameter<Int>, willThrow: Error...) -> MethodStub {
-            return Given(method: .m_getEnrollments__page_page(`page`), products: willThrow.map({ StubProduct.throw($0) }))
-        }
-        public static func getEnrollments(page: Parameter<Int>, willProduce: (StubberThrows<[CourseItem]>) -> Void) -> MethodStub {
-            let willThrow: [Error] = []
-			let given: Given = { return Given(method: .m_getEnrollments__page_page(`page`), products: willThrow.map({ StubProduct.throw($0) })) }()
-			let stubber = given.stubThrows(for: ([CourseItem]).self)
-			willProduce(stubber)
-			return given
-        }
-        public static func getEnrollmentsOffline(willThrow: Error...) -> MethodStub {
-            return Given(method: .m_getEnrollmentsOffline, products: willThrow.map({ StubProduct.throw($0) }))
-        }
-        public static func getEnrollmentsOffline(willProduce: (StubberThrows<[CourseItem]>) -> Void) -> MethodStub {
-            let willThrow: [Error] = []
-			let given: Given = { return Given(method: .m_getEnrollmentsOffline, products: willThrow.map({ StubProduct.throw($0) })) }()
-			let stubber = given.stubThrows(for: ([CourseItem]).self)
-			willProduce(stubber)
-			return given
-        }
-        public static func getPrimaryEnrollment(pageSize: Parameter<Int>, willThrow: Error...) -> MethodStub {
-            return Given(method: .m_getPrimaryEnrollment__pageSize_pageSize(`pageSize`), products: willThrow.map({ StubProduct.throw($0) }))
-        }
-        public static func getPrimaryEnrollment(pageSize: Parameter<Int>, willProduce: (StubberThrows<PrimaryEnrollment>) -> Void) -> MethodStub {
-            let willThrow: [Error] = []
-			let given: Given = { return Given(method: .m_getPrimaryEnrollment__pageSize_pageSize(`pageSize`), products: willThrow.map({ StubProduct.throw($0) })) }()
-			let stubber = given.stubThrows(for: (PrimaryEnrollment).self)
-			willProduce(stubber)
-			return given
-        }
-        public static func getPrimaryEnrollmentOffline(willThrow: Error...) -> MethodStub {
-            return Given(method: .m_getPrimaryEnrollmentOffline, products: willThrow.map({ StubProduct.throw($0) }))
-        }
-        public static func getPrimaryEnrollmentOffline(willProduce: (StubberThrows<PrimaryEnrollment>) -> Void) -> MethodStub {
-            let willThrow: [Error] = []
-			let given: Given = { return Given(method: .m_getPrimaryEnrollmentOffline, products: willThrow.map({ StubProduct.throw($0) })) }()
-			let stubber = given.stubThrows(for: (PrimaryEnrollment).self)
-			willProduce(stubber)
-			return given
-        }
-        public static func getAllCourses(filteredBy: Parameter<String>, page: Parameter<Int>, willThrow: Error...) -> MethodStub {
-            return Given(method: .m_getAllCourses__filteredBy_filteredBypage_page(`filteredBy`, `page`), products: willThrow.map({ StubProduct.throw($0) }))
-        }
-        public static func getAllCourses(filteredBy: Parameter<String>, page: Parameter<Int>, willProduce: (StubberThrows<PrimaryEnrollment>) -> Void) -> MethodStub {
-            let willThrow: [Error] = []
-			let given: Given = { return Given(method: .m_getAllCourses__filteredBy_filteredBypage_page(`filteredBy`, `page`), products: willThrow.map({ StubProduct.throw($0) })) }()
-			let stubber = given.stubThrows(for: (PrimaryEnrollment).self)
-			willProduce(stubber)
-			return given
-        }
->>>>>>> d8a7b466
     }
 
     public struct Verify {
         fileprivate var method: MethodType
 
-<<<<<<< HEAD
         public static func setData(courseID: Parameter<String>, pacing: Parameter<String>, blockID: Parameter<String?>, localizedCoursePrice: Parameter<String>, screen: Parameter<CourseUpgradeScreen>) -> Verify { return Verify(method: .m_setData__courseID_courseIDpacing_pacingblockID_blockIDlocalizedCoursePrice_localizedCoursePricescreen_screen(`courseID`, `pacing`, `blockID`, `localizedCoursePrice`, `screen`))}
         public static func handleCourseUpgrade(upgradeHadler: Parameter<CourseUpgradeHandler>, state: Parameter<UpgradeCompletionState>, delegate: Parameter<CourseUpgradeHelperDelegate?>) -> Verify { return Verify(method: .m_handleCourseUpgrade__upgradeHadler_upgradeHadlerstate_statedelegate_delegate(`upgradeHadler`, `state`, `delegate`))}
-=======
-        public static func getEnrollments(page: Parameter<Int>) -> Verify { return Verify(method: .m_getEnrollments__page_page(`page`))}
-        public static func getEnrollmentsOffline() -> Verify { return Verify(method: .m_getEnrollmentsOffline)}
-        public static func getPrimaryEnrollment(pageSize: Parameter<Int>) -> Verify { return Verify(method: .m_getPrimaryEnrollment__pageSize_pageSize(`pageSize`))}
-        public static func getPrimaryEnrollmentOffline() -> Verify { return Verify(method: .m_getPrimaryEnrollmentOffline)}
-        public static func getAllCourses(filteredBy: Parameter<String>, page: Parameter<Int>) -> Verify { return Verify(method: .m_getAllCourses__filteredBy_filteredBypage_page(`filteredBy`, `page`))}
->>>>>>> d8a7b466
     }
 
     public struct Perform {
         fileprivate var method: MethodType
         var performs: Any
 
-<<<<<<< HEAD
         public static func setData(courseID: Parameter<String>, pacing: Parameter<String>, blockID: Parameter<String?>, localizedCoursePrice: Parameter<String>, screen: Parameter<CourseUpgradeScreen>, perform: @escaping (String, String, String?, String, CourseUpgradeScreen) -> Void) -> Perform {
             return Perform(method: .m_setData__courseID_courseIDpacing_pacingblockID_blockIDlocalizedCoursePrice_localizedCoursePricescreen_screen(`courseID`, `pacing`, `blockID`, `localizedCoursePrice`, `screen`), performs: perform)
         }
         public static func handleCourseUpgrade(upgradeHadler: Parameter<CourseUpgradeHandler>, state: Parameter<UpgradeCompletionState>, delegate: Parameter<CourseUpgradeHelperDelegate?>, perform: @escaping (CourseUpgradeHandler, UpgradeCompletionState, CourseUpgradeHelperDelegate?) -> Void) -> Perform {
             return Perform(method: .m_handleCourseUpgrade__upgradeHadler_upgradeHadlerstate_statedelegate_delegate(`upgradeHadler`, `state`, `delegate`), performs: perform)
-=======
-        public static func getEnrollments(page: Parameter<Int>, perform: @escaping (Int) -> Void) -> Perform {
-            return Perform(method: .m_getEnrollments__page_page(`page`), performs: perform)
-        }
-        public static func getEnrollmentsOffline(perform: @escaping () -> Void) -> Perform {
-            return Perform(method: .m_getEnrollmentsOffline, performs: perform)
-        }
-        public static func getPrimaryEnrollment(pageSize: Parameter<Int>, perform: @escaping (Int) -> Void) -> Perform {
-            return Perform(method: .m_getPrimaryEnrollment__pageSize_pageSize(`pageSize`), performs: perform)
-        }
-        public static func getPrimaryEnrollmentOffline(perform: @escaping () -> Void) -> Perform {
-            return Perform(method: .m_getPrimaryEnrollmentOffline, performs: perform)
-        }
-        public static func getAllCourses(filteredBy: Parameter<String>, page: Parameter<Int>, perform: @escaping (String, Int) -> Void) -> Perform {
-            return Perform(method: .m_getAllCourses__filteredBy_filteredBypage_page(`filteredBy`, `page`), performs: perform)
->>>>>>> d8a7b466
         }
     }
 
@@ -2802,65 +2584,135 @@
 
 
 
-    open func getMyCourses(page: Int) throws -> [CourseItem] {
-        addInvocation(.m_getMyCourses__page_page(Parameter<Int>.value(`page`)))
-		let perform = methodPerformValue(.m_getMyCourses__page_page(Parameter<Int>.value(`page`))) as? (Int) -> Void
+    open func getEnrollments(page: Int) throws -> [CourseItem] {
+        addInvocation(.m_getEnrollments__page_page(Parameter<Int>.value(`page`)))
+		let perform = methodPerformValue(.m_getEnrollments__page_page(Parameter<Int>.value(`page`))) as? (Int) -> Void
 		perform?(`page`)
 		var __value: [CourseItem]
 		do {
-		    __value = try methodReturnValue(.m_getMyCourses__page_page(Parameter<Int>.value(`page`))).casted()
+		    __value = try methodReturnValue(.m_getEnrollments__page_page(Parameter<Int>.value(`page`))).casted()
 		} catch MockError.notStubed {
-			onFatalFailure("Stub return value not specified for getMyCourses(page: Int). Use given")
-			Failure("Stub return value not specified for getMyCourses(page: Int). Use given")
+			onFatalFailure("Stub return value not specified for getEnrollments(page: Int). Use given")
+			Failure("Stub return value not specified for getEnrollments(page: Int). Use given")
 		} catch {
 		    throw error
 		}
 		return __value
     }
 
-    open func discoveryOffline() throws -> [CourseItem] {
-        addInvocation(.m_discoveryOffline)
-		let perform = methodPerformValue(.m_discoveryOffline) as? () -> Void
+    open func getEnrollmentsOffline() throws -> [CourseItem] {
+        addInvocation(.m_getEnrollmentsOffline)
+		let perform = methodPerformValue(.m_getEnrollmentsOffline) as? () -> Void
 		perform?()
 		var __value: [CourseItem]
 		do {
-		    __value = try methodReturnValue(.m_discoveryOffline).casted()
+		    __value = try methodReturnValue(.m_getEnrollmentsOffline).casted()
 		} catch MockError.notStubed {
-			onFatalFailure("Stub return value not specified for discoveryOffline(). Use given")
-			Failure("Stub return value not specified for discoveryOffline(). Use given")
+			onFatalFailure("Stub return value not specified for getEnrollmentsOffline(). Use given")
+			Failure("Stub return value not specified for getEnrollmentsOffline(). Use given")
 		} catch {
 		    throw error
 		}
 		return __value
     }
 
+    open func getPrimaryEnrollment(pageSize: Int) throws -> PrimaryEnrollment {
+        addInvocation(.m_getPrimaryEnrollment__pageSize_pageSize(Parameter<Int>.value(`pageSize`)))
+		let perform = methodPerformValue(.m_getPrimaryEnrollment__pageSize_pageSize(Parameter<Int>.value(`pageSize`))) as? (Int) -> Void
+		perform?(`pageSize`)
+		var __value: PrimaryEnrollment
+		do {
+		    __value = try methodReturnValue(.m_getPrimaryEnrollment__pageSize_pageSize(Parameter<Int>.value(`pageSize`))).casted()
+		} catch MockError.notStubed {
+			onFatalFailure("Stub return value not specified for getPrimaryEnrollment(pageSize: Int). Use given")
+			Failure("Stub return value not specified for getPrimaryEnrollment(pageSize: Int). Use given")
+		} catch {
+		    throw error
+		}
+		return __value
+    }
+
+    open func getPrimaryEnrollmentOffline() throws -> PrimaryEnrollment {
+        addInvocation(.m_getPrimaryEnrollmentOffline)
+		let perform = methodPerformValue(.m_getPrimaryEnrollmentOffline) as? () -> Void
+		perform?()
+		var __value: PrimaryEnrollment
+		do {
+		    __value = try methodReturnValue(.m_getPrimaryEnrollmentOffline).casted()
+		} catch MockError.notStubed {
+			onFatalFailure("Stub return value not specified for getPrimaryEnrollmentOffline(). Use given")
+			Failure("Stub return value not specified for getPrimaryEnrollmentOffline(). Use given")
+		} catch {
+		    throw error
+		}
+		return __value
+    }
+
+    open func getAllCourses(filteredBy: String, page: Int) throws -> PrimaryEnrollment {
+        addInvocation(.m_getAllCourses__filteredBy_filteredBypage_page(Parameter<String>.value(`filteredBy`), Parameter<Int>.value(`page`)))
+		let perform = methodPerformValue(.m_getAllCourses__filteredBy_filteredBypage_page(Parameter<String>.value(`filteredBy`), Parameter<Int>.value(`page`))) as? (String, Int) -> Void
+		perform?(`filteredBy`, `page`)
+		var __value: PrimaryEnrollment
+		do {
+		    __value = try methodReturnValue(.m_getAllCourses__filteredBy_filteredBypage_page(Parameter<String>.value(`filteredBy`), Parameter<Int>.value(`page`))).casted()
+		} catch MockError.notStubed {
+			onFatalFailure("Stub return value not specified for getAllCourses(filteredBy: String, page: Int). Use given")
+			Failure("Stub return value not specified for getAllCourses(filteredBy: String, page: Int). Use given")
+		} catch {
+		    throw error
+		}
+		return __value
+    }
+
 
     fileprivate enum MethodType {
-        case m_getMyCourses__page_page(Parameter<Int>)
-        case m_discoveryOffline
+        case m_getEnrollments__page_page(Parameter<Int>)
+        case m_getEnrollmentsOffline
+        case m_getPrimaryEnrollment__pageSize_pageSize(Parameter<Int>)
+        case m_getPrimaryEnrollmentOffline
+        case m_getAllCourses__filteredBy_filteredBypage_page(Parameter<String>, Parameter<Int>)
 
         static func compareParameters(lhs: MethodType, rhs: MethodType, matcher: Matcher) -> Matcher.ComparisonResult {
             switch (lhs, rhs) {
-            case (.m_getMyCourses__page_page(let lhsPage), .m_getMyCourses__page_page(let rhsPage)):
+            case (.m_getEnrollments__page_page(let lhsPage), .m_getEnrollments__page_page(let rhsPage)):
 				var results: [Matcher.ParameterComparisonResult] = []
 				results.append(Matcher.ParameterComparisonResult(Parameter.compare(lhs: lhsPage, rhs: rhsPage, with: matcher), lhsPage, rhsPage, "page"))
 				return Matcher.ComparisonResult(results)
 
-            case (.m_discoveryOffline, .m_discoveryOffline): return .match
+            case (.m_getEnrollmentsOffline, .m_getEnrollmentsOffline): return .match
+
+            case (.m_getPrimaryEnrollment__pageSize_pageSize(let lhsPagesize), .m_getPrimaryEnrollment__pageSize_pageSize(let rhsPagesize)):
+				var results: [Matcher.ParameterComparisonResult] = []
+				results.append(Matcher.ParameterComparisonResult(Parameter.compare(lhs: lhsPagesize, rhs: rhsPagesize, with: matcher), lhsPagesize, rhsPagesize, "pageSize"))
+				return Matcher.ComparisonResult(results)
+
+            case (.m_getPrimaryEnrollmentOffline, .m_getPrimaryEnrollmentOffline): return .match
+
+            case (.m_getAllCourses__filteredBy_filteredBypage_page(let lhsFilteredby, let lhsPage), .m_getAllCourses__filteredBy_filteredBypage_page(let rhsFilteredby, let rhsPage)):
+				var results: [Matcher.ParameterComparisonResult] = []
+				results.append(Matcher.ParameterComparisonResult(Parameter.compare(lhs: lhsFilteredby, rhs: rhsFilteredby, with: matcher), lhsFilteredby, rhsFilteredby, "filteredBy"))
+				results.append(Matcher.ParameterComparisonResult(Parameter.compare(lhs: lhsPage, rhs: rhsPage, with: matcher), lhsPage, rhsPage, "page"))
+				return Matcher.ComparisonResult(results)
             default: return .none
             }
         }
 
         func intValue() -> Int {
             switch self {
-            case let .m_getMyCourses__page_page(p0): return p0.intValue
-            case .m_discoveryOffline: return 0
+            case let .m_getEnrollments__page_page(p0): return p0.intValue
+            case .m_getEnrollmentsOffline: return 0
+            case let .m_getPrimaryEnrollment__pageSize_pageSize(p0): return p0.intValue
+            case .m_getPrimaryEnrollmentOffline: return 0
+            case let .m_getAllCourses__filteredBy_filteredBypage_page(p0, p1): return p0.intValue + p1.intValue
             }
         }
         func assertionName() -> String {
             switch self {
-            case .m_getMyCourses__page_page: return ".getMyCourses(page:)"
-            case .m_discoveryOffline: return ".discoveryOffline()"
+            case .m_getEnrollments__page_page: return ".getEnrollments(page:)"
+            case .m_getEnrollmentsOffline: return ".getEnrollmentsOffline()"
+            case .m_getPrimaryEnrollment__pageSize_pageSize: return ".getPrimaryEnrollment(pageSize:)"
+            case .m_getPrimaryEnrollmentOffline: return ".getPrimaryEnrollmentOffline()"
+            case .m_getAllCourses__filteredBy_filteredBypage_page: return ".getAllCourses(filteredBy:page:)"
             }
         }
     }
@@ -2874,50 +2726,101 @@
         }
 
 
-        public static func getMyCourses(page: Parameter<Int>, willReturn: [CourseItem]...) -> MethodStub {
-            return Given(method: .m_getMyCourses__page_page(`page`), products: willReturn.map({ StubProduct.return($0 as Any) }))
-        }
-        public static func discoveryOffline(willReturn: [CourseItem]...) -> MethodStub {
-            return Given(method: .m_discoveryOffline, products: willReturn.map({ StubProduct.return($0 as Any) }))
-        }
-        public static func getMyCourses(page: Parameter<Int>, willThrow: Error...) -> MethodStub {
-            return Given(method: .m_getMyCourses__page_page(`page`), products: willThrow.map({ StubProduct.throw($0) }))
-        }
-        public static func getMyCourses(page: Parameter<Int>, willProduce: (StubberThrows<[CourseItem]>) -> Void) -> MethodStub {
+        public static func getEnrollments(page: Parameter<Int>, willReturn: [CourseItem]...) -> MethodStub {
+            return Given(method: .m_getEnrollments__page_page(`page`), products: willReturn.map({ StubProduct.return($0 as Any) }))
+        }
+        public static func getEnrollmentsOffline(willReturn: [CourseItem]...) -> MethodStub {
+            return Given(method: .m_getEnrollmentsOffline, products: willReturn.map({ StubProduct.return($0 as Any) }))
+        }
+        public static func getPrimaryEnrollment(pageSize: Parameter<Int>, willReturn: PrimaryEnrollment...) -> MethodStub {
+            return Given(method: .m_getPrimaryEnrollment__pageSize_pageSize(`pageSize`), products: willReturn.map({ StubProduct.return($0 as Any) }))
+        }
+        public static func getPrimaryEnrollmentOffline(willReturn: PrimaryEnrollment...) -> MethodStub {
+            return Given(method: .m_getPrimaryEnrollmentOffline, products: willReturn.map({ StubProduct.return($0 as Any) }))
+        }
+        public static func getAllCourses(filteredBy: Parameter<String>, page: Parameter<Int>, willReturn: PrimaryEnrollment...) -> MethodStub {
+            return Given(method: .m_getAllCourses__filteredBy_filteredBypage_page(`filteredBy`, `page`), products: willReturn.map({ StubProduct.return($0 as Any) }))
+        }
+        public static func getEnrollments(page: Parameter<Int>, willThrow: Error...) -> MethodStub {
+            return Given(method: .m_getEnrollments__page_page(`page`), products: willThrow.map({ StubProduct.throw($0) }))
+        }
+        public static func getEnrollments(page: Parameter<Int>, willProduce: (StubberThrows<[CourseItem]>) -> Void) -> MethodStub {
             let willThrow: [Error] = []
-			let given: Given = { return Given(method: .m_getMyCourses__page_page(`page`), products: willThrow.map({ StubProduct.throw($0) })) }()
+			let given: Given = { return Given(method: .m_getEnrollments__page_page(`page`), products: willThrow.map({ StubProduct.throw($0) })) }()
 			let stubber = given.stubThrows(for: ([CourseItem]).self)
 			willProduce(stubber)
 			return given
         }
-        public static func discoveryOffline(willThrow: Error...) -> MethodStub {
-            return Given(method: .m_discoveryOffline, products: willThrow.map({ StubProduct.throw($0) }))
-        }
-        public static func discoveryOffline(willProduce: (StubberThrows<[CourseItem]>) -> Void) -> MethodStub {
+        public static func getEnrollmentsOffline(willThrow: Error...) -> MethodStub {
+            return Given(method: .m_getEnrollmentsOffline, products: willThrow.map({ StubProduct.throw($0) }))
+        }
+        public static func getEnrollmentsOffline(willProduce: (StubberThrows<[CourseItem]>) -> Void) -> MethodStub {
             let willThrow: [Error] = []
-			let given: Given = { return Given(method: .m_discoveryOffline, products: willThrow.map({ StubProduct.throw($0) })) }()
+			let given: Given = { return Given(method: .m_getEnrollmentsOffline, products: willThrow.map({ StubProduct.throw($0) })) }()
 			let stubber = given.stubThrows(for: ([CourseItem]).self)
 			willProduce(stubber)
 			return given
         }
+        public static func getPrimaryEnrollment(pageSize: Parameter<Int>, willThrow: Error...) -> MethodStub {
+            return Given(method: .m_getPrimaryEnrollment__pageSize_pageSize(`pageSize`), products: willThrow.map({ StubProduct.throw($0) }))
+        }
+        public static func getPrimaryEnrollment(pageSize: Parameter<Int>, willProduce: (StubberThrows<PrimaryEnrollment>) -> Void) -> MethodStub {
+            let willThrow: [Error] = []
+			let given: Given = { return Given(method: .m_getPrimaryEnrollment__pageSize_pageSize(`pageSize`), products: willThrow.map({ StubProduct.throw($0) })) }()
+			let stubber = given.stubThrows(for: (PrimaryEnrollment).self)
+			willProduce(stubber)
+			return given
+        }
+        public static func getPrimaryEnrollmentOffline(willThrow: Error...) -> MethodStub {
+            return Given(method: .m_getPrimaryEnrollmentOffline, products: willThrow.map({ StubProduct.throw($0) }))
+        }
+        public static func getPrimaryEnrollmentOffline(willProduce: (StubberThrows<PrimaryEnrollment>) -> Void) -> MethodStub {
+            let willThrow: [Error] = []
+			let given: Given = { return Given(method: .m_getPrimaryEnrollmentOffline, products: willThrow.map({ StubProduct.throw($0) })) }()
+			let stubber = given.stubThrows(for: (PrimaryEnrollment).self)
+			willProduce(stubber)
+			return given
+        }
+        public static func getAllCourses(filteredBy: Parameter<String>, page: Parameter<Int>, willThrow: Error...) -> MethodStub {
+            return Given(method: .m_getAllCourses__filteredBy_filteredBypage_page(`filteredBy`, `page`), products: willThrow.map({ StubProduct.throw($0) }))
+        }
+        public static func getAllCourses(filteredBy: Parameter<String>, page: Parameter<Int>, willProduce: (StubberThrows<PrimaryEnrollment>) -> Void) -> MethodStub {
+            let willThrow: [Error] = []
+			let given: Given = { return Given(method: .m_getAllCourses__filteredBy_filteredBypage_page(`filteredBy`, `page`), products: willThrow.map({ StubProduct.throw($0) })) }()
+			let stubber = given.stubThrows(for: (PrimaryEnrollment).self)
+			willProduce(stubber)
+			return given
+        }
     }
 
     public struct Verify {
         fileprivate var method: MethodType
 
-        public static func getMyCourses(page: Parameter<Int>) -> Verify { return Verify(method: .m_getMyCourses__page_page(`page`))}
-        public static func discoveryOffline() -> Verify { return Verify(method: .m_discoveryOffline)}
+        public static func getEnrollments(page: Parameter<Int>) -> Verify { return Verify(method: .m_getEnrollments__page_page(`page`))}
+        public static func getEnrollmentsOffline() -> Verify { return Verify(method: .m_getEnrollmentsOffline)}
+        public static func getPrimaryEnrollment(pageSize: Parameter<Int>) -> Verify { return Verify(method: .m_getPrimaryEnrollment__pageSize_pageSize(`pageSize`))}
+        public static func getPrimaryEnrollmentOffline() -> Verify { return Verify(method: .m_getPrimaryEnrollmentOffline)}
+        public static func getAllCourses(filteredBy: Parameter<String>, page: Parameter<Int>) -> Verify { return Verify(method: .m_getAllCourses__filteredBy_filteredBypage_page(`filteredBy`, `page`))}
     }
 
     public struct Perform {
         fileprivate var method: MethodType
         var performs: Any
 
-        public static func getMyCourses(page: Parameter<Int>, perform: @escaping (Int) -> Void) -> Perform {
-            return Perform(method: .m_getMyCourses__page_page(`page`), performs: perform)
-        }
-        public static func discoveryOffline(perform: @escaping () -> Void) -> Perform {
-            return Perform(method: .m_discoveryOffline, performs: perform)
+        public static func getEnrollments(page: Parameter<Int>, perform: @escaping (Int) -> Void) -> Perform {
+            return Perform(method: .m_getEnrollments__page_page(`page`), performs: perform)
+        }
+        public static func getEnrollmentsOffline(perform: @escaping () -> Void) -> Perform {
+            return Perform(method: .m_getEnrollmentsOffline, performs: perform)
+        }
+        public static func getPrimaryEnrollment(pageSize: Parameter<Int>, perform: @escaping (Int) -> Void) -> Perform {
+            return Perform(method: .m_getPrimaryEnrollment__pageSize_pageSize(`pageSize`), performs: perform)
+        }
+        public static func getPrimaryEnrollmentOffline(perform: @escaping () -> Void) -> Perform {
+            return Perform(method: .m_getPrimaryEnrollmentOffline, performs: perform)
+        }
+        public static func getAllCourses(filteredBy: Parameter<String>, page: Parameter<Int>, perform: @escaping (String, Int) -> Void) -> Perform {
+            return Perform(method: .m_getAllCourses__filteredBy_filteredBypage_page(`filteredBy`, `page`), performs: perform)
         }
     }
 
