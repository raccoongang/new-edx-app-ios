--- conflicted
+++ resolved
@@ -62,25 +62,16 @@
                                             index: index,
                                             cellsCount: viewModel.courses.count,
                                             upgradeAction: {
-<<<<<<< HEAD
                                                 Task {@MainActor in
                                                     await self.router.showUpgradeInfo(
                                                         productName: course.name,
                                                         sku: course.sku,
                                                         courseID: course.courseID,
-                                                        screen: .dashboard
+                                                        screen: .dashboard,
+                                                        pacing: course.isSelfPaced != false ? Pacing.selfPace.rawValue
+                                                        : Pacing.instructor.rawValue
                                                     )
                                                 }
-=======
-                                                self.router.showUpgradeInfo(
-                                                    productName: course.name,
-                                                    sku: course.sku,
-                                                    courseID: course.courseID,
-                                                    screen: .dashboard,
-                                                    pacing: course.isSelfPaced != false ? Pacing.selfPace.rawValue
-                                                    : Pacing.instructor.rawValue
-                                                )
->>>>>>> 7c1fd2cc
                                             }
                                         )
                                         .padding(.horizontal, 20)
