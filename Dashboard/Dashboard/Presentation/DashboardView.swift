//
//  DashboardView.swift
//  Dashboard
//
//  Created by  Stepanok Ivan on 19.09.2022.
//

import SwiftUI
import Core
import Theme

public struct DashboardView: View {
    private let dashboardCourses: some View = VStack(alignment: .leading) {
        Text(DashboardLocalization.Header.courses)
            .font(Theme.Fonts.displaySmall)
            .foregroundColor(Theme.Colors.textPrimary)
            .accessibilityIdentifier("courses_header_text")
        Text(DashboardLocalization.Header.welcomeBack)
            .font(Theme.Fonts.titleSmall)
            .foregroundColor(Theme.Colors.textPrimary)
            .accessibilityIdentifier("courses_welcomeback_text")
    }.listRowBackground(Color.clear)
        .padding(.top, 24)
        .accessibilityElement(children: .ignore)
        .accessibilityLabel(DashboardLocalization.Header.courses + DashboardLocalization.Header.welcomeBack)
    
    @StateObject
    private var viewModel: DashboardViewModel
    private let router: DashboardRouter
    
    public init(viewModel: DashboardViewModel, router: DashboardRouter) {
        self._viewModel = StateObject(wrappedValue: { viewModel }())
        self.router = router
    }
    
    public var body: some View {
        GeometryReader { proxy in
            ZStack(alignment: .top) {
                
                // MARK: - Page body
                VStack(alignment: .center) {
                    RefreshableScrollViewCompat(action: {
                        await viewModel.getMyCourses(page: 1, refresh: true)
                    }) {
                        Group {
                            if viewModel.courses.isEmpty && !viewModel.fetchInProgress {
                                EmptyPageIcon()
                            } else {
                                LazyVStack(spacing: 0) {
                                    HStack {
                                        dashboardCourses
                                            .padding(.horizontal, 20)
                                            .padding(.bottom, 20)
                                        Spacer()
                                    }.padding(.leading, 10)
                                    ForEach(Array(viewModel.courses.enumerated()),
                                            id: \.offset) { index, course in
                                        
                                        CourseCellView(
                                            model: course,
                                            type: .dashboard,
                                            index: index,
                                            cellsCount: viewModel.courses.count
                                        )
                                        .padding(.horizontal, 20)
                                        .listRowBackground(Color.clear)
                                        .onAppear {
                                            Task {
                                                await viewModel.getMyCoursesPagination(index: index)
                                            }
                                        }
                                        .onTapGesture {
                                            viewModel.trackDashboardCourseClicked(
                                                courseID: course.courseID,
                                                courseName: course.name
                                            )
                                            router.showCourseScreens(
                                                courseID: course.courseID,
                                                isActive: course.isActive,
                                                courseStart: course.courseStart,
                                                courseEnd: course.courseEnd,
                                                enrollmentStart: course.enrollmentStart,
                                                enrollmentEnd: course.enrollmentEnd,
                                                title: course.name
                                            )
                                        }
                                    }
                                    // MARK: - ProgressBar
                                    if viewModel.nextPage <= viewModel.totalPages {
                                        VStack(alignment: .center) {
                                            ProgressBar(size: 40, lineWidth: 8)
                                                .padding(.top, 20)
                                        }.frame(maxWidth: .infinity,
                                                maxHeight: .infinity)
                                    }
<<<<<<< HEAD
                                    VStack {}.frame(height: 40)
=======
                                    .accessibilityIdentifier("course_item")
>>>>>>> be22a554
                                }
                            }
                        }
                        .frameLimit(width: proxy.size.width)
                    }
                    .accessibilityAction {}
                }
                .padding(.top, 8)
                
                // MARK: - Offline mode SnackBar
                OfflineSnackBarView(connectivity: viewModel.connectivity,
                                    reloadAction: {
                    await viewModel.getMyCourses(page: 1, refresh: true)
                })
                
                // MARK: - Error Alert
                if viewModel.showError {
                    VStack {
                        Spacer()
                        SnackBarView(message: viewModel.errorMessage)
                    }
                    .padding(.bottom, viewModel.connectivity.isInternetAvaliable
                             ? 0 : OfflineSnackBarView.height)
                    .transition(.move(edge: .bottom))
                    .onAppear {
                        doAfter(Theme.Timeout.snackbarMessageLongTimeout) {
                            viewModel.errorMessage = nil
                        }
                    }
                }
            }
            .onFirstAppear {
                Task {
                    await viewModel.getMyCourses(page: 1)
                }
            }
            .background(
                Theme.Colors.background
                    .ignoresSafeArea()
            )
        }
    }
}

#if DEBUG
struct DashboardView_Previews: PreviewProvider {
    static var previews: some View {
        let vm = DashboardViewModel(
            interactor: DashboardInteractor.mock,
            connectivity: Connectivity(),
            analytics: DashboardAnalyticsMock()
        )
        let router = DashboardRouterMock()
        
        DashboardView(viewModel: vm, router: router)
            .preferredColorScheme(.light)
            .previewDisplayName("DashboardView Light")
        
        DashboardView(viewModel: vm, router: router)
            .preferredColorScheme(.dark)
            .previewDisplayName("DashboardView Dark")
    }
}
#endif

struct EmptyPageIcon: View {
    var body: some View {
        VStack(alignment: .center, spacing: 0) {
            CoreAssets.dashboardEmptyPage.swiftUIImage
                .padding(.bottom, 16)
                .accessibilityIdentifier("empty_page_image")
            Text(DashboardLocalization.Empty.title)
                .font(Theme.Fonts.titleMedium)
                .foregroundColor(Theme.Colors.textPrimary)
                .padding(.bottom, 8)
                .accessibilityIdentifier("empty_page_title_text")
            Text(DashboardLocalization.Empty.subtitle)
                .font(Theme.Fonts.bodySmall)
                .foregroundColor(Theme.Colors.textSecondary)
                .accessibilityIdentifier("empty_page_subtitle_text")
        }
        .padding(.top, 200)
    }
}<|MERGE_RESOLUTION|>--- conflicted
+++ resolved
@@ -34,111 +34,104 @@
     }
     
     public var body: some View {
-        GeometryReader { proxy in
-            ZStack(alignment: .top) {
-                
-                // MARK: - Page body
-                VStack(alignment: .center) {
-                    RefreshableScrollViewCompat(action: {
-                        await viewModel.getMyCourses(page: 1, refresh: true)
-                    }) {
-                        Group {
-                            if viewModel.courses.isEmpty && !viewModel.fetchInProgress {
-                                EmptyPageIcon()
-                            } else {
-                                LazyVStack(spacing: 0) {
-                                    HStack {
-                                        dashboardCourses
-                                            .padding(.horizontal, 20)
-                                            .padding(.bottom, 20)
-                                        Spacer()
-                                    }.padding(.leading, 10)
-                                    ForEach(Array(viewModel.courses.enumerated()),
-                                            id: \.offset) { index, course in
-                                        
-                                        CourseCellView(
-                                            model: course,
-                                            type: .dashboard,
-                                            index: index,
-                                            cellsCount: viewModel.courses.count
-                                        )
+        ZStack(alignment: .top) {
+            
+            // MARK: - Page body
+            VStack(alignment: .center) {
+                RefreshableScrollViewCompat(action: {
+                    await viewModel.getMyCourses(page: 1, refresh: true)
+                }) {
+                    Group {
+                        if viewModel.courses.isEmpty && !viewModel.fetchInProgress {
+                            EmptyPageIcon()
+                        } else {
+                            LazyVStack(spacing: 0) {
+                                HStack {
+                                    dashboardCourses
                                         .padding(.horizontal, 20)
-                                        .listRowBackground(Color.clear)
-                                        .onAppear {
-                                            Task {
-                                                await viewModel.getMyCoursesPagination(index: index)
-                                            }
-                                        }
-                                        .onTapGesture {
-                                            viewModel.trackDashboardCourseClicked(
-                                                courseID: course.courseID,
-                                                courseName: course.name
-                                            )
-                                            router.showCourseScreens(
-                                                courseID: course.courseID,
-                                                isActive: course.isActive,
-                                                courseStart: course.courseStart,
-                                                courseEnd: course.courseEnd,
-                                                enrollmentStart: course.enrollmentStart,
-                                                enrollmentEnd: course.enrollmentEnd,
-                                                title: course.name
-                                            )
+                                        .padding(.bottom, 20)
+                                    Spacer()
+                                }.padding(.leading, 10)
+                                ForEach(Array(viewModel.courses.enumerated()),
+                                        id: \.offset) { index, course in
+                                    
+                                    CourseCellView(
+                                        model: course,
+                                        type: .dashboard,
+                                        index: index,
+                                        cellsCount: viewModel.courses.count
+                                    )
+                                    .padding(.horizontal, 20)
+                                    .listRowBackground(Color.clear)
+                                    .onAppear {
+                                        Task {
+                                            await viewModel.getMyCoursesPagination(index: index)
                                         }
                                     }
-                                    // MARK: - ProgressBar
-                                    if viewModel.nextPage <= viewModel.totalPages {
-                                        VStack(alignment: .center) {
-                                            ProgressBar(size: 40, lineWidth: 8)
-                                                .padding(.top, 20)
-                                        }.frame(maxWidth: .infinity,
-                                                maxHeight: .infinity)
+                                    .onTapGesture {
+                                        viewModel.trackDashboardCourseClicked(
+                                            courseID: course.courseID,
+                                            courseName: course.name
+                                        )
+                                        router.showCourseScreens(
+                                            courseID: course.courseID,
+                                            isActive: course.isActive,
+                                            courseStart: course.courseStart,
+                                            courseEnd: course.courseEnd,
+                                            enrollmentStart: course.enrollmentStart,
+                                            enrollmentEnd: course.enrollmentEnd,
+                                            title: course.name
+                                        )
                                     }
-<<<<<<< HEAD
-                                    VStack {}.frame(height: 40)
-=======
                                     .accessibilityIdentifier("course_item")
->>>>>>> be22a554
                                 }
+                                // MARK: - ProgressBar
+                                if viewModel.nextPage <= viewModel.totalPages {
+                                    VStack(alignment: .center) {
+                                        ProgressBar(size: 40, lineWidth: 8)
+                                            .padding(.top, 20)
+                                    }.frame(maxWidth: .infinity,
+                                            maxHeight: .infinity)
+                                }
+                                VStack {}.frame(height: 40)
                             }
                         }
-                        .frameLimit(width: proxy.size.width)
                     }
-                    .accessibilityAction {}
+                }.accessibilityAction {}
+                .frameLimit()
+            }.padding(.top, 8)
+            
+            // MARK: - Offline mode SnackBar
+            OfflineSnackBarView(connectivity: viewModel.connectivity,
+                                reloadAction: {
+                await viewModel.getMyCourses(page: 1, refresh: true)
+            })
+            
+            // MARK: - Error Alert
+            if viewModel.showError {
+                VStack {
+                    Spacer()
+                    SnackBarView(message: viewModel.errorMessage)
                 }
-                .padding(.top, 8)
-                
-                // MARK: - Offline mode SnackBar
-                OfflineSnackBarView(connectivity: viewModel.connectivity,
-                                    reloadAction: {
-                    await viewModel.getMyCourses(page: 1, refresh: true)
-                })
-                
-                // MARK: - Error Alert
-                if viewModel.showError {
-                    VStack {
-                        Spacer()
-                        SnackBarView(message: viewModel.errorMessage)
-                    }
-                    .padding(.bottom, viewModel.connectivity.isInternetAvaliable
-                             ? 0 : OfflineSnackBarView.height)
-                    .transition(.move(edge: .bottom))
-                    .onAppear {
-                        doAfter(Theme.Timeout.snackbarMessageLongTimeout) {
-                            viewModel.errorMessage = nil
-                        }
+                .padding(.bottom, viewModel.connectivity.isInternetAvaliable
+                         ? 0 : OfflineSnackBarView.height)
+                .transition(.move(edge: .bottom))
+                .onAppear {
+                    doAfter(Theme.Timeout.snackbarMessageLongTimeout) {
+                        viewModel.errorMessage = nil
                     }
                 }
             }
-            .onFirstAppear {
-                Task {
-                    await viewModel.getMyCourses(page: 1)
-                }
+        }
+        .onFirstAppear {
+            Task {
+                await viewModel.getMyCourses(page: 1)
             }
-            .background(
-                Theme.Colors.background
-                    .ignoresSafeArea()
-            )
         }
+        .background(
+            Theme.Colors.background
+                .ignoresSafeArea()
+        )
     }
 }
 
