//
//  DashboardRouter.swift
//  Dashboard
//
//  Created by  Stepanok Ivan on 16.11.2022.
//

import Foundation
import Core

public protocol DashboardRouter: BaseRouter {
    
    func showCourseScreens(courseID: String,
                           hasAccess: Bool?,
                           courseStart: Date?,
                           courseEnd: Date?,
                           enrollmentStart: Date?,
                           enrollmentEnd: Date?,
<<<<<<< HEAD
                           title: String
    )
=======
                           title: String,
                           showDates: Bool,
                           lastVisitedBlockID: String?)
    
    func showAllCourses(courses: [CourseItem])
    
    func showDiscoverySearch(searchQuery: String?)
    
    func showSettings()
>>>>>>> d8a7b466
    
}

// Mark - For testing and SwiftUI preview
#if DEBUG
public class DashboardRouterMock: BaseRouterMock, DashboardRouter {
    public override init() {}
    
    public func showCourseScreens(courseID: String,
                                  hasAccess: Bool?,
                                  courseStart: Date?,
                                  courseEnd: Date?,
                                  enrollmentStart: Date?,
                                  enrollmentEnd: Date?,
<<<<<<< HEAD
                                  title: String
    ) {}
=======
                                  title: String,
                                  showDates: Bool,
                                  lastVisitedBlockID: String?) {}
    
    public func showAllCourses(courses: [CourseItem]) {}
    
    public func showDiscoverySearch(searchQuery: String?) {}
    
    public func showSettings() {}
>>>>>>> d8a7b466
}
#endif<|MERGE_RESOLUTION|>--- conflicted
+++ resolved
@@ -16,10 +16,6 @@
                            courseEnd: Date?,
                            enrollmentStart: Date?,
                            enrollmentEnd: Date?,
-<<<<<<< HEAD
-                           title: String
-    )
-=======
                            title: String,
                            showDates: Bool,
                            lastVisitedBlockID: String?)
@@ -29,7 +25,6 @@
     func showDiscoverySearch(searchQuery: String?)
     
     func showSettings()
->>>>>>> d8a7b466
     
 }
 
@@ -44,10 +39,6 @@
                                   courseEnd: Date?,
                                   enrollmentStart: Date?,
                                   enrollmentEnd: Date?,
-<<<<<<< HEAD
-                                  title: String
-    ) {}
-=======
                                   title: String,
                                   showDates: Bool,
                                   lastVisitedBlockID: String?) {}
@@ -57,6 +48,5 @@
     public func showDiscoverySearch(searchQuery: String?) {}
     
     public func showSettings() {}
->>>>>>> d8a7b466
 }
 #endif